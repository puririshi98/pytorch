#include <c10/util/irange.h>
#include <torch/csrc/jit/codegen/cuda/arith.h>
#include <torch/csrc/jit/codegen/cuda/compute_at.h>
#include <torch/csrc/jit/codegen/cuda/fusion.h>
#include <torch/csrc/jit/codegen/cuda/ir_all_nodes.h>
#include <torch/csrc/jit/codegen/cuda/ir_cloner.h>
#include <torch/csrc/jit/codegen/cuda/ir_interface_nodes.h>
#include <torch/csrc/jit/codegen/cuda/ir_iostream.h>
#include <torch/csrc/jit/codegen/cuda/ir_utils.h>

// Cleanup
#include <torch/csrc/jit/codegen/cuda/transform_iter.h>
#include <torch/csrc/jit/codegen/cuda/transform_replay.h>

namespace torch {
namespace jit {
namespace fuser {
namespace cuda {

namespace {
DataType aten_opt_type_map(const c10::optional<at::ScalarType>& scalar_type) {
  return scalar_type.has_value() ? aten_to_data_type(scalar_type.value())
                                 : DataType::Null;
}
} // namespace

TensorView::TensorView(TensorDomain* domain, DataType dtype, MemoryType mtype)
    : Val(ValType::TensorView, dtype), domain_(domain), memory_type_(mtype) {
  // Don't do this after transforms
  if (domain_->domain() == domain_->getRootDomain()) {
    // Mark the size-1 axes as broadcast to support implicit broadcast semantic
    for (auto* id : domain_->domain()) {
      if (!id->isBroadcast() && !id->isReduction() &&
          id->extent()->isOneInt()) {
        id->convertToBroadcast();
      }
    }
  }
}

TensorView::TensorView(const std::shared_ptr<c10::TensorType>& tensor_type)
    : Val(ValType::TensorView,
          aten_opt_type_map(tensor_type->scalarType()),
          false) {
  std::vector<IterDomain*> sizes;

  TORCH_CHECK(
      tensor_type->dim().has_value(), "Requires static rank for Tensor");

  for (const auto i : c10::irange(tensor_type->dim().value())) {
    if (tensor_type->sizes()[i].has_value() &&
        tensor_type->sizes()[i].value() == 1) {
      // If size is known to be 1, assuem it needs to be broadcasted.
      sizes.push_back(new IterDomain(
          new Int(0),
          new Int(1),
          ParallelType::Serial,
          IterType::BroadcastWithStride));
    } else {
      sizes.push_back(new IterDomain(new Int(0), new Int()));
    }
  }

  // default to non_contiguous;
  std::vector<bool> contig_info(tensor_type->dim().value(), false);

  // we iterate through stride_index_, which goes from fastest changing
  // dimension to slowest, instead of iterating through sizes. This allows
  // easier contiguity check;
  for (const auto i : c10::irange(tensor_type->dim().value())) {
    // if we don't have contiguous dimension at current stride index, don't
    // bother;
    const auto& stride_property_i = tensor_type->stride_properties()[i];
    if (stride_property_i.has_value() &&
        stride_property_i->stride_index_.has_value() &&
        stride_property_i->contiguous_.has_value() &&
        stride_property_i->contiguous_.value() == true) {
      const size_t index = stride_property_i->stride_index_.value();
      if (i == 0) {
        // mark fastest changing dimension collapsible only when it's the last
        // dim;
        contig_info[index] = (index == tensor_type->dim().value() - 1);
      } else {
        // check the neighboring faster dimension;
        if (auto left_index_opt =
                tensor_type->stride_properties()[static_cast<int>(i) - 1]
                    ->stride_index_) {
          // collapse if two axes are neighboring in both sizes & stride_index;
          contig_info[index] = (left_index_opt.value() == (index + 1));
        }
      }
    }
  }

  domain_ = new TensorDomain(sizes, contig_info);
  name_ = fusion_->registerVal(this);
}

TensorView::TensorView(const TensorView* src, IrCloner* ir_cloner)
    : Val(src, ir_cloner),
      domain_(ir_cloner->clone(src->domain_)),
      compute_at_pos_(src->compute_at_pos_),
      max_producer_pos_(src->max_producer_pos_),
      memory_type_(src->memory_type_),
      swizzle_type_(src->swizzle_type_) {
  for (const auto id : src->axesToSwizzle()) {
    axes_to_swizzle_.push_back(ir_cloner->clone(id));
  }
}

bool TensorView::hasAnyReduction() const {
  return domain()->noReductions().size() != domain()->domain().size();
}

bool TensorView::hasReduction() const {
  return domain()->hasReduction();
}

bool TensorView::hasBlockReduction() const {
  return domain()->hasBlockReduction();
}

bool TensorView::hasGridReduction() const {
  return domain()->hasGridReduction();
}

bool TensorView::hasBroadcast() const {
  return domain()->hasBroadcast();
}

bool TensorView::hasRFactor() const {
  return domain()->hasRFactor();
}

c10::optional<unsigned int> TensorView::getReductionAxis() const {
  return domain()->getReductionAxis();
}

const std::vector<IterDomain*>& TensorView::getRootDomain() const {
  return domain()->getRootDomain();
};

const std::vector<IterDomain*>& TensorView::getRFactorDomain() const {
  return domain()->getRFactorDomain();
};

const std::vector<IterDomain*>& TensorView::getMaybeRFactorDomain() const {
  return domain()->getMaybeRFactorDomain();
};

std::vector<IterDomain*>::size_type TensorView::nDims() const {
  return domain()->nDims();
}

IterDomain* TensorView::axis(int pos) const {
  TORCH_INTERNAL_ASSERT(
      nDims() > 0, "Tried to access an axis in a 0-dim TensorView");
  if (pos < 0)
    pos += domain()->nDims();
  TORCH_CHECK(
      pos >= 0 && (unsigned int)pos < domain()->nDims(),
      "Tried to access position ",
      pos,
      " in domain: ",
      domain());
  return domain()->axis(pos);
}

void TensorView::setComputeAt(unsigned int pos, bool decrease) {
  if (pos <= compute_at_pos_ && !decrease) {
    return;
  }

  TORCH_INTERNAL_ASSERT(
      (unsigned)pos <= nDims(),
      "Invalid this computeAt position for T",
      name(),
      ": ",
      pos);

  compute_at_pos_ = pos;
}

void TensorView::setMaxProducer(unsigned int pos, bool decrease) {
  if (pos <= max_producer_pos_ && !decrease) {
    return;
  }

  TORCH_INTERNAL_ASSERT(
      (unsigned)pos <= nDims(),
      "Invalid max producer position for T",
      name(),
      ": ",
      pos);

  max_producer_pos_ = pos;
}

TensorView* TensorView::computeAt(
    TensorView* consumer,
    int position,
    ComputeAtMode mode) {
  // Make sure this and consumer are not the same tensor, that's illegal
  TORCH_CHECK(!sameAs(consumer), "Cannot call this->computeAt(this, ...)");

  // We support negative axes, so increment it by consumer->nDims() + 1 and make
  // sure the result is within consumer->nDims() + 1. being at consumer->nDims()
  // means producer will be computed inline with consumer, hence the +1.
  if (position < 0)
    position += int(consumer->nDims()) + 1;

  TORCH_CHECK(
      (position >= 0 && (unsigned int)position < consumer->nDims() + 1) ||
          mode == ComputeAtMode::BestEffort,
      "Compute at called on an position outside valid range.");

  if (mode == ComputeAtMode::BestEffort) {
    position = std::max(-1, position);
    position = std::min((int)consumer->nDims(), position);
  }

  ComputeAt::runAt(this, consumer, (unsigned int)position, mode);

  return this;
}

TensorView* TensorView::computeWith(
    TensorView* consumer,
    int position,
    ComputeAtMode mode) {
  // Make sure this and consumer are not the same tensor, that's illegal
  TORCH_CHECK(!sameAs(consumer), "Cannot call this->computeAt(this, ...)");

  // We support negative axes, so increment it by this->nDims() + 1 and make
  // sure the result is within this->nDims() + 1. being at this->nDims()
  // means producer will be computed inline with this, hence the +1.
  if (position < 0)
    position += int(this->nDims()) + 1;
  TORCH_CHECK(
      position >= 0 && (unsigned int)position < this->nDims() + 1,
      "Compute at called on an position outside valid range.");

  ComputeAt::runWith(this, consumer, (unsigned int)position, mode);

  return this;
}

TensorView* TensorView::split(int axis_, Val* factor, bool inner_split) {
  // Only check things associated with axis, factor will be validated in
  // IterDomain
  TORCH_INTERNAL_ASSERT(nDims() > 0, "Tried to do split on a 0-dim TensorView");

  if (axis_ < 0)
    axis_ += domain()->nDims();

  TORCH_INTERNAL_ASSERT(
      axis_ >= 0,
      "Split axis is less than 0 even after adjusting for nDims: ",
      axis_);

  TORCH_CHECK(
      axis_ >= (int)getComputeAtPosition(),
      "Cannot split axis within compute at position. Axis = ",
      axis_,
      " computeAtPosition = ",
      getComputeAtPosition());

  TORCH_CHECK(
      axis_ >= (int)getMaxProducerPosition(),
      "Cannot split axis within max producer position. Axis = ",
      axis_,
      " maxProducerPosition = ",
      getMaxProducerPosition());

  TORCH_CHECK(
      axis(axis_)->getParallelType() == ParallelType::Serial,
      "Splitting an axis of non-Serial parallel type is not supported at this time."
      " Parallelization strategy must be set after calling split.");

  domain()->split(axis_, factor, inner_split);
  return this;
}

TensorView* TensorView::split(int axis, unsigned int factor, bool inner_split) {
  split(axis, new Int(factor), inner_split);
  return this;
}

// Merge "axis" and "axis+1" into 1 dimension
TensorView* TensorView::merge(int axis_o, int axis_i) {
  TORCH_INTERNAL_ASSERT(nDims() > 0, "Tried to do merge on a 0-dim TensorView");

  if (axis_o < 0)
    axis_o += domain()->nDims();

  if (axis_i < 0)
    axis_i += domain()->nDims();

  TORCH_CHECK(
      axis_o >= (int)getComputeAtPosition() &&
          axis_i >= (int)getComputeAtPosition(),
      false,
      "Cannot merge axes within compute at position. Either axis ",
      axis_o,
      " or ",
      axis_i,
      " are within computeAtPosition = ",
      getComputeAtPosition());

  TORCH_CHECK(
      axis_o >= (int)getMaxProducerPosition() &&
          axis_i >= (int)getMaxProducerPosition(),
      "Cannot merge axes within max producer position. Either axis ",
      axis_o,
      " or ",
      axis_i,
      " are within maxProducerPosition = ",
      getMaxProducerPosition());

  TORCH_CHECK(
      axis(axis_o)->getParallelType() == ParallelType::Serial ||
          axis(axis_i)->getParallelType() == ParallelType::Serial,
      "Merging axes of non-Serial parallel type is not supported at this time."
      " Parallelization strategy must be set after calling split.");

  domain()->merge(axis_o, axis_i);
  return this;
}

TensorView* TensorView::reorder(const std::unordered_map<int, int>& old2new_) {
  TORCH_INTERNAL_ASSERT(
      !(nDims() == 0 && old2new_.size() > 0),
      "Tried to reorder a 0-dim TensorView");

  for (auto entry : old2new_) {
    auto old_pos = entry.first < 0 ? entry.first + (int)nDims() : entry.first;
    auto new_pos =
        entry.second < 0 ? entry.second + (int)nDims() : entry.second;
    if (old_pos == new_pos) {
      continue;
    }
    TORCH_INTERNAL_ASSERT(
        old_pos >= 0,
        "Found \"old\" position that's less than 0 even though already adjusted by nDims: ",
        old_pos);
    TORCH_INTERNAL_ASSERT(
        new_pos >= 0,
        "Found \"new\" position that's less than 0 even though already adjusted by nDims: ",
        new_pos);
    TORCH_CHECK(
        old_pos >= (int)getComputeAtPosition() &&
            new_pos >= (int)getComputeAtPosition(),
        "Cannot reorder axes within compute at position. Either axis ",
        old_pos,
        " or ",
        new_pos,
        " are within computeAtPosition = ",
        getComputeAtPosition());

    TORCH_CHECK(
        old_pos >= (int)getMaxProducerPosition() &&
            new_pos >= (int)getMaxProducerPosition(),
        "Cannot reorder axes within max producer position. Either axis ",
        old_pos,
        " or ",
        new_pos,
        " are within maxProducerPosition = ",
        getMaxProducerPosition());
  }

  domain()->reorder(old2new_);
  return this;
}

TensorView* TensorView::swizzle(
    SwizzleType type,
    const std::vector<int>& axes) {
  swizzle_type_ = type;

  // Clear previously set swizzle axes if any
  if (axes_to_swizzle_.size()) {
    axes_to_swizzle_.clear();
  }

  if (swizzle_type_ == SwizzleType::Transpose) {
    TORCH_CHECK(
        axes.size() == 2,
        "Invalid axis list: ",
        axes,
        ". Number of axes must be two.");
    TORCH_CHECK(
        axes[0] != axes[1],
        "Invalid axis list: ",
        axes,
        ". Two distinctive axes must be given.");
    TORCH_CHECK(
        getMemoryType() == MemoryType::Shared,
        "Transpose swizzle is meant for tensors on shared memory.");
    for (auto pos : axes) {
      if (pos < 0) {
        pos += nDims();
      }
      TORCH_CHECK(pos >= 0 && pos < (int)nDims(), "Invalid axis: ", pos);
      TORCH_CHECK(
          pos >= (int)getComputeAtPosition(),
          "Invalid axis: ",
          pos,
          ". Axis outside computeAt position is not allocated.");
      TORCH_CHECK(
          !axis(pos)->isReduction(),
          "Invalid axis: ",
          pos,
          ". Swizzling a reduction axis is not supported");
      TORCH_CHECK(
          !axis(pos)->isBroadcast(),
          "Invalid axis: ",
          pos,
          ". Swizzling a broadcast axis is not supported");
      axes_to_swizzle_.push_back(axis(pos));
    }
  }

  return this;
}

TensorView* TensorView::rFactor(const std::vector<int>& axes) {
  // TODO: I think we should do this but
  // NVFuserTest.FusionSmemBlockGemmCache_CUDA prevents it from going in at the
  // moment.

  // TORCH_INTERNAL_ASSERT(
  //     !hasComputeAt(), "Cannot rfactor tensors after compute at has been
  //     set.");
  TORCH_INTERNAL_ASSERT(nDims() > 0, "Tried to rFactor a 0-dim TensorView");
  TORCH_INTERNAL_ASSERT(definition()->isA<ReductionOp>());
  FusionGuard fg(fusion());
  TORCH_CHECK(
      definition() != nullptr &&
          definition()->getExprType() == ExprType::ReductionOp,
      "Error rfactoring ",
      this,
      " its definition is either a nullptr or not a reduction.");
  TORCH_CHECK(
      !domain()->hasRFactor(), "Cannot call rfactor on the same view twice.");

  ReductionOp* this_definition = definition()->as<ReductionOp>();

  // Split tensor view into 2 parts
  auto domain_pair = domain()->rFactor(axes);

  // Producer in the pair
  auto producer_domain = domain_pair.first;
  // Consumer in the pair
  auto consumer_domain = domain_pair.second;

  // This domain will be the consumer, so create the producer
  TensorView* producer = new TensorView(producer_domain, getDataType().value());

  // Set domain of consumer
  setDomain(consumer_domain);
  TensorView* consumer = this;

  // Setup dependency chain, inserting producer before this op.
  // Expr* producer_definition =
  new ReductionOp(
      this_definition->getReductionOpType(),
      this_definition->init(),
      producer,
      this_definition->in());

  // Expr* consumer_definition =
  new ReductionOp(
      this_definition->getReductionOpType(),
      this_definition->init(),
      consumer,
      producer);

  return producer;
}

TensorView* TensorView::welfordRfactorHelper(
    TensorView* tv,
    const std::vector<int>& axes) {
  // Hack:
  // Semantically we should always keep the outputs of welfordOp scheduled
  // the same but the user end cannot guarantee that.
  // In order to guarantee that the rFactor is defined meaningfully the
  // scheduling of the output TV that got the rfactor call is force replayed
  // towards the other two

  if (!sameAs(tv)) {
    auto root = tv->getRootDomain();
    auto this_root = getRootDomain();

    // construct a trivial root domain map
    std::unordered_map<IterDomain*, IterDomain*> id_map;
    for (size_t i = 0; i < root.size(); i++) {
      id_map[this_root[i]] = root[i];
    }

    // replay on the target tv
    ReplayTransformations replay(domain()->domain(), id_map);

    // construct the new tensor domain
    std::vector<IterDomain*> new_id;
    for (auto id : domain()->domain()) {
      TORCH_INTERNAL_ASSERT(
          replay.getReplay().count(id), "Welford Replay Failed");
      new_id.push_back(replay.getReplay().at(id));
    }

    std::vector<bool> new_contig(
        tv->domain()->contiguity().begin(), tv->domain()->contiguity().end());
    // replace tensor domain of target tv
    tv->setDomain(new TensorDomain(tv->getRootDomain(), new_id, new_contig));
  }

  // Split tensor view into 2 parts
  auto domain_pair = tv->domain()->rFactor(axes);
  // Producer in the pair
  auto producer_domain = domain_pair.first;
  // Consumer in the pair
  auto consumer_domain = domain_pair.second;

  // This domain will be the consumer, so create the producer
  TensorView* producer =
      new TensorView(producer_domain, tv->getDataType().value());

  // Set domain of consumer
  tv->setDomain(consumer_domain);

  return producer;
}

WelfordResult TensorView::rFactor(
    const std::vector<int>& axes,
    TensorView* avg,
    TensorView* var,
    TensorView* n) {
  TORCH_INTERNAL_ASSERT(nDims() > 0, "Tried to rFactor a 0-dim TensorView");
  FusionGuard fg(fusion());
  TORCH_CHECK(
      definition() != nullptr &&
          definition()->getExprType() == ExprType::WelfordOp,
      "Error rfactoring welford ",
      this,
      " its definition is either a nullptr or not a welford.");
  TORCH_CHECK(
      !domain()->hasRFactor(), "Cannot call rfactor on the same view twice.");

  WelfordOp* wop = definition()->as<WelfordOp>();

  TORCH_INTERNAL_ASSERT(
      avg->sameAs(wop->outAvg()), "Welford rfactor not used correctly");
  TORCH_INTERNAL_ASSERT(
      var->sameAs(wop->outVar()), "Welford rfactor not used correctly");
  TORCH_INTERNAL_ASSERT(
      n->sameAs(wop->outN()), "Welford rfactor not used correctly");

  std::unordered_map<TensorView*, TensorView*> tv2rf{
      {avg, nullptr}, {var, nullptr}, {n, nullptr}};

  // Make sure this gets rfactored last so everybody gets
  //  replayed correctly
  for (auto& it : tv2rf) {
    if (!sameAs(it.first)) {
      it.second = welfordRfactorHelper(it.first, axes);
    }
  }

  for (auto& it : tv2rf) {
    if (sameAs(it.first)) {
      it.second = welfordRfactorHelper(it.first, axes);
    }
  }

  TensorView* producer_avg = tv2rf.at(avg);
  TensorView* producer_var = tv2rf.at(var);
  TensorView* producer_n = tv2rf.at(n);

  // Setup dependency chain, inserting producer before this op.
  // Expr* producer_definition =
  new WelfordOp(
      producer_avg,
      producer_var,
      producer_n, /*out var/avg/count */
      wop->initAvg(),
      wop->initVar(),
      wop->initN(), /*init var/avg/count */
      wop->inAvg(),
      wop->inVar(),
      wop->inN());

  // Expr* consumer_definition =
  new WelfordOp(
      avg,
      var,
      n,
      wop->initAvg(),
      wop->initVar(),
      wop->initN(),
      producer_avg,
      producer_var,
      producer_n);

  return WelfordResult(producer_avg, producer_var, producer_n);
}

TensorView* TensorView::cache_before() {
  FusionGuard fg(fusion());

  TORCH_CHECK(
      definition() != nullptr && !isFusionInput(),
      "Error adding cache_before ",
      this,
      " its definition is a nullptr and we restrict using cache_before on an input.");

  TORCH_CHECK(
      isFusionOutput() ||
          definition()->getExprType() != ExprType::ReductionOp ||
          definition()->getExprType() != ExprType::WelfordOp,
      "Error adding cache_before ",
      this,
      " its definition is a reduction and it is not an output, instead please use cache_after.");

  // Previously, caching computed-at tensors was allowed but was never
  // really robust. Make it an error unless it is really needed.
  TORCH_CHECK(
      !hasComputeAt(),
      "Caching computed-at tensors is not allowed. Apply caching before computeAt");

  // It also did additional transformation when a producer tensor has computeAt.
  // Make sure we no longer rely on that behavior.
  if (definition() != nullptr) {
    for (TensorView* producer_of_producer :
         ir_utils::filterByType<TensorView>(definition()->inputs())) {
      TORCH_CHECK(
          !producer_of_producer->hasComputeAt(),
          "Potentially invalid computeAt and caching detected. Apply caching before computeAt.");
    }
  }

  // Create Producer Domain
  // This domain will be the consumer which needs a new domain, so replace the
  // producers domain with this domain.
  auto root_domain = getRootDomain();

<<<<<<< HEAD
  TensorView* producer = nullptr;
  if (hasRFactor()) {
    producer = new TensorView(
        new TensorDomain(
            domain()->getRootDomain(),
            domain()->getMaybeRFactorDomain(),
            domain()->domain(),
            domain()->contiguity()),
        getDataType().value());
  } else {
    producer = new TensorView(
        new TensorDomain(
            domain()->getRootDomain(),
            domain()->domain(),
            domain()->contiguity()),
        getDataType().value());
  }
=======
  TensorView* producer = new TensorView(
      new TensorDomain(
          domain()->getRootDomain(),
          domain()->domain(),
          domain()->contiguity()),
      getDataType().value());
>>>>>>> c85c45b2

  // Set domain of consumer
  TensorView* consumer = this;

  size_t i = 0;
  auto no_reduction_root_domain = TensorDomain::noReductions(getRootDomain());
  std::vector<IterDomain*> new_root_domain(no_reduction_root_domain.size());
  for (const auto& dom : no_reduction_root_domain) {
    new_root_domain[i++] = dom->clone();
  }

  consumer->setDomain(new TensorDomain(
      new_root_domain, std::vector<bool>(new_root_domain.size(), true)));

  // Insert producer - Cache_Before (CB) - before this TV.
  // Before: Prev TV -> [Definition Op] -> This TV
  // After:  Prev TV -> [Definition Op] -> New CB TV -> [Set Op] -> This TV

  // Get inputs for origin expression
  auto expr_inputs = definition()->inputs();
  // Expr* producer_definition =
  ir_utils::replaceValInExpr(definition(), this, producer);

  // Expr* producer_uses =
  new UnaryOp(UnaryOpType::Set, consumer, producer);

  // definition_ is no longer valid
  // setDefinition(nullptr);

  auto replayed_consumer_pair =
      TransformReplay::replayCasP(consumer, producer, -1);
  consumer->setDomain(replayed_consumer_pair.first);

  return producer;
}

TensorView* TensorView::cache_fork() {
  FusionGuard fg(fusion());

  // Before: [Expr] -> This TV (Global Output) -> [Usage Expr]
  // After:  [Expr] -> This TV (Local) -> [Usage Expr] > Next TV
  //                            (Fork) -> [Set Expr]   -> New TV (Global Output)

  TORCH_CHECK(
      fusion()->hasOutput(this) && !this->uses().empty(),
      "Error adding cache_fork ",
      this,
      " this TensorView must be an output with subsequent uses");

  // Previously, caching computed-at tensors was allowed but was never
  // really robust. Make it an error unless it is really needed.
  TORCH_CHECK(
      !hasComputeAt(),
      "Caching computed-at tensors is not allowed. Apply caching before computeAt");

  // This domain will be the producer, so create the consumer
  auto root_domain = TensorDomain::noReductions(getRootDomain());
  TensorView* new_output = new TensorView(
      new TensorDomain(
          IterDomain::clone(root_domain),
          std::vector<bool>(root_domain.size(), true)),
      getDataType().value());

  // Create write operation from this TV to new output
  new UnaryOp(UnaryOpType::Set, new_output, this);

  // The new TV becomes an output.
  // New TV has global memory type.
  // This TV has local memory type.
  fusion()->replaceOutput(this, new_output);

  // Transform new output according to this TV
  auto replayed_output_pair = TransformReplay::replayCasP(new_output, this, -1);
  new_output->setDomain(replayed_output_pair.first);

  return new_output;
}

TensorView* TensorView::cache_after() {
  FusionGuard fg(fusion());

  const bool kIsFusionInput = fusion()->hasInput(this);

  // Get all the uses for this Tensorview
  TORCH_CHECK(
      !fusion()->hasOutput(this),
      "Error adding cache_after ",
      this,
      " we restrict using cache_after on an output.");

  // Previously, caching computed-at tensors was allowed but was never
  // really robust. Make it an error unless it is really needed.
  TORCH_CHECK(
      !hasComputeAt(),
      "Caching computed-at tensors is not allowed. Apply caching before computeAt.");

  // It also did additional transformation when this tensor is an
  // input and the outputs of its consumers have computeAt. Make sure
  // we no longer rely on that behavior.
  if (kIsFusionInput) {
    for (const auto& expr : uses()) {
      for (TensorView* output :
           ir_utils::filterByType<TensorView>(expr->outputs())) {
        TORCH_CHECK(
            !output->hasComputeAt(),
            "Potentially invalid computeAt and caching detected. Apply caching before computeAt.");
      }
    }
  }

  // Create Consumer Domain
  // Keep Broadcast Axis (Permanent)
  // Remove Reduction Axis
  size_t i = 0;
  auto no_reduction_root_domain = TensorDomain::noReductions(getRootDomain());
  std::vector<IterDomain*> new_root_domain(no_reduction_root_domain.size());
  for (const auto& dom : no_reduction_root_domain) {
    new_root_domain[i++] = dom->clone();
  }

  // This domain will be the producer, so create the consumer
  TensorView* consumer = new TensorView(
      new TensorDomain(
          new_root_domain, std::vector<bool>(new_root_domain.size(), true)),
      getDataType().value());

  // Set domain of producer - No Change
  TensorView* producer = this;

  // Insert consumer - Cache_After (CA) - after this TV.
  // Before: This TV -> [Use Op] -> Next TV
  // After:  This TV -> [Set Op] -> New CA TV -> [Use Op] -> Next TV

  // Expr* consumer_uses =
  for (auto expr : fusion()->unordered_uses(this)) {
    ir_utils::replaceValInExpr(expr, this, consumer);
  }

  // Expr* consumer_definition =
  new UnaryOp(UnaryOpType::Set, consumer, producer);

  return consumer;
}

void TensorView::setMemoryType(MemoryType mt) {
  memory_type_ = mt;
  if (fusion()->hasInput(this) || fusion()->hasOutput(this)) {
    TORCH_INTERNAL_ASSERT(
        mt == MemoryType::Global,
        "Tried to set an input or output to the fusion to a non-global memory type.");
  }
}

void TensorView::clearReductionIterDomains() {
  TORCH_INTERNAL_ASSERT(
      !domain()->hasRFactor(),
      "should not call clearReductionIterDomains on rfactor tv");

  TORCH_INTERNAL_ASSERT(
      domain()->domain() == getRootDomain(),
      "should not call clearReductionIterDomains on already transformed TensorDomains");

  std::vector<IterDomain*> new_root;
  std::vector<bool> new_contig;
  for (size_t i = 0; i < getRootDomain().size(); i++) {
    if (!getRootDomain()[i]->isReduction()) {
      new_root.push_back(getRootDomain()[i]);
      new_contig.push_back(domain()->contiguity()[i]);
    }
  }

  setDomain(new TensorDomain(new_root, new_contig));
}

TensorViewBuilder& TensorViewBuilder::ndims(size_t ndims) {
  TORCH_CHECK(shape_.empty() || shape_.size() == ndims);
  TORCH_CHECK(contiguity_.empty() || contiguity_.size() == ndims);
  ndims_ = ndims;
  return *this;
}

TensorViewBuilder& TensorViewBuilder::dtype(DataType dtype) {
  dtype_ = dtype;
  return *this;
}

TensorViewBuilder& TensorViewBuilder::contiguity(std::vector<bool> contiguity) {
  TORCH_CHECK(contiguity_.empty(), "Attempting to reset contiguity");
  if (!contiguity.empty()) {
    TORCH_CHECK(ndims_ == 0 || ndims_ == contiguity.size());
    ndims_ = contiguity.size();
  }
  contiguity_ = std::move(contiguity);
  return *this;
}

TensorViewBuilder& TensorViewBuilder::shape(std::vector<int64_t> shape) {
  TORCH_CHECK(shape_.empty(), "Attempting to reset shape");
  if (!shape.empty()) {
    TORCH_CHECK(ndims_ == 0 || ndims_ == shape.size());
    ndims_ = shape.size();
  }
  shape_ = std::move(shape);
  return *this;
}

TensorView* TensorViewBuilder::build() const {
  // Build the domain
  std::vector<IterDomain*> domain(ndims_, nullptr);
  for (size_t i = 0; i < ndims_; i++) {
    if (shape_.empty() || shape_[i] == -1) {
      domain[i] = new IterDomain(new Int(0), new Int());
    } else {
      TORCH_CHECK(
          shape_[i] >= 0,
          "Invalid extent value. ",
          "For a tensor representing a single scalar use ndims = 0 with no sizes set.");
      domain[i] = new IterDomain(new Int(0), new Int(shape_[i]));
    }
  }

  // Create the final TensorView
  return new TensorView(new TensorDomain(domain, contiguity_), dtype_);
}

} // namespace cuda
} // namespace fuser
} // namespace jit
} // namespace torch<|MERGE_RESOLUTION|>--- conflicted
+++ resolved
@@ -645,32 +645,12 @@
   // producers domain with this domain.
   auto root_domain = getRootDomain();
 
-<<<<<<< HEAD
-  TensorView* producer = nullptr;
-  if (hasRFactor()) {
-    producer = new TensorView(
-        new TensorDomain(
-            domain()->getRootDomain(),
-            domain()->getMaybeRFactorDomain(),
-            domain()->domain(),
-            domain()->contiguity()),
-        getDataType().value());
-  } else {
-    producer = new TensorView(
-        new TensorDomain(
-            domain()->getRootDomain(),
-            domain()->domain(),
-            domain()->contiguity()),
-        getDataType().value());
-  }
-=======
   TensorView* producer = new TensorView(
       new TensorDomain(
           domain()->getRootDomain(),
           domain()->domain(),
           domain()->contiguity()),
       getDataType().value());
->>>>>>> c85c45b2
 
   // Set domain of consumer
   TensorView* consumer = this;
