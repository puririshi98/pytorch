<<<<<<< HEAD
#include <torch/csrc/python_headers.h>

#include <c10/core/DeviceType.h>
#include <c10/core/InferenceMode.h>
#include <torch/csrc/Exceptions.h>
#include <torch/csrc/utils/pybind.h>
#include <torch/csrc/autograd/autograd.h>
#include <torch/csrc/autograd/grad_mode.h>
#include <ATen/autocast_mode.h>
#include <torch/csrc/autograd/profiler.h>
#include <torch/csrc/autograd/python_function.h>
#include <torch/csrc/autograd/function.h>
#include <torch/csrc/autograd/utils/wrap_outputs.h>
#include <torch/csrc/autograd/utils/python_arg_parsing.h>
#include <torch/csrc/utils/pycfunction_helpers.h>
#include <c10/core/ScalarType.h>

#include <set>

PyObject* THPAutograd_initExtension(PyObject* _unused, PyObject *unused) {
  using namespace torch::autograd::profiler;
  auto tensor_module = THPObjectPtr(PyImport_ImportModule("torch._tensor"));
  if (!tensor_module)
    return nullptr;

  // NOTE: "leaks" THPVariableClass
  THPVariableClass = PyObject_GetAttrString(tensor_module, "Tensor");
  if (!THPVariableClass)
    return nullptr;

  auto autograd_module = THPObjectPtr(PyImport_ImportModule("torch.autograd"));
  if (!autograd_module)
    return nullptr;

  // NOTE: "leaks" Function
  THPFunctionClass = PyObject_GetAttrString(autograd_module, "Function");
  if (!THPFunctionClass)
    return nullptr;

  auto torch_C_module = THPObjectPtr(PyImport_ImportModule("torch._C"));
  if (!torch_C_module)
    return nullptr;
  auto _C_m = py::handle(torch_C_module).cast<py::module>();
  auto m = _C_m.def_submodule("_autograd", "autograd bindings");

  auto parameter_module = THPObjectPtr(PyImport_ImportModule("torch.nn.parameter"));
  if (!parameter_module)
    return nullptr;

  // NOTE: "leaks" ParameterClass
  ParameterClass = PyObject_GetAttrString(parameter_module, "Parameter");
  if (!ParameterClass)
    return nullptr;

  py::enum_<ProfilerState>(m, "ProfilerState")
      .value("Disabled", ProfilerState::Disabled)
      .value("CPU", ProfilerState::CPU)
      .value("CUDA", ProfilerState::CUDA)
      .value("NVTX", ProfilerState::NVTX)
      .value("KINETO", ProfilerState::KINETO)
      .value("KINETO_GPU_FALLBACK", ProfilerState::KINETO_GPU_FALLBACK);

  py::enum_<ActivityType>(m, "ProfilerActivity")
      .value("CPU", ActivityType::CPU)
      .value("CUDA", ActivityType::CUDA);

  py::class_<ProfilerConfig>(m, "ProfilerConfig")
      .def(py::init<ProfilerState, bool, bool, bool, bool>());

  py::class_<LegacyEvent>(m, "ProfilerEvent")
      .def("kind", &LegacyEvent::kindStr)
      .def("name", [](const LegacyEvent& e) { return e.name(); })
      .def("thread_id", &LegacyEvent::threadId)
      .def("fwd_thread_id", &LegacyEvent::fwdThreadId)
      .def("device", &LegacyEvent::device)
      .def("cpu_elapsed_us", &LegacyEvent::cpuElapsedUs)
      .def("cuda_elapsed_us", &LegacyEvent::cudaElapsedUs)
      .def("has_cuda", &LegacyEvent::hasCuda)
      .def("shapes", &LegacyEvent::shapes)
      .def("cpu_memory_usage", &LegacyEvent::cpuMemoryUsage)
      .def("cuda_memory_usage", &LegacyEvent::cudaMemoryUsage)
      .def("handle", &LegacyEvent::handle)
      .def("node_id", &LegacyEvent::nodeId)
      .def("is_remote", &LegacyEvent::isRemote)
      .def("sequence_nr", &LegacyEvent::sequenceNr)
      .def("stack", &LegacyEvent::stack)
      .def("scope", &LegacyEvent::scope)
      .def("correlation_id", &LegacyEvent::correlationId)
      .def("start_us", &LegacyEvent::cpuUs)
      .def("flops", &LegacyEvent::flops)
      .def("is_async", &LegacyEvent::isAsync);

  py::enum_<c10::DeviceType>(m, "DeviceType")
      .value("CPU", c10::DeviceType::CPU)
      .value("CUDA", c10::DeviceType::CUDA)
      .value("MKLDNN", c10::DeviceType::MKLDNN)
      .value("OPENGL", c10::DeviceType::OPENGL)
      .value("OPENCL", c10::DeviceType::OPENCL)
      .value("IDEEP", c10::DeviceType::IDEEP)
      .value("HIP", c10::DeviceType::HIP)
      .value("FPGA", c10::DeviceType::FPGA)
      .value("MSNPU", c10::DeviceType::MSNPU)
      .value("XLA", c10::DeviceType::XLA)
      .value("MLC", c10::DeviceType::MLC)
      .value("HPU", c10::DeviceType::HPU)
      .value("Meta", c10::DeviceType::Meta)
      .value("Vulkan", c10::DeviceType::Vulkan)
      .value("Metal", c10::DeviceType::Metal);

#ifdef USE_KINETO
  py::class_<KinetoEvent>(m, "_KinetoEvent")
      // name of the event
      .def("name", &KinetoEvent::name)
      // PyTorch thread id of the start callback
      .def("start_thread_id", [](const KinetoEvent& e) {
        return e.startThreadId();
      })
      // PyTorch thread id of the end callback
      .def("end_thread_id", [](const KinetoEvent& e) {
        return e.endThreadId();
      })
      // for events of scope BACKWARD_FUNCTION - PyTorch thread id
      // of the corresponding forward op
      .def("fwd_thread_id", [](const KinetoEvent& e) {
        return e.fwdThreadId();
      })
      // together with fwd_thread_id, used to uniquely identify
      // the forward op
      .def("sequence_nr", [](const KinetoEvent& e) {
        return e.sequenceNr();
      })
      // absolute start time (since unix epoch) in us
      .def("start_us", &KinetoEvent::startUs)
      // duration in us
      .def("duration_us", &KinetoEvent::durationUs)
      // used for correlation between high-level PyTorch events
      // and low-level device events
      .def("correlation_id", [](const KinetoEvent& e) {
        return e.correlationId();
      })
      // shapes of input tensors
      .def("shapes", [](const KinetoEvent& e) {
        if (e.hasShapes()) {
          return e.shapes();
        } else {
          return std::vector<std::vector<int64_t>>();
        }
      })
      .def("dtypes", [](const KinetoEvent& e) {
        if (e.hasTypes()) {
          return e.dtypes();
        } else {
          return std::vector<std::string>();
        }
      })
      // stack traces of the PyTorch CPU events
      .def("stack", [](const KinetoEvent& e) {
        if (e.hasStack()) {
          return e.stack();
        } else {
          return std::vector<std::string>();
        }
      })
      // type of the RecordFunction that generated a PyTorch CPU event
      // (op, torchscript function, user label, etc)
      .def("scope", [](const KinetoEvent& e) {
        return e.scope();
      })
      // device number, for CPU - process id
      .def("device_index", &KinetoEvent::deviceIndex)
      // for CUDA - stream id, for CPU - start thread id
      .def("device_resource_id", &KinetoEvent::deviceResourceId)
      // device type
      .def("device_type", [](const KinetoEvent& e) {
        return e.deviceType();
      })
      // correlation id of a linked event
      .def("linked_correlation_id", &KinetoEvent::linkedCorrelationId)
      // compute flops
      .def("flops", [](const KinetoEvent& e) {
        return e.flops();
      })
      // Whether this is async event or not
      .def("is_async", [](const KinetoEvent& e) {
        return e.isAsync();
      })
      .def("cuda_elapsed_us", &KinetoEvent::cudaElapsedUs);

  py::class_<ProfilerResult>(m, "_ProfilerResult")
    .def("events", &ProfilerResult::events)
    .def("legacy_events", &ProfilerResult::legacy_events)
    .def("save", &ProfilerResult::save);

  m.def("_enable_profiler", enableProfiler);
  m.def("_disable_profiler", disableProfiler);
  m.def("_prepare_profiler", prepareProfiler);
#endif

  m.def("_add_metadata_json", [](const std::string& key, const std::string& value) {
#ifdef USE_KINETO
      addMetadataJson(key, value);
#else
      LOG(WARNING) << "Adding profiling metadata requires using "
                   << "torch.profiler with Kineto support (USE_KINETO=1)";
#endif
  });

  m.def("kineto_available", []() {
#ifdef USE_KINETO
    return true;
#else
    return false;
#endif
  });

  m.def("_supported_kineto_activities", []() {
    std::set<ActivityType> activities;
#ifdef USE_KINETO
    activities.insert(ActivityType::CPU);
#ifndef LIBKINETO_NOCUPTI
    if (at::getNumGPUs() > 0 && !at::hasHIP()) {
      activities.insert(ActivityType::CUDA);
    }
#endif
#endif
    return activities;
  });

  m.def("_enable_profiler_legacy", enableProfilerLegacy);
  py::class_<ProfilerDisableOptions>(m, "_ProfilerDisableOptions")
      .def(py::init<bool, bool>());
  m.def(
      "_disable_profiler_legacy",
      disableProfilerLegacy,
      py::arg("profiler_disable_options") = ProfilerDisableOptions());
  m.def("_profiler_enabled", profilerEnabled);
  m.def("_enable_record_function", [](bool enable) {
    at::enableRecordFunction(enable);
  });
  m.def("_set_empty_test_observer", [](bool is_global, double sampling_prob) {
    auto cb = at::RecordFunctionCallback(nullptr)
      .needsInputs(true)
      .samplingProb(sampling_prob);
    if (is_global) {
      at::addGlobalCallback(cb);
    } else {
      at::addThreadLocalCallback(cb);
    }
  });
  m.def("_clear_callbacks", []() {
    at::clearCallbacks();
  });

  py::class_<c10::InferenceMode>(_C_m, "_InferenceMode")
      .def(py::init<bool>());

  Py_RETURN_TRUE;
}

namespace torch { namespace autograd {

static PyObject * set_autocast_enabled(PyObject* _unused, PyObject *arg) {
  HANDLE_TH_ERRORS
  if (!PyBool_Check(arg)) {
    throw TypeError("enabled must be a bool (got %s)", Py_TYPE(arg)->tp_name);
  }
  at::autocast::set_enabled(arg == Py_True);
  Py_RETURN_NONE;
  END_HANDLE_TH_ERRORS
}

static PyObject * is_autocast_enabled(PyObject* _unused, PyObject *arg) {
  HANDLE_TH_ERRORS
  if (at::autocast::is_enabled()) {
    Py_RETURN_TRUE;
  } else {
    Py_RETURN_FALSE;
  }
  END_HANDLE_TH_ERRORS
}

static PyObject * set_autocast_cpu_enabled(PyObject* _unused, PyObject *arg) {
  HANDLE_TH_ERRORS
  if (!PyBool_Check(arg)) {
    throw TypeError("enabled must be a bool (got %s)", Py_TYPE(arg)->tp_name);
  }
  at::autocast::set_cpu_enabled(arg == Py_True);
  Py_RETURN_NONE;
  END_HANDLE_TH_ERRORS
}

static PyObject * is_autocast_cpu_enabled(PyObject* _unused, PyObject *arg) {
  HANDLE_TH_ERRORS
  if (at::autocast::is_cpu_enabled()) {
    Py_RETURN_TRUE;
  } else {
    Py_RETURN_FALSE;
  }
  END_HANDLE_TH_ERRORS
}

static PyObject * set_autocast_cpu_dtype(PyObject* _unused, PyObject *arg) {
  HANDLE_TH_ERRORS
  if (!THPDtype_Check(arg)) {
    throw TypeError(
        "dtype must be a torch.dtype (got %s)", Py_TYPE(arg)->tp_name);
  }
  at::ScalarType targetType = reinterpret_cast<THPDtype*>(arg)->scalar_type;
  at::autocast::set_autocast_cpu_dtype(targetType);
  Py_RETURN_NONE;
  END_HANDLE_TH_ERRORS
}
static PyObject * set_autocast_gpu_dtype(PyObject* _unused, PyObject *arg) {
  HANDLE_TH_ERRORS
  if (!THPDtype_Check(arg)) {
    throw TypeError(
        "dtype must be a torch.dtype (got %s)", Py_TYPE(arg)->tp_name);
  }
  at::ScalarType targetType = reinterpret_cast<THPDtype*>(arg)->scalar_type;
  at::autocast::set_autocast_gpu_dtype(targetType);
  Py_RETURN_NONE;
  END_HANDLE_TH_ERRORS
}
static const char* scalarTypeName(const at::ScalarType type) {
  switch (type) {
#define DEFINE_CASE(ctype, name) \
  case at::ScalarType::name:     \
    return #ctype;
    AT_FORAUTOCAST_SCALAR_TYPES(DEFINE_CASE)
#undef DEFINE_CASE
    default:
      throw std::runtime_error("unknown scalar type for autocast");
  }
}
static PyObject * get_autocast_gpu_dtype(PyObject* _unused, PyObject *arg){
  HANDLE_TH_ERRORS
  at::ScalarType current_dtype = at::autocast::get_autocast_gpu_dtype();
  return THPDtype_New(current_dtype, scalarTypeName(current_dtype));
  END_HANDLE_TH_ERRORS
}
static PyObject * get_autocast_cpu_dtype(PyObject* _unused, PyObject *arg){
  HANDLE_TH_ERRORS
  at::ScalarType current_dtype = at::autocast::get_autocast_cpu_dtype();
  return THPDtype_New(current_dtype, scalarTypeName(current_dtype));
  END_HANDLE_TH_ERRORS
}

static PyObject * clear_autocast_cache(PyObject* _unused, PyObject *arg) {
  HANDLE_TH_ERRORS
  at::autocast::clear_cache();
  Py_RETURN_NONE;
  END_HANDLE_TH_ERRORS
}

static PyObject * autocast_increment_nesting(PyObject* _unused, PyObject *arg) {
  HANDLE_TH_ERRORS
  return THPUtils_packInt64(at::autocast::increment_nesting());
  END_HANDLE_TH_ERRORS
}

static PyObject * autocast_decrement_nesting(PyObject* _unused, PyObject *arg) {
  HANDLE_TH_ERRORS
  return THPUtils_packInt64(at::autocast::decrement_nesting());
  END_HANDLE_TH_ERRORS
}

static PyObject * set_grad_enabled(PyObject* _unused, PyObject *arg) {
  HANDLE_TH_ERRORS
  if (!PyBool_Check(arg)) {
    throw TypeError("enabled must be a bool (got %s)", Py_TYPE(arg)->tp_name);
  }
  GradMode::set_enabled(arg == Py_True);
  Py_RETURN_NONE;
  END_HANDLE_TH_ERRORS
}

static PyObject * is_grad_enabled(PyObject* _unused, PyObject *arg) {
  HANDLE_TH_ERRORS
  if (GradMode::is_enabled()) {
    Py_RETURN_TRUE;
  } else {
    Py_RETURN_FALSE;
  }
  END_HANDLE_TH_ERRORS
}

static PyObject * is_inference_mode_enabled(PyObject* _unused, PyObject *arg) {
  HANDLE_TH_ERRORS
  if (c10::InferenceMode::is_enabled()) {
    Py_RETURN_TRUE;
  } else {
    Py_RETURN_FALSE;
  }
  END_HANDLE_TH_ERRORS
}

static PyObject * set_anomaly_mode_enabled(PyObject* _unused, PyObject *arg) {
  HANDLE_TH_ERRORS
  if (!PyBool_Check(arg)) {
    throw TypeError("enabled must be a bool (got %s)", Py_TYPE(arg)->tp_name);
  }
  AnomalyMode::set_enabled(arg == Py_True);
  Py_RETURN_NONE;
  END_HANDLE_TH_ERRORS
}

static PyObject * is_anomaly_mode_enabled(PyObject* _unused, PyObject *arg) {
  HANDLE_TH_ERRORS
  if (AnomalyMode::is_enabled()) {
    Py_RETURN_TRUE;
  } else {
    Py_RETURN_FALSE;
  }
  END_HANDLE_TH_ERRORS
}

static PyObject * python_enter_dual_level(PyObject* _unused, PyObject* arg) {
  HANDLE_TH_ERRORS
  // It is unlikely that the depth of forward nesting will overflow int64_t so we
  // just static cast here.
  return utils::wrap(static_cast<int64_t>(forward_ad::enter_dual_level()));
  END_HANDLE_TH_ERRORS
}

static PyObject * python_exit_dual_level(PyObject* _unused, PyObject* args, PyObject* kwargs) {
  HANDLE_TH_ERRORS
  static PythonArgParser parser({
    "exit_dual_level(int64_t level)"
  });

  ParsedArgs<1> parsed_args;
  auto _r = parser.parse(args, kwargs, parsed_args);

  forward_ad::exit_dual_level(_r.toInt64(0));
  Py_RETURN_NONE;
  END_HANDLE_TH_ERRORS
}

// autograd methods on torch._C
static PyMethodDef methods[] = { // NOLINT
  {"_set_grad_enabled", set_grad_enabled, METH_O, nullptr},
  {"is_grad_enabled", is_grad_enabled, METH_NOARGS, nullptr},
  {"is_inference_mode_enabled", is_inference_mode_enabled, METH_NOARGS, nullptr},
  {"set_autocast_enabled", set_autocast_enabled, METH_O, nullptr},
  {"is_autocast_enabled", is_autocast_enabled, METH_NOARGS, nullptr},
  {"clear_autocast_cache", clear_autocast_cache, METH_NOARGS, nullptr},
  {"set_autocast_cpu_enabled", set_autocast_cpu_enabled, METH_O, nullptr},
  {"is_autocast_cpu_enabled", is_autocast_cpu_enabled, METH_NOARGS, nullptr},
  {"set_autocast_cpu_dtype", set_autocast_cpu_dtype, METH_O, nullptr},
  {"set_autocast_gpu_dtype", set_autocast_gpu_dtype, METH_O, nullptr},
  {"get_autocast_cpu_dtype", get_autocast_cpu_dtype, METH_NOARGS, nullptr},
  {"get_autocast_gpu_dtype", get_autocast_gpu_dtype, METH_NOARGS, nullptr},
  {"autocast_increment_nesting", autocast_increment_nesting, METH_NOARGS, nullptr},
  {"autocast_decrement_nesting", autocast_decrement_nesting, METH_NOARGS, nullptr},
  {"set_anomaly_enabled", set_anomaly_mode_enabled, METH_O, nullptr},
  {"is_anomaly_enabled", is_anomaly_mode_enabled, METH_NOARGS, nullptr},
  {"_enter_dual_level", python_enter_dual_level, METH_NOARGS, nullptr},
  {"_exit_dual_level", castPyCFunctionWithKeywords(python_exit_dual_level), METH_VARARGS | METH_KEYWORDS, nullptr},
  {nullptr, nullptr, 0, nullptr}
};

PyMethodDef* python_functions() {
  return methods;
}

=======
#include <torch/csrc/python_headers.h>

#include <c10/core/DeviceType.h>
#include <c10/core/InferenceMode.h>
#include <torch/csrc/Exceptions.h>
#include <torch/csrc/utils/pybind.h>
#include <torch/csrc/autograd/autograd.h>
#include <torch/csrc/autograd/grad_mode.h>
#include <ATen/autocast_mode.h>
#include <torch/csrc/autograd/profiler.h>
#include <torch/csrc/autograd/python_function.h>
#include <torch/csrc/autograd/function.h>
#include <torch/csrc/autograd/utils/wrap_outputs.h>
#include <torch/csrc/autograd/utils/python_arg_parsing.h>
#include <torch/csrc/utils/pycfunction_helpers.h>
#include <c10/core/ScalarType.h>

#include <set>

PyObject* THPAutograd_initExtension(PyObject* _unused, PyObject *unused) {
  using namespace torch::autograd::profiler;
  auto tensor_module = THPObjectPtr(PyImport_ImportModule("torch._tensor"));
  if (!tensor_module)
    return nullptr;

  // NOTE: "leaks" THPVariableClass
  THPVariableClass = PyObject_GetAttrString(tensor_module, "Tensor");
  if (!THPVariableClass)
    return nullptr;

  auto autograd_module = THPObjectPtr(PyImport_ImportModule("torch.autograd"));
  if (!autograd_module)
    return nullptr;

  // NOTE: "leaks" Function
  THPFunctionClass = PyObject_GetAttrString(autograd_module, "Function");
  if (!THPFunctionClass)
    return nullptr;

  auto torch_C_module = THPObjectPtr(PyImport_ImportModule("torch._C"));
  if (!torch_C_module)
    return nullptr;
  auto _C_m = py::handle(torch_C_module).cast<py::module>();
  auto m = _C_m.def_submodule("_autograd", "autograd bindings");

  auto parameter_module = THPObjectPtr(PyImport_ImportModule("torch.nn.parameter"));
  if (!parameter_module)
    return nullptr;

  // NOTE: "leaks" ParameterClass
  ParameterClass = PyObject_GetAttrString(parameter_module, "Parameter");
  if (!ParameterClass)
    return nullptr;

  py::enum_<ProfilerState>(m, "ProfilerState")
      .value("Disabled", ProfilerState::Disabled)
      .value("CPU", ProfilerState::CPU)
      .value("CUDA", ProfilerState::CUDA)
      .value("NVTX", ProfilerState::NVTX)
      .value("KINETO", ProfilerState::KINETO)
      .value("KINETO_GPU_FALLBACK", ProfilerState::KINETO_GPU_FALLBACK);

  py::enum_<ActivityType>(m, "ProfilerActivity")
      .value("CPU", ActivityType::CPU)
      .value("CUDA", ActivityType::CUDA);

  py::class_<ProfilerConfig>(m, "ProfilerConfig")
      .def(py::init<ProfilerState, bool, bool, bool, bool>());

  py::class_<LegacyEvent>(m, "ProfilerEvent")
      .def("kind", &LegacyEvent::kindStr)
      .def("name", [](const LegacyEvent& e) { return e.name(); })
      .def("thread_id", &LegacyEvent::threadId)
      .def("fwd_thread_id", &LegacyEvent::fwdThreadId)
      .def("device", &LegacyEvent::device)
      .def("cpu_elapsed_us", &LegacyEvent::cpuElapsedUs)
      .def("cuda_elapsed_us", &LegacyEvent::cudaElapsedUs)
      .def("has_cuda", &LegacyEvent::hasCuda)
      .def("shapes", &LegacyEvent::shapes)
      .def("cpu_memory_usage", &LegacyEvent::cpuMemoryUsage)
      .def("cuda_memory_usage", &LegacyEvent::cudaMemoryUsage)
      .def("handle", &LegacyEvent::handle)
      .def("node_id", &LegacyEvent::nodeId)
      .def("is_remote", &LegacyEvent::isRemote)
      .def("sequence_nr", &LegacyEvent::sequenceNr)
      .def("stack", &LegacyEvent::stack)
      .def("scope", &LegacyEvent::scope)
      .def("correlation_id", &LegacyEvent::correlationId)
      .def("start_us", &LegacyEvent::cpuUs)
      .def("flops", &LegacyEvent::flops)
      .def("is_async", &LegacyEvent::isAsync);

  py::enum_<c10::DeviceType>(m, "DeviceType")
      .value("CPU", c10::DeviceType::CPU)
      .value("CUDA", c10::DeviceType::CUDA)
      .value("MKLDNN", c10::DeviceType::MKLDNN)
      .value("OPENGL", c10::DeviceType::OPENGL)
      .value("OPENCL", c10::DeviceType::OPENCL)
      .value("IDEEP", c10::DeviceType::IDEEP)
      .value("HIP", c10::DeviceType::HIP)
      .value("FPGA", c10::DeviceType::FPGA)
      .value("MSNPU", c10::DeviceType::MSNPU)
      .value("XLA", c10::DeviceType::XLA)
      .value("MLC", c10::DeviceType::MLC)
      .value("HPU", c10::DeviceType::HPU)
      .value("Meta", c10::DeviceType::Meta)
      .value("Vulkan", c10::DeviceType::Vulkan)
      .value("Metal", c10::DeviceType::Metal);

#ifdef USE_KINETO
  py::class_<KinetoEvent>(m, "_KinetoEvent")
      // name of the event
      .def("name", &KinetoEvent::name)
      // PyTorch thread id of the start callback
      .def("start_thread_id", [](const KinetoEvent& e) {
        return e.startThreadId();
      })
      // PyTorch thread id of the end callback
      .def("end_thread_id", [](const KinetoEvent& e) {
        return e.endThreadId();
      })
      // for events of scope BACKWARD_FUNCTION - PyTorch thread id
      // of the corresponding forward op
      .def("fwd_thread_id", [](const KinetoEvent& e) {
        return e.fwdThreadId();
      })
      // together with fwd_thread_id, used to uniquely identify
      // the forward op
      .def("sequence_nr", [](const KinetoEvent& e) {
        return e.sequenceNr();
      })
      // absolute start time (since unix epoch) in us
      .def("start_us", &KinetoEvent::startUs)
      // duration in us
      .def("duration_us", &KinetoEvent::durationUs)
      // used for correlation between high-level PyTorch events
      // and low-level device events
      .def("correlation_id", [](const KinetoEvent& e) {
        return e.correlationId();
      })
      // shapes of input tensors
      .def("shapes", [](const KinetoEvent& e) {
        if (e.hasShapes()) {
          return e.shapes();
        } else {
          return std::vector<std::vector<int64_t>>();
        }
      })
      .def("dtypes", [](const KinetoEvent& e) {
        if (e.hasTypes()) {
          return e.dtypes();
        } else {
          return std::vector<std::string>();
        }
      })
      // stack traces of the PyTorch CPU events
      .def("stack", [](const KinetoEvent& e) {
        if (e.hasStack()) {
          return e.stack();
        } else {
          return std::vector<std::string>();
        }
      })
      // type of the RecordFunction that generated a PyTorch CPU event
      // (op, torchscript function, user label, etc)
      .def("scope", [](const KinetoEvent& e) {
        return e.scope();
      })
      // device number, for CPU - process id
      .def("device_index", &KinetoEvent::deviceIndex)
      // for CUDA - stream id, for CPU - start thread id
      .def("device_resource_id", &KinetoEvent::deviceResourceId)
      // device type
      .def("device_type", [](const KinetoEvent& e) {
        return e.deviceType();
      })
      // correlation id of a linked event
      .def("linked_correlation_id", &KinetoEvent::linkedCorrelationId)
      // compute flops
      .def("flops", [](const KinetoEvent& e) {
        return e.flops();
      })
      // Whether this is async event or not
      .def("is_async", [](const KinetoEvent& e) {
        return e.isAsync();
      })
      .def("cuda_elapsed_us", &KinetoEvent::cudaElapsedUs);

  py::class_<ProfilerResult>(m, "_ProfilerResult")
    .def("events", &ProfilerResult::events)
    .def("legacy_events", &ProfilerResult::legacy_events)
    .def("save", &ProfilerResult::save);

  m.def("_enable_profiler", enableProfiler);
  m.def("_disable_profiler", disableProfiler);
  m.def("_prepare_profiler", prepareProfiler);
#endif

  m.def("_add_metadata_json", [](const std::string& key, const std::string& value) {
#ifdef USE_KINETO
      addMetadataJson(key, value);
#else
      LOG(WARNING) << "Adding profiling metadata requires using "
                   << "torch.profiler with Kineto support (USE_KINETO=1)";
#endif
  });

  m.def("kineto_available", []() {
#ifdef USE_KINETO
    return true;
#else
    return false;
#endif
  });

  m.def("_supported_kineto_activities", []() {
    std::set<ActivityType> activities;
#ifdef USE_KINETO
    activities.insert(ActivityType::CPU);
#ifndef LIBKINETO_NOCUPTI
    if (at::getNumGPUs() > 0 && !at::hasHIP()) {
      activities.insert(ActivityType::CUDA);
    }
#endif
#endif
    return activities;
  });

  m.def("_enable_profiler_legacy", enableProfilerLegacy);
  py::class_<ProfilerDisableOptions>(m, "_ProfilerDisableOptions")
      .def(py::init<bool, bool>());
  m.def(
      "_disable_profiler_legacy",
      disableProfilerLegacy,
      py::arg("profiler_disable_options") = ProfilerDisableOptions());
  m.def("_profiler_enabled", profilerEnabled);
  m.def("_enable_record_function", [](bool enable) {
    at::enableRecordFunction(enable);
  });
  m.def("_set_empty_test_observer", [](bool is_global, double sampling_prob) {
    auto cb = at::RecordFunctionCallback(nullptr)
      .needsInputs(true)
      .samplingProb(sampling_prob);
    if (is_global) {
      at::addGlobalCallback(cb);
    } else {
      at::addThreadLocalCallback(cb);
    }
  });
  m.def("_clear_callbacks", []() {
    at::clearCallbacks();
  });

  py::class_<c10::InferenceMode>(_C_m, "_InferenceMode")
      .def(py::init<bool>());

  Py_RETURN_TRUE;
}

namespace torch { namespace autograd {

static PyObject * set_autocast_enabled(PyObject* _unused, PyObject *arg) {
  HANDLE_TH_ERRORS
  if (!PyBool_Check(arg)) {
    throw TypeError("enabled must be a bool (got %s)", Py_TYPE(arg)->tp_name);
  }
  at::autocast::set_enabled(arg == Py_True);
  Py_RETURN_NONE;
  END_HANDLE_TH_ERRORS
}

static PyObject * is_autocast_enabled(PyObject* _unused, PyObject *arg) {
  HANDLE_TH_ERRORS
  if (at::autocast::is_enabled()) {
    Py_RETURN_TRUE;
  } else {
    Py_RETURN_FALSE;
  }
  END_HANDLE_TH_ERRORS
}

static PyObject * set_autocast_cpu_enabled(PyObject* _unused, PyObject *arg) {
  HANDLE_TH_ERRORS
  if (!PyBool_Check(arg)) {
    throw TypeError("enabled must be a bool (got %s)", Py_TYPE(arg)->tp_name);
  }
  at::autocast::set_cpu_enabled(arg == Py_True);
  Py_RETURN_NONE;
  END_HANDLE_TH_ERRORS
}

static PyObject * is_autocast_cpu_enabled(PyObject* _unused, PyObject *arg) {
  HANDLE_TH_ERRORS
  if (at::autocast::is_cpu_enabled()) {
    Py_RETURN_TRUE;
  } else {
    Py_RETURN_FALSE;
  }
  END_HANDLE_TH_ERRORS
}

static PyObject * set_autocast_cpu_dtype(PyObject* _unused, PyObject *arg) {
  HANDLE_TH_ERRORS
  if (!THPDtype_Check(arg)) {
    throw TypeError(
        "dtype must be a torch.dtype (got %s)", Py_TYPE(arg)->tp_name);
  }
  at::ScalarType targetType = reinterpret_cast<THPDtype*>(arg)->scalar_type;
  at::autocast::set_autocast_cpu_dtype(targetType);
  Py_RETURN_NONE;
  END_HANDLE_TH_ERRORS
}

static const char* scalarTypeName(const at::ScalarType type) {
  switch (type) {
#define DEFINE_CASE(ctype, name) \
  case at::ScalarType::name:     \
    return #ctype;
    AT_FORAUTOCAST_SCALAR_TYPES(DEFINE_CASE)
#undef DEFINE_CASE
    default:
      throw std::runtime_error("unknown scalar type for autocast");
  }
}

static PyObject * get_autocast_cpu_dtype(PyObject* _unused, PyObject *arg){
  HANDLE_TH_ERRORS
  at::ScalarType current_dtype = at::autocast::get_autocast_cpu_dtype();
  return THPDtype_New(current_dtype, scalarTypeName(current_dtype));
  END_HANDLE_TH_ERRORS
}

static PyObject * clear_autocast_cache(PyObject* _unused, PyObject *arg) {
  HANDLE_TH_ERRORS
  at::autocast::clear_cache();
  Py_RETURN_NONE;
  END_HANDLE_TH_ERRORS
}

static PyObject * autocast_increment_nesting(PyObject* _unused, PyObject *arg) {
  HANDLE_TH_ERRORS
  return THPUtils_packInt64(at::autocast::increment_nesting());
  END_HANDLE_TH_ERRORS
}

static PyObject * autocast_decrement_nesting(PyObject* _unused, PyObject *arg) {
  HANDLE_TH_ERRORS
  return THPUtils_packInt64(at::autocast::decrement_nesting());
  END_HANDLE_TH_ERRORS
}

static PyObject * set_grad_enabled(PyObject* _unused, PyObject *arg) {
  HANDLE_TH_ERRORS
  if (!PyBool_Check(arg)) {
    throw TypeError("enabled must be a bool (got %s)", Py_TYPE(arg)->tp_name);
  }
  GradMode::set_enabled(arg == Py_True);
  Py_RETURN_NONE;
  END_HANDLE_TH_ERRORS
}

static PyObject * is_grad_enabled(PyObject* _unused, PyObject *arg) {
  HANDLE_TH_ERRORS
  if (GradMode::is_enabled()) {
    Py_RETURN_TRUE;
  } else {
    Py_RETURN_FALSE;
  }
  END_HANDLE_TH_ERRORS
}

static PyObject * is_inference_mode_enabled(PyObject* _unused, PyObject *arg) {
  HANDLE_TH_ERRORS
  if (c10::InferenceMode::is_enabled()) {
    Py_RETURN_TRUE;
  } else {
    Py_RETURN_FALSE;
  }
  END_HANDLE_TH_ERRORS
}

static PyObject * set_anomaly_mode_enabled(PyObject* _unused, PyObject *arg) {
  HANDLE_TH_ERRORS
  if (!PyBool_Check(arg)) {
    throw TypeError("enabled must be a bool (got %s)", Py_TYPE(arg)->tp_name);
  }
  AnomalyMode::set_enabled(arg == Py_True);
  Py_RETURN_NONE;
  END_HANDLE_TH_ERRORS
}

static PyObject * is_anomaly_mode_enabled(PyObject* _unused, PyObject *arg) {
  HANDLE_TH_ERRORS
  if (AnomalyMode::is_enabled()) {
    Py_RETURN_TRUE;
  } else {
    Py_RETURN_FALSE;
  }
  END_HANDLE_TH_ERRORS
}

static PyObject * python_enter_dual_level(PyObject* _unused, PyObject* arg) {
  HANDLE_TH_ERRORS
  // It is unlikely that the depth of forward nesting will overflow int64_t so we
  // just static cast here.
  return utils::wrap(static_cast<int64_t>(forward_ad::enter_dual_level()));
  END_HANDLE_TH_ERRORS
}

static PyObject * python_exit_dual_level(PyObject* _unused, PyObject* args, PyObject* kwargs) {
  HANDLE_TH_ERRORS
  static PythonArgParser parser({
    "exit_dual_level(int64_t level)"
  });

  ParsedArgs<1> parsed_args;
  auto _r = parser.parse(args, kwargs, parsed_args);

  forward_ad::exit_dual_level(_r.toInt64(0));
  Py_RETURN_NONE;
  END_HANDLE_TH_ERRORS
}

// autograd methods on torch._C
static PyMethodDef methods[] = { // NOLINT
  {"_set_grad_enabled", set_grad_enabled, METH_O, nullptr},
  {"is_grad_enabled", is_grad_enabled, METH_NOARGS, nullptr},
  {"is_inference_mode_enabled", is_inference_mode_enabled, METH_NOARGS, nullptr},
  {"set_autocast_enabled", set_autocast_enabled, METH_O, nullptr},
  {"is_autocast_enabled", is_autocast_enabled, METH_NOARGS, nullptr},
  {"clear_autocast_cache", clear_autocast_cache, METH_NOARGS, nullptr},
  {"set_autocast_cpu_enabled", set_autocast_cpu_enabled, METH_O, nullptr},
  {"is_autocast_cpu_enabled", is_autocast_cpu_enabled, METH_NOARGS, nullptr},
  {"set_autocast_cpu_dtype", set_autocast_cpu_dtype, METH_O, nullptr},
  {"get_autocast_cpu_dtype", get_autocast_cpu_dtype, METH_NOARGS, nullptr},
  {"autocast_increment_nesting", autocast_increment_nesting, METH_NOARGS, nullptr},
  {"autocast_decrement_nesting", autocast_decrement_nesting, METH_NOARGS, nullptr},
  {"set_anomaly_enabled", set_anomaly_mode_enabled, METH_O, nullptr},
  {"is_anomaly_enabled", is_anomaly_mode_enabled, METH_NOARGS, nullptr},
  {"_enter_dual_level", python_enter_dual_level, METH_NOARGS, nullptr},
  {"_exit_dual_level", castPyCFunctionWithKeywords(python_exit_dual_level), METH_VARARGS | METH_KEYWORDS, nullptr},
  {nullptr, nullptr, 0, nullptr}
};

PyMethodDef* python_functions() {
  return methods;
}

>>>>>>> 14de85c0
}} // namespace torch::autograd<|MERGE_RESOLUTION|>--- conflicted
+++ resolved
@@ -1,4 +1,3 @@
-<<<<<<< HEAD
 #include <torch/csrc/python_headers.h>
 
 #include <c10/core/DeviceType.h>
@@ -464,454 +463,4 @@
   return methods;
 }
 
-=======
-#include <torch/csrc/python_headers.h>
-
-#include <c10/core/DeviceType.h>
-#include <c10/core/InferenceMode.h>
-#include <torch/csrc/Exceptions.h>
-#include <torch/csrc/utils/pybind.h>
-#include <torch/csrc/autograd/autograd.h>
-#include <torch/csrc/autograd/grad_mode.h>
-#include <ATen/autocast_mode.h>
-#include <torch/csrc/autograd/profiler.h>
-#include <torch/csrc/autograd/python_function.h>
-#include <torch/csrc/autograd/function.h>
-#include <torch/csrc/autograd/utils/wrap_outputs.h>
-#include <torch/csrc/autograd/utils/python_arg_parsing.h>
-#include <torch/csrc/utils/pycfunction_helpers.h>
-#include <c10/core/ScalarType.h>
-
-#include <set>
-
-PyObject* THPAutograd_initExtension(PyObject* _unused, PyObject *unused) {
-  using namespace torch::autograd::profiler;
-  auto tensor_module = THPObjectPtr(PyImport_ImportModule("torch._tensor"));
-  if (!tensor_module)
-    return nullptr;
-
-  // NOTE: "leaks" THPVariableClass
-  THPVariableClass = PyObject_GetAttrString(tensor_module, "Tensor");
-  if (!THPVariableClass)
-    return nullptr;
-
-  auto autograd_module = THPObjectPtr(PyImport_ImportModule("torch.autograd"));
-  if (!autograd_module)
-    return nullptr;
-
-  // NOTE: "leaks" Function
-  THPFunctionClass = PyObject_GetAttrString(autograd_module, "Function");
-  if (!THPFunctionClass)
-    return nullptr;
-
-  auto torch_C_module = THPObjectPtr(PyImport_ImportModule("torch._C"));
-  if (!torch_C_module)
-    return nullptr;
-  auto _C_m = py::handle(torch_C_module).cast<py::module>();
-  auto m = _C_m.def_submodule("_autograd", "autograd bindings");
-
-  auto parameter_module = THPObjectPtr(PyImport_ImportModule("torch.nn.parameter"));
-  if (!parameter_module)
-    return nullptr;
-
-  // NOTE: "leaks" ParameterClass
-  ParameterClass = PyObject_GetAttrString(parameter_module, "Parameter");
-  if (!ParameterClass)
-    return nullptr;
-
-  py::enum_<ProfilerState>(m, "ProfilerState")
-      .value("Disabled", ProfilerState::Disabled)
-      .value("CPU", ProfilerState::CPU)
-      .value("CUDA", ProfilerState::CUDA)
-      .value("NVTX", ProfilerState::NVTX)
-      .value("KINETO", ProfilerState::KINETO)
-      .value("KINETO_GPU_FALLBACK", ProfilerState::KINETO_GPU_FALLBACK);
-
-  py::enum_<ActivityType>(m, "ProfilerActivity")
-      .value("CPU", ActivityType::CPU)
-      .value("CUDA", ActivityType::CUDA);
-
-  py::class_<ProfilerConfig>(m, "ProfilerConfig")
-      .def(py::init<ProfilerState, bool, bool, bool, bool>());
-
-  py::class_<LegacyEvent>(m, "ProfilerEvent")
-      .def("kind", &LegacyEvent::kindStr)
-      .def("name", [](const LegacyEvent& e) { return e.name(); })
-      .def("thread_id", &LegacyEvent::threadId)
-      .def("fwd_thread_id", &LegacyEvent::fwdThreadId)
-      .def("device", &LegacyEvent::device)
-      .def("cpu_elapsed_us", &LegacyEvent::cpuElapsedUs)
-      .def("cuda_elapsed_us", &LegacyEvent::cudaElapsedUs)
-      .def("has_cuda", &LegacyEvent::hasCuda)
-      .def("shapes", &LegacyEvent::shapes)
-      .def("cpu_memory_usage", &LegacyEvent::cpuMemoryUsage)
-      .def("cuda_memory_usage", &LegacyEvent::cudaMemoryUsage)
-      .def("handle", &LegacyEvent::handle)
-      .def("node_id", &LegacyEvent::nodeId)
-      .def("is_remote", &LegacyEvent::isRemote)
-      .def("sequence_nr", &LegacyEvent::sequenceNr)
-      .def("stack", &LegacyEvent::stack)
-      .def("scope", &LegacyEvent::scope)
-      .def("correlation_id", &LegacyEvent::correlationId)
-      .def("start_us", &LegacyEvent::cpuUs)
-      .def("flops", &LegacyEvent::flops)
-      .def("is_async", &LegacyEvent::isAsync);
-
-  py::enum_<c10::DeviceType>(m, "DeviceType")
-      .value("CPU", c10::DeviceType::CPU)
-      .value("CUDA", c10::DeviceType::CUDA)
-      .value("MKLDNN", c10::DeviceType::MKLDNN)
-      .value("OPENGL", c10::DeviceType::OPENGL)
-      .value("OPENCL", c10::DeviceType::OPENCL)
-      .value("IDEEP", c10::DeviceType::IDEEP)
-      .value("HIP", c10::DeviceType::HIP)
-      .value("FPGA", c10::DeviceType::FPGA)
-      .value("MSNPU", c10::DeviceType::MSNPU)
-      .value("XLA", c10::DeviceType::XLA)
-      .value("MLC", c10::DeviceType::MLC)
-      .value("HPU", c10::DeviceType::HPU)
-      .value("Meta", c10::DeviceType::Meta)
-      .value("Vulkan", c10::DeviceType::Vulkan)
-      .value("Metal", c10::DeviceType::Metal);
-
-#ifdef USE_KINETO
-  py::class_<KinetoEvent>(m, "_KinetoEvent")
-      // name of the event
-      .def("name", &KinetoEvent::name)
-      // PyTorch thread id of the start callback
-      .def("start_thread_id", [](const KinetoEvent& e) {
-        return e.startThreadId();
-      })
-      // PyTorch thread id of the end callback
-      .def("end_thread_id", [](const KinetoEvent& e) {
-        return e.endThreadId();
-      })
-      // for events of scope BACKWARD_FUNCTION - PyTorch thread id
-      // of the corresponding forward op
-      .def("fwd_thread_id", [](const KinetoEvent& e) {
-        return e.fwdThreadId();
-      })
-      // together with fwd_thread_id, used to uniquely identify
-      // the forward op
-      .def("sequence_nr", [](const KinetoEvent& e) {
-        return e.sequenceNr();
-      })
-      // absolute start time (since unix epoch) in us
-      .def("start_us", &KinetoEvent::startUs)
-      // duration in us
-      .def("duration_us", &KinetoEvent::durationUs)
-      // used for correlation between high-level PyTorch events
-      // and low-level device events
-      .def("correlation_id", [](const KinetoEvent& e) {
-        return e.correlationId();
-      })
-      // shapes of input tensors
-      .def("shapes", [](const KinetoEvent& e) {
-        if (e.hasShapes()) {
-          return e.shapes();
-        } else {
-          return std::vector<std::vector<int64_t>>();
-        }
-      })
-      .def("dtypes", [](const KinetoEvent& e) {
-        if (e.hasTypes()) {
-          return e.dtypes();
-        } else {
-          return std::vector<std::string>();
-        }
-      })
-      // stack traces of the PyTorch CPU events
-      .def("stack", [](const KinetoEvent& e) {
-        if (e.hasStack()) {
-          return e.stack();
-        } else {
-          return std::vector<std::string>();
-        }
-      })
-      // type of the RecordFunction that generated a PyTorch CPU event
-      // (op, torchscript function, user label, etc)
-      .def("scope", [](const KinetoEvent& e) {
-        return e.scope();
-      })
-      // device number, for CPU - process id
-      .def("device_index", &KinetoEvent::deviceIndex)
-      // for CUDA - stream id, for CPU - start thread id
-      .def("device_resource_id", &KinetoEvent::deviceResourceId)
-      // device type
-      .def("device_type", [](const KinetoEvent& e) {
-        return e.deviceType();
-      })
-      // correlation id of a linked event
-      .def("linked_correlation_id", &KinetoEvent::linkedCorrelationId)
-      // compute flops
-      .def("flops", [](const KinetoEvent& e) {
-        return e.flops();
-      })
-      // Whether this is async event or not
-      .def("is_async", [](const KinetoEvent& e) {
-        return e.isAsync();
-      })
-      .def("cuda_elapsed_us", &KinetoEvent::cudaElapsedUs);
-
-  py::class_<ProfilerResult>(m, "_ProfilerResult")
-    .def("events", &ProfilerResult::events)
-    .def("legacy_events", &ProfilerResult::legacy_events)
-    .def("save", &ProfilerResult::save);
-
-  m.def("_enable_profiler", enableProfiler);
-  m.def("_disable_profiler", disableProfiler);
-  m.def("_prepare_profiler", prepareProfiler);
-#endif
-
-  m.def("_add_metadata_json", [](const std::string& key, const std::string& value) {
-#ifdef USE_KINETO
-      addMetadataJson(key, value);
-#else
-      LOG(WARNING) << "Adding profiling metadata requires using "
-                   << "torch.profiler with Kineto support (USE_KINETO=1)";
-#endif
-  });
-
-  m.def("kineto_available", []() {
-#ifdef USE_KINETO
-    return true;
-#else
-    return false;
-#endif
-  });
-
-  m.def("_supported_kineto_activities", []() {
-    std::set<ActivityType> activities;
-#ifdef USE_KINETO
-    activities.insert(ActivityType::CPU);
-#ifndef LIBKINETO_NOCUPTI
-    if (at::getNumGPUs() > 0 && !at::hasHIP()) {
-      activities.insert(ActivityType::CUDA);
-    }
-#endif
-#endif
-    return activities;
-  });
-
-  m.def("_enable_profiler_legacy", enableProfilerLegacy);
-  py::class_<ProfilerDisableOptions>(m, "_ProfilerDisableOptions")
-      .def(py::init<bool, bool>());
-  m.def(
-      "_disable_profiler_legacy",
-      disableProfilerLegacy,
-      py::arg("profiler_disable_options") = ProfilerDisableOptions());
-  m.def("_profiler_enabled", profilerEnabled);
-  m.def("_enable_record_function", [](bool enable) {
-    at::enableRecordFunction(enable);
-  });
-  m.def("_set_empty_test_observer", [](bool is_global, double sampling_prob) {
-    auto cb = at::RecordFunctionCallback(nullptr)
-      .needsInputs(true)
-      .samplingProb(sampling_prob);
-    if (is_global) {
-      at::addGlobalCallback(cb);
-    } else {
-      at::addThreadLocalCallback(cb);
-    }
-  });
-  m.def("_clear_callbacks", []() {
-    at::clearCallbacks();
-  });
-
-  py::class_<c10::InferenceMode>(_C_m, "_InferenceMode")
-      .def(py::init<bool>());
-
-  Py_RETURN_TRUE;
-}
-
-namespace torch { namespace autograd {
-
-static PyObject * set_autocast_enabled(PyObject* _unused, PyObject *arg) {
-  HANDLE_TH_ERRORS
-  if (!PyBool_Check(arg)) {
-    throw TypeError("enabled must be a bool (got %s)", Py_TYPE(arg)->tp_name);
-  }
-  at::autocast::set_enabled(arg == Py_True);
-  Py_RETURN_NONE;
-  END_HANDLE_TH_ERRORS
-}
-
-static PyObject * is_autocast_enabled(PyObject* _unused, PyObject *arg) {
-  HANDLE_TH_ERRORS
-  if (at::autocast::is_enabled()) {
-    Py_RETURN_TRUE;
-  } else {
-    Py_RETURN_FALSE;
-  }
-  END_HANDLE_TH_ERRORS
-}
-
-static PyObject * set_autocast_cpu_enabled(PyObject* _unused, PyObject *arg) {
-  HANDLE_TH_ERRORS
-  if (!PyBool_Check(arg)) {
-    throw TypeError("enabled must be a bool (got %s)", Py_TYPE(arg)->tp_name);
-  }
-  at::autocast::set_cpu_enabled(arg == Py_True);
-  Py_RETURN_NONE;
-  END_HANDLE_TH_ERRORS
-}
-
-static PyObject * is_autocast_cpu_enabled(PyObject* _unused, PyObject *arg) {
-  HANDLE_TH_ERRORS
-  if (at::autocast::is_cpu_enabled()) {
-    Py_RETURN_TRUE;
-  } else {
-    Py_RETURN_FALSE;
-  }
-  END_HANDLE_TH_ERRORS
-}
-
-static PyObject * set_autocast_cpu_dtype(PyObject* _unused, PyObject *arg) {
-  HANDLE_TH_ERRORS
-  if (!THPDtype_Check(arg)) {
-    throw TypeError(
-        "dtype must be a torch.dtype (got %s)", Py_TYPE(arg)->tp_name);
-  }
-  at::ScalarType targetType = reinterpret_cast<THPDtype*>(arg)->scalar_type;
-  at::autocast::set_autocast_cpu_dtype(targetType);
-  Py_RETURN_NONE;
-  END_HANDLE_TH_ERRORS
-}
-
-static const char* scalarTypeName(const at::ScalarType type) {
-  switch (type) {
-#define DEFINE_CASE(ctype, name) \
-  case at::ScalarType::name:     \
-    return #ctype;
-    AT_FORAUTOCAST_SCALAR_TYPES(DEFINE_CASE)
-#undef DEFINE_CASE
-    default:
-      throw std::runtime_error("unknown scalar type for autocast");
-  }
-}
-
-static PyObject * get_autocast_cpu_dtype(PyObject* _unused, PyObject *arg){
-  HANDLE_TH_ERRORS
-  at::ScalarType current_dtype = at::autocast::get_autocast_cpu_dtype();
-  return THPDtype_New(current_dtype, scalarTypeName(current_dtype));
-  END_HANDLE_TH_ERRORS
-}
-
-static PyObject * clear_autocast_cache(PyObject* _unused, PyObject *arg) {
-  HANDLE_TH_ERRORS
-  at::autocast::clear_cache();
-  Py_RETURN_NONE;
-  END_HANDLE_TH_ERRORS
-}
-
-static PyObject * autocast_increment_nesting(PyObject* _unused, PyObject *arg) {
-  HANDLE_TH_ERRORS
-  return THPUtils_packInt64(at::autocast::increment_nesting());
-  END_HANDLE_TH_ERRORS
-}
-
-static PyObject * autocast_decrement_nesting(PyObject* _unused, PyObject *arg) {
-  HANDLE_TH_ERRORS
-  return THPUtils_packInt64(at::autocast::decrement_nesting());
-  END_HANDLE_TH_ERRORS
-}
-
-static PyObject * set_grad_enabled(PyObject* _unused, PyObject *arg) {
-  HANDLE_TH_ERRORS
-  if (!PyBool_Check(arg)) {
-    throw TypeError("enabled must be a bool (got %s)", Py_TYPE(arg)->tp_name);
-  }
-  GradMode::set_enabled(arg == Py_True);
-  Py_RETURN_NONE;
-  END_HANDLE_TH_ERRORS
-}
-
-static PyObject * is_grad_enabled(PyObject* _unused, PyObject *arg) {
-  HANDLE_TH_ERRORS
-  if (GradMode::is_enabled()) {
-    Py_RETURN_TRUE;
-  } else {
-    Py_RETURN_FALSE;
-  }
-  END_HANDLE_TH_ERRORS
-}
-
-static PyObject * is_inference_mode_enabled(PyObject* _unused, PyObject *arg) {
-  HANDLE_TH_ERRORS
-  if (c10::InferenceMode::is_enabled()) {
-    Py_RETURN_TRUE;
-  } else {
-    Py_RETURN_FALSE;
-  }
-  END_HANDLE_TH_ERRORS
-}
-
-static PyObject * set_anomaly_mode_enabled(PyObject* _unused, PyObject *arg) {
-  HANDLE_TH_ERRORS
-  if (!PyBool_Check(arg)) {
-    throw TypeError("enabled must be a bool (got %s)", Py_TYPE(arg)->tp_name);
-  }
-  AnomalyMode::set_enabled(arg == Py_True);
-  Py_RETURN_NONE;
-  END_HANDLE_TH_ERRORS
-}
-
-static PyObject * is_anomaly_mode_enabled(PyObject* _unused, PyObject *arg) {
-  HANDLE_TH_ERRORS
-  if (AnomalyMode::is_enabled()) {
-    Py_RETURN_TRUE;
-  } else {
-    Py_RETURN_FALSE;
-  }
-  END_HANDLE_TH_ERRORS
-}
-
-static PyObject * python_enter_dual_level(PyObject* _unused, PyObject* arg) {
-  HANDLE_TH_ERRORS
-  // It is unlikely that the depth of forward nesting will overflow int64_t so we
-  // just static cast here.
-  return utils::wrap(static_cast<int64_t>(forward_ad::enter_dual_level()));
-  END_HANDLE_TH_ERRORS
-}
-
-static PyObject * python_exit_dual_level(PyObject* _unused, PyObject* args, PyObject* kwargs) {
-  HANDLE_TH_ERRORS
-  static PythonArgParser parser({
-    "exit_dual_level(int64_t level)"
-  });
-
-  ParsedArgs<1> parsed_args;
-  auto _r = parser.parse(args, kwargs, parsed_args);
-
-  forward_ad::exit_dual_level(_r.toInt64(0));
-  Py_RETURN_NONE;
-  END_HANDLE_TH_ERRORS
-}
-
-// autograd methods on torch._C
-static PyMethodDef methods[] = { // NOLINT
-  {"_set_grad_enabled", set_grad_enabled, METH_O, nullptr},
-  {"is_grad_enabled", is_grad_enabled, METH_NOARGS, nullptr},
-  {"is_inference_mode_enabled", is_inference_mode_enabled, METH_NOARGS, nullptr},
-  {"set_autocast_enabled", set_autocast_enabled, METH_O, nullptr},
-  {"is_autocast_enabled", is_autocast_enabled, METH_NOARGS, nullptr},
-  {"clear_autocast_cache", clear_autocast_cache, METH_NOARGS, nullptr},
-  {"set_autocast_cpu_enabled", set_autocast_cpu_enabled, METH_O, nullptr},
-  {"is_autocast_cpu_enabled", is_autocast_cpu_enabled, METH_NOARGS, nullptr},
-  {"set_autocast_cpu_dtype", set_autocast_cpu_dtype, METH_O, nullptr},
-  {"get_autocast_cpu_dtype", get_autocast_cpu_dtype, METH_NOARGS, nullptr},
-  {"autocast_increment_nesting", autocast_increment_nesting, METH_NOARGS, nullptr},
-  {"autocast_decrement_nesting", autocast_decrement_nesting, METH_NOARGS, nullptr},
-  {"set_anomaly_enabled", set_anomaly_mode_enabled, METH_O, nullptr},
-  {"is_anomaly_enabled", is_anomaly_mode_enabled, METH_NOARGS, nullptr},
-  {"_enter_dual_level", python_enter_dual_level, METH_NOARGS, nullptr},
-  {"_exit_dual_level", castPyCFunctionWithKeywords(python_exit_dual_level), METH_VARARGS | METH_KEYWORDS, nullptr},
-  {nullptr, nullptr, 0, nullptr}
-};
-
-PyMethodDef* python_functions() {
-  return methods;
-}
-
->>>>>>> 14de85c0
-}} // namespace torch::autograd+}} // namespace torch::autograd
