--- conflicted
+++ resolved
@@ -1,4 +1,3 @@
-<<<<<<< HEAD
 r"""
 The torch package contains data structures for multi-dimensional
 tensors and defines mathematical operations over these tensors.
@@ -948,770 +947,4 @@
     def decorate_bwd(*args, **kwargs):
         with autocast(args[0]._fwd_used_autocast):
             return bwd(*args, **kwargs)
-    return decorate_bwd
-=======
-
-r"""
-The torch package contains data structures for multi-dimensional
-tensors and defines mathematical operations over these tensors.
-Additionally, it provides many utilities for efficient serializing of
-Tensors and arbitrary types, and other useful utilities.
-
-It has a CUDA counterpart, that enables you to run your tensor computations
-on an NVIDIA GPU with compute capability >= 3.0.
-"""
-
-import os
-import sys
-import platform
-import textwrap
-import ctypes
-import warnings
-
-if sys.version_info < (3,):
-    raise Exception("Python 2 has reached end-of-life and is no longer supported by PyTorch.")
-
-from ._utils import _import_dotted_name
-from ._utils_internal import get_file_path, prepare_multiprocessing_environment, \
-    USE_RTLD_GLOBAL_WITH_LIBTORCH, USE_GLOBAL_DEPS
-# TODO(torch_deploy) figure out how to freeze version.py in fbcode build
-if sys.executable == 'torch_deploy':
-    __version__ = "torch-deploy-1.8"
-else:
-    from .version import __version__ as __version__
-from ._six import string_classes as _string_classes
-
-from typing import Set, Type, TYPE_CHECKING
-
-__all__ = [
-    'typename', 'is_tensor', 'is_storage', 'set_default_tensor_type',
-    'set_rng_state', 'get_rng_state', 'manual_seed', 'initial_seed', 'seed',
-    'save', 'load', 'set_printoptions', 'chunk', 'split', 'stack', 'matmul',
-    'no_grad', 'enable_grad', 'rand', 'randn', 'inference_mode',
-    'DoubleStorage', 'FloatStorage', 'LongStorage', 'IntStorage',
-    'ShortStorage', 'CharStorage', 'ByteStorage', 'BoolStorage',
-    'DoubleTensor', 'FloatTensor', 'LongTensor', 'IntTensor',
-    'ShortTensor', 'CharTensor', 'ByteTensor', 'BoolTensor', 'Tensor',
-    'lobpcg', 'use_deterministic_algorithms', 'set_deterministic',
-    'are_deterministic_algorithms_enabled', 'is_deterministic',
-    'set_warn_always', 'is_warn_always_enabled',
-]
-
-################################################################################
-# Load the extension module
-################################################################################
-
-if sys.platform == 'win32':
-    pfiles_path = os.getenv('ProgramFiles', 'C:\\Program Files')
-    py_dll_path = os.path.join(sys.exec_prefix, 'Library', 'bin')
-    th_dll_path = os.path.join(os.path.dirname(__file__), 'lib')
-
-    # When users create a virtualenv that inherits the base environment,
-    # we will need to add the corresponding library directory into
-    # DLL search directories. Otherwise, it will rely on `PATH` which
-    # is dependent on user settings.
-    if sys.exec_prefix != sys.base_exec_prefix:
-        base_py_dll_path = os.path.join(sys.base_exec_prefix, 'Library', 'bin')
-    else:
-        base_py_dll_path = ''
-
-    dll_paths = list(filter(os.path.exists, [th_dll_path, py_dll_path, base_py_dll_path]))
-
-    if all([not os.path.exists(os.path.join(p, 'nvToolsExt64_1.dll')) for p in dll_paths]):
-        nvtoolsext_dll_path = os.path.join(
-            os.getenv('NVTOOLSEXT_PATH', os.path.join(pfiles_path, 'NVIDIA Corporation', 'NvToolsExt')), 'bin', 'x64')
-    else:
-        nvtoolsext_dll_path = ''
-
-    from .version import cuda as cuda_version
-    import glob
-    if cuda_version and all([not glob.glob(os.path.join(p, 'cudart64*.dll')) for p in dll_paths]):
-        cuda_version_1 = cuda_version.replace('.', '_')
-        cuda_path_var = 'CUDA_PATH_V' + cuda_version_1
-        default_path = os.path.join(pfiles_path, 'NVIDIA GPU Computing Toolkit', 'CUDA', 'v' + cuda_version)
-        cuda_path = os.path.join(os.getenv(cuda_path_var, default_path), 'bin')
-    else:
-        cuda_path = ''
-
-    dll_paths.extend(filter(os.path.exists, [nvtoolsext_dll_path, cuda_path]))
-
-    kernel32 = ctypes.WinDLL('kernel32.dll', use_last_error=True)
-    with_load_library_flags = hasattr(kernel32, 'AddDllDirectory')
-    prev_error_mode = kernel32.SetErrorMode(0x0001)
-
-    kernel32.LoadLibraryW.restype = ctypes.c_void_p
-    if with_load_library_flags:
-        kernel32.AddDllDirectory.restype = ctypes.c_void_p
-        kernel32.LoadLibraryExW.restype = ctypes.c_void_p
-
-    for dll_path in dll_paths:
-        if sys.version_info >= (3, 8):
-            os.add_dll_directory(dll_path)
-        elif with_load_library_flags:
-            res = kernel32.AddDllDirectory(dll_path)
-            if res is None:
-                err = ctypes.WinError(ctypes.get_last_error())
-                err.strerror += f' Error adding "{dll_path}" to the DLL directories.'
-                raise err
-
-    try:
-        ctypes.CDLL('vcruntime140.dll')
-        ctypes.CDLL('msvcp140.dll')
-        if cuda_version not in ('9.2', '10.0'):
-            ctypes.CDLL('vcruntime140_1.dll')
-    except OSError:
-        print('''Microsoft Visual C++ Redistributable is not installed, this may lead to the DLL load failure.
-                 It can be downloaded at https://aka.ms/vs/16/release/vc_redist.x64.exe''')
-
-    dlls = glob.glob(os.path.join(th_dll_path, '*.dll'))
-    path_patched = False
-    for dll in dlls:
-        is_loaded = False
-        if with_load_library_flags:
-            res = kernel32.LoadLibraryExW(dll, None, 0x00001100)
-            last_error = ctypes.get_last_error()
-            if res is None and last_error != 126:
-                err = ctypes.WinError(last_error)
-                err.strerror += f' Error loading "{dll}" or one of its dependencies.'
-                raise err
-            elif res is not None:
-                is_loaded = True
-        if not is_loaded:
-            if not path_patched:
-                os.environ['PATH'] = ';'.join(dll_paths + [os.environ['PATH']])
-                path_patched = True
-            res = kernel32.LoadLibraryW(dll)
-            if res is None:
-                err = ctypes.WinError(ctypes.get_last_error())
-                err.strerror += f' Error loading "{dll}" or one of its dependencies.'
-                raise err
-
-    kernel32.SetErrorMode(prev_error_mode)
-
-
-# See Note [Global dependencies]
-def _load_global_deps():
-    if platform.system() == 'Windows' or sys.executable == 'torch_deploy':
-        return
-
-    lib_name = 'libtorch_global_deps' + ('.dylib' if platform.system() == 'Darwin' else '.so')
-    here = os.path.abspath(__file__)
-    lib_path = os.path.join(os.path.dirname(here), 'lib', lib_name)
-
-    ctypes.CDLL(lib_path, mode=ctypes.RTLD_GLOBAL)
-
-
-if (USE_RTLD_GLOBAL_WITH_LIBTORCH or os.getenv('TORCH_USE_RTLD_GLOBAL')) and \
-        platform.system() != 'Windows':
-    # Do it the hard way.  You might want to load libtorch with RTLD_GLOBAL in a
-    # few circumstances:
-    #
-    #   1. You're in a build environment (e.g., fbcode) where
-    #      libtorch_global_deps is not available, but you still need
-    #      to get mkl to link in with RTLD_GLOBAL or it will just
-    #      not work.
-    #
-    #   2. You're trying to run PyTorch under UBSAN and you need
-    #      to ensure that only one copy of libtorch is loaded, so
-    #      vptr checks work properly
-    #
-    # If you're using this setting, you must verify that all the libraries
-    # you load consistently use the same libstdc++, or you may have
-    # mysterious segfaults.
-    #
-    import os as _dl_flags
-    if not hasattr(_dl_flags, 'RTLD_GLOBAL') or not hasattr(_dl_flags, 'RTLD_LAZY'):
-        try:
-            # next try if DLFCN exists
-            import DLFCN as _dl_flags  # type: ignore[import, no-redef]
-        except ImportError:
-            # as a last attempt, use compile-time constants
-            import torch._dl as _dl_flags  # type: ignore[import, no-redef]
-    old_flags = sys.getdlopenflags()
-    sys.setdlopenflags(_dl_flags.RTLD_GLOBAL | _dl_flags.RTLD_LAZY)
-    from torch._C import *  # noqa: F403
-    sys.setdlopenflags(old_flags)
-    del old_flags
-    del _dl_flags
-
-else:
-    # Easy way.  You want this most of the time, because it will prevent
-    # C++ symbols from libtorch clobbering C++ symbols from other
-    # libraries, leading to mysterious segfaults.
-    #
-    # If building in an environment where libtorch_global_deps isn't available
-    # like parts of fbsource, but where RTLD_GLOBAL causes segfaults, you will
-    # want USE_RTLD_GLOBAL_WITH_LIBTORCH = False and USE_GLOBAL_DEPS = False
-    #
-    # See Note [Global dependencies]
-    if USE_GLOBAL_DEPS:
-        _load_global_deps()
-    from torch._C import *  # noqa: F403
-
-# Appease the type checker; ordinarily this binding is inserted by the
-# torch._C module initialization code in C
-if TYPE_CHECKING:
-    import torch._C as _C
-
-# Check to see if we can load C extensions, and if not provide some guidance
-# on what the problem might be.
-try:
-    # _initExtension is chosen (arbitrarily) as a sentinel.
-    from torch._C import _initExtension
-except ImportError:
-    import torch._C as _C_for_compiled_check
-
-    # The __file__ check only works for Python 3.7 and above.
-    if sys.version_info >= (3, 7) and _C_for_compiled_check.__file__ is None:
-        raise ImportError(textwrap.dedent('''
-            Failed to load PyTorch C extensions:
-                It appears that PyTorch has loaded the `torch/_C` folder
-                of the PyTorch repository rather than the C extensions which
-                are expected in the `torch._C` namespace. This can occur when
-                using the `install` workflow. e.g.
-                    $ python setup.py install && python -c "import torch"
-
-                This error can generally be solved using the `develop` workflow
-                    $ python setup.py develop && python -c "import torch"  # This should succeed
-                or by running Python from a different directory.
-            ''').strip()) from None
-    raise  # If __file__ is not None the cause is unknown, so just re-raise.
-
-
-__all__ += [name for name in dir(_C)
-            if name[0] != '_' and
-            not name.endswith('Base')]
-
-if not TYPE_CHECKING:
-    # issue 38137 and python issue 43367. Submodules of a C extension are
-    # non-standard, and attributes of those submodules cannot be pickled since
-    # pickle expect to be able to import them as "from _C.sub import attr"
-    # which fails with "_C is not a package
-    for attr in dir(_C):
-        candidate = getattr(_C, attr)
-        if type(candidate) is type(_C):
-            # submodule
-            if f'torch._C.{attr}' not in sys.modules:
-                sys.modules[f'torch._C.{attr}'] = candidate
-
-
-################################################################################
-# Define basic utilities
-################################################################################
-
-
-def typename(o):
-    if isinstance(o, torch.Tensor):
-        return o.type()
-
-    module = ''
-    class_name = ''
-    if hasattr(o, '__module__') and o.__module__ != 'builtins' \
-            and o.__module__ != '__builtin__' and o.__module__ is not None:
-        module = o.__module__ + '.'
-
-    if hasattr(o, '__qualname__'):
-        class_name = o.__qualname__
-    elif hasattr(o, '__name__'):
-        class_name = o.__name__
-    else:
-        class_name = o.__class__.__name__
-
-    return module + class_name
-
-
-def is_tensor(obj):
-    r"""Returns True if `obj` is a PyTorch tensor.
-
-    Note that this function is simply doing ``isinstance(obj, Tensor)``.
-    Using that ``isinstance`` check is better for typechecking with mypy,
-    and more explicit - so it's recommended to use that instead of
-    ``is_tensor``.
-
-    Args:
-        obj (Object): Object to test
-    Example::
-
-        >>> x=torch.tensor([1,2,3])
-        >>> torch.is_tensor(x)
-        True
-
-    """
-    return isinstance(obj, torch.Tensor)
-
-
-def is_storage(obj):
-    r"""Returns True if `obj` is a PyTorch storage object.
-
-    Args:
-        obj (Object): Object to test
-    """
-    return type(obj) in _storage_classes
-
-
-def set_default_tensor_type(t):
-    r"""Sets the default ``torch.Tensor`` type to floating point tensor type
-    ``t``. This type will also be used as default floating point type for
-    type inference in :func:`torch.tensor`.
-
-    The default floating point tensor type is initially ``torch.FloatTensor``.
-
-    Args:
-        t (type or string): the floating point tensor type or its name
-
-    Example::
-
-        >>> torch.tensor([1.2, 3]).dtype    # initial default for floating point is torch.float32
-        torch.float32
-        >>> torch.set_default_tensor_type(torch.DoubleTensor)
-        >>> torch.tensor([1.2, 3]).dtype    # a new floating point tensor
-        torch.float64
-
-    """
-    if isinstance(t, _string_classes):
-        t = _import_dotted_name(t)
-    _C._set_default_tensor_type(t)
-
-
-def set_default_dtype(d):
-    r"""Sets the default floating point dtype to :attr:`d`.
-    This dtype is:
-
-    1. The inferred dtype for python floats in :func:`torch.tensor`.
-    2. Used to infer dtype for python complex numbers. The default complex dtype is set to
-       ``torch.complex128`` if default floating point dtype is ``torch.float64``,
-       otherwise it's set to ``torch.complex64``
-
-    The default floating point dtype is initially ``torch.float32``.
-
-    Args:
-        d (:class:`torch.dtype`): the floating point dtype to make the default
-
-    Example:
-        >>> # initial default for floating point is torch.float32
-        >>> torch.tensor([1.2, 3]).dtype
-        torch.float32
-        >>> # initial default for floating point is torch.complex64
-        >>> torch.tensor([1.2, 3j]).dtype
-        torch.complex64
-        >>> torch.set_default_dtype(torch.float64)
-        >>> torch.tensor([1.2, 3]).dtype    # a new floating point tensor
-        torch.float64
-        >>> torch.tensor([1.2, 3j]).dtype   # a new complex tensor
-        torch.complex128
-
-    """
-    _C._set_default_dtype(d)
-
-def use_deterministic_algorithms(mode):
-    r""" Sets whether PyTorch operations must use "deterministic"
-    algorithms. That is, algorithms which, given the same input, and when
-    run on the same software and hardware, always produce the same output.
-    When enabled, operations will use deterministic algorithms when available,
-    and if only nondeterministic algorithms are available they will throw a
-    :class:`RuntimeError` when called.
-
-    The following normally-nondeterministic operations will act
-    deterministically when ``mode=True``:
-
-        * :class:`torch.nn.Conv1d` when called on CUDA tensor
-        * :class:`torch.nn.Conv2d` when called on CUDA tensor
-        * :class:`torch.nn.Conv3d` when called on CUDA tensor
-        * :class:`torch.nn.ConvTranspose1d` when called on CUDA tensor
-        * :class:`torch.nn.ConvTranspose2d` when called on CUDA tensor
-        * :class:`torch.nn.ConvTranspose3d` when called on CUDA tensor
-        * :func:`torch.bmm` when called on sparse-dense CUDA tensors
-        * :func:`torch.Tensor.__getitem__` when attempting to differentiate a CPU tensor
-          and the index is a list of tensors
-        * :func:`torch.Tensor.index_put` with ``accumulate=False``
-        * :func:`torch.Tensor.index_put` with ``accumulate=True`` when called on a CPU
-          tensor
-        * :func:`torch.Tensor.put_` with ``accumulate=True`` when called on a CPU
-          tensor
-        * :func:`torch.Tensor.scatter_add_` when ``input`` dimension is one and called
-          on a CUDA tensor
-        * :func:`torch.gather` when ``input`` dimension is one and called
-          on a CUDA tensor that requires grad
-        * :func:`torch.index_add` when called on CUDA tensor
-        * :func:`torch.index_select` when attempting to differentiate a CUDA tensor
-        * :func:`torch.repeat_interleave` when attempting to differentiate a CUDA tensor
-        * :func:`torch.Tensor.index_copy` when called on a CPU or CUDA tensor
-
-    The following normally-nondeterministic operations will throw a
-    :class:`RuntimeError` when ``mode=True``:
-
-        * :class:`torch.nn.AvgPool3d` when attempting to differentiate a CUDA tensor
-        * :class:`torch.nn.AdaptiveAvgPool2d` when attempting to differentiate a CUDA tensor
-        * :class:`torch.nn.AdaptiveAvgPool3d` when attempting to differentiate a CUDA tensor
-        * :class:`torch.nn.MaxPool3d` when attempting to differentiate a CUDA tensor
-        * :class:`torch.nn.AdaptiveMaxPool2d` when attempting to differentiate a CUDA tensor
-        * :class:`torch.nn.FractionalMaxPool2d` when attempting to differentiate a CUDA tensor
-        * :class:`torch.nn.FractionalMaxPool3d` when attempting to differentiate a CUDA tensor
-        * :func:`torch.nn.functional.interpolate` when attempting to differentiate a CUDA tensor
-          and one of the following modes is used:
-
-          - ``linear``
-          - ``bilinear``
-          - ``bicubic``
-          - ``trilinear``
-
-        * :class:`torch.nn.ReflectionPad1d` when attempting to differentiate a CUDA tensor
-        * :class:`torch.nn.ReflectionPad2d` when attempting to differentiate a CUDA tensor
-        * :class:`torch.nn.ReflectionPad3d` when attempting to differentiate a CUDA tensor
-        * :class:`torch.nn.ReplicationPad1d` when attempting to differentiate a CUDA tensor
-        * :class:`torch.nn.ReplicationPad2d` when attempting to differentiate a CUDA tensor
-        * :class:`torch.nn.ReplicationPad3d` when attempting to differentiate a CUDA tensor
-        * :class:`torch.nn.NLLLoss` when called on a CUDA tensor
-        * :class:`torch.nn.CTCLoss` when attempting to differentiate a CUDA tensor
-        * :class:`torch.nn.EmbeddingBag` when attempting to differentiate a CUDA tensor when
-          ``mode='max'``
-        * :func:`torch.Tensor.scatter_add_` when ``input`` dimension is larger than one
-          and called on a CUDA tensor
-        * :func:`torch.gather` when ``input`` dimension is larger than one
-          and called on a CUDA tensor that requires grad
-        * :func:`torch.Tensor.put_` when ``accumulate=False``
-        * :func:`torch.Tensor.put_` when ``accumulate=True`` and called on a CUDA tensor
-        * :func:`torch.histc` when called on a CUDA tensor
-        * :func:`torch.bincount` when called on a CUDA tensor
-        * :func:`torch.kthvalue` with called on a CUDA tensor
-        * :func:`torch.median` with indices output when called on a CUDA tensor
-        * :func:`torch.nn.functional.grid_sample` when attempting to differentiate a CUDA tensor
-
-    A handful of CUDA operations are nondeterministic if the CUDA version is
-    10.2 or greater, unless the environment variable ``CUBLAS_WORKSPACE_CONFIG=:4096:8``
-    or ``CUBLAS_WORKSPACE_CONFIG=:16:8`` is set. See the CUDA documentation for more
-    details: `<https://docs.nvidia.com/cuda/cublas/index.html#cublasApi_reproducibility>`_
-    If one of these environment variable configurations is not set, a :class:`RuntimeError`
-    will be raised from these operations when called with CUDA tensors:
-
-        * :func:`torch.mm`
-        * :func:`torch.mv`
-        * :func:`torch.bmm`
-
-    Note that deterministic operations tend to have worse performance than
-    nondeterministic operations.
-
-    .. note::
-
-        This flag does not detect or prevent nondeterministic behavior caused
-        by calling an inplace operation on a tensor with an internal memory
-        overlap or by giving such a tensor as the :attr:`out` argument for an
-        operation. In these cases, multiple writes of different data may target
-        a single memory location, and the order of writes is not guaranteed.
-
-    Args:
-        mode (:class:`bool`): If True, makes potentially nondeterministic
-            operations switch to a deterministic algorithm or throw a runtime
-            error. If False, allows nondeterministic operations.
-
-    Example::
-
-        >>> torch.use_deterministic_algorithms(True)
-
-        # Forward mode nondeterministic error
-        >>> torch.randn(10).index_copy(0, torch.tensor([0]), torch.randn(1))
-        ...
-        RuntimeError: index_copy does not have a deterministic implementation...
-
-        # Backward mode nondeterministic error
-        >>> torch.randn(10, requires_grad=True, device='cuda').index_select(0, torch.tensor([0], device='cuda')).backward()
-        ...
-        RuntimeError: index_add_cuda_ does not have a deterministic implementation...
-    """
-    _C._set_deterministic_algorithms(mode)
-
-def set_deterministic(d):
-    r"""This function is deprecated and will be removed in a future release.
-    Please use :func:`torch.use_deterministic_algorithms` instead.
-    """
-    warnings.warn((
-        "torch.set_deterministic is deprecated and will be removed in a future "
-        "release. Please use torch.use_deterministic_algorithms instead"))
-
-    use_deterministic_algorithms(d)
-
-def are_deterministic_algorithms_enabled():
-    r"""Returns True if the global deterministic flag is turned on. Refer to
-    :func:`torch.use_deterministic_algorithms` documentation for more details.
-    """
-    return _C._get_deterministic_algorithms()
-
-def is_deterministic():
-    r"""This function is deprecated and will be removed in a future release.
-    Please use :func:`torch.are_deterministic_algorithms_enabled` instead.
-    """
-    warnings.warn((
-        "torch.is_deterministic is deprecated and will be removed in a future "
-        "release. Please use torch.are_deterministic_algorithms_enabled instead"))
-    return are_deterministic_algorithms_enabled()
-
-
-def set_warn_always(b):
-    r"""When this flag is False (default) then some PyTorch warnings may only
-    appear once per process. This helps avoid excessive warning information.
-    Setting it to True causes these warnings to always appear, which may be
-    helpful when debugging.
-
-    Args:
-        b (:class:`bool`): If True, force warnings to always be emitted
-                           If False, set to the default behaviour
-    """
-    _C._set_warnAlways(b)
-
-def is_warn_always_enabled():
-    r"""Returns True if the global warn_always flag is turned on. Refer to
-    :func:`torch.set_warn_always` documentation for more details.
-    """
-    return _C._get_warnAlways()
-
-################################################################################
-# Define numeric constants
-################################################################################
-
-# For Python Array API (https://data-apis.org/array-api/latest/API_specification/constants.html) and
-# NumPy consistency (https://numpy.org/devdocs/reference/constants.html)
-from math import e , nan , inf , pi
-__all__.extend(['e', 'pi', 'nan', 'inf'])
-
-################################################################################
-# Define Storage and Tensor classes
-################################################################################
-
-from ._tensor import Tensor
-from .storage import _StorageBase
-
-
-class DoubleStorage(_C.DoubleStorageBase, _StorageBase):
-    pass
-
-
-class FloatStorage(_C.FloatStorageBase, _StorageBase):
-    pass
-
-
-class HalfStorage(_C.HalfStorageBase, _StorageBase):
-    pass
-
-
-class LongStorage(_C.LongStorageBase, _StorageBase):
-    pass
-
-
-class IntStorage(_C.IntStorageBase, _StorageBase):
-    pass
-
-
-class ShortStorage(_C.ShortStorageBase, _StorageBase):
-    pass
-
-
-class CharStorage(_C.CharStorageBase, _StorageBase):
-    pass
-
-
-class ByteStorage(_C.ByteStorageBase, _StorageBase):
-    pass
-
-
-class BoolStorage(_C.BoolStorageBase, _StorageBase):
-    pass
-
-
-class BFloat16Storage(_C.BFloat16StorageBase, _StorageBase):
-    pass
-
-class ComplexDoubleStorage(_C.ComplexDoubleStorageBase, _StorageBase):
-    pass
-
-class ComplexFloatStorage(_C.ComplexFloatStorageBase, _StorageBase):
-    pass
-
-class QUInt8Storage(_C.QUInt8StorageBase, _StorageBase):
-    pass
-
-class QInt8Storage(_C.QInt8StorageBase, _StorageBase):
-    pass
-
-class QInt32Storage(_C.QInt32StorageBase, _StorageBase):
-    pass
-
-class QUInt4x2Storage(_C.QUInt4x2StorageBase, _StorageBase):
-    pass
-
-_storage_classes = {
-    DoubleStorage, FloatStorage, LongStorage, IntStorage, ShortStorage,
-    CharStorage, ByteStorage, HalfStorage, BoolStorage, QUInt8Storage, QInt8Storage,
-    QInt32Storage, BFloat16Storage, ComplexFloatStorage, ComplexDoubleStorage, QUInt4x2Storage
-}
-
-# The _tensor_classes set is initialized by the call to _C._initialize_tensor_type_bindings()
-_tensor_classes: Set[Type] = set()
-
-# If you edit these imports, please update torch/__init__.py.in as well
-from .random import set_rng_state, get_rng_state, manual_seed, initial_seed, seed
-from .serialization import save, load
-from ._tensor_str import set_printoptions
-
-################################################################################
-# Initialize extension
-################################################################################
-
-def manager_path():
-    if platform.system() == 'Windows' or sys.executable == 'torch_deploy':
-        return b""
-    path = get_file_path('torch', 'bin', 'torch_shm_manager')
-    prepare_multiprocessing_environment(get_file_path('torch'))
-    if not os.path.exists(path):
-        raise RuntimeError("Unable to find torch_shm_manager at " + path)
-    return path.encode('utf-8')
-
-
-# Shared memory manager needs to know the exact location of manager executable
-_C._initExtension(manager_path())
-del manager_path
-
-# Appease the type checker: it can't deal with direct setting of globals().
-# Note that we will see "too many" functions when reexporting this way; there
-# is not a good way to fix this problem.  Perhaps, try to redesign VariableFunctions
-# so that this import is good enough
-if TYPE_CHECKING:
-    # Some type signatures pulled in from _VariableFunctions here clash with
-    # signatures already imported. For now these clashes are ignored; see
-    # PR #43339 for details.
-    from torch._C._VariableFunctions import *  # type: ignore[misc] # noqa: F403
-
-for name in dir(_C._VariableFunctions):
-    if name.startswith('__'):
-        continue
-    globals()[name] = getattr(_C._VariableFunctions, name)
-    __all__.append(name)
-
-################################################################################
-# Import interface functions defined in Python
-################################################################################
-
-# needs to be after the above ATen bindings so we can overwrite from Python side
-from .functional import *  # noqa: F403
-
-
-################################################################################
-# Remove unnecessary members
-################################################################################
-
-del DoubleStorageBase
-del FloatStorageBase
-del LongStorageBase
-del IntStorageBase
-del ShortStorageBase
-del CharStorageBase
-del ByteStorageBase
-del BoolStorageBase
-del QUInt8StorageBase
-del BFloat16StorageBase
-del ComplexDoubleStorageBase
-del ComplexFloatStorageBase
-del QUInt4x2StorageBase
-
-################################################################################
-# Define _assert
-################################################################################
-
-# needs to be before the submodule imports to avoid circular dependencies
-def _assert(condition, message):
-    r"""A wrapper around Python's assert which is symbolically traceable.
-    """
-    from .overrides import has_torch_function, handle_torch_function
-
-    if type(condition) is not torch.Tensor and has_torch_function((condition,)):
-        return handle_torch_function(_assert, (condition,), condition, message)
-    assert condition, message
-
-################################################################################
-# Import most common subpackages
-################################################################################
-
-# Use the redundant form so that type checkers know that these are a part of
-# the public API. The "regular" import lines are there solely for the runtime
-# side effect of adding to the imported module's members for other users.
-from torch import cuda as cuda
-from torch import cpu as cpu
-from torch import autograd as autograd
-from torch.autograd import (
-    no_grad as no_grad,
-    enable_grad as enable_grad,
-    set_grad_enabled as set_grad_enabled,
-    inference_mode as inference_mode,
-)
-from torch import fft as fft
-from torch import futures as futures
-from torch import nn as nn
-import torch.nn.intrinsic
-import torch.nn.quantizable
-import torch.nn.quantized
-# AO depends on nn, as well as quantized stuff -- so should be after those.
-from torch import ao as ao
-from torch import optim as optim
-import torch.optim._multi_tensor
-from torch import multiprocessing as multiprocessing
-from torch import sparse as sparse
-from torch import special as special
-import torch.utils.backcompat
-from torch import onnx as onnx
-from torch import jit as jit
-from torch import linalg as linalg
-from torch import hub as hub
-from torch import random as random
-from torch import distributions as distributions
-from torch import testing as testing
-import torch.backends.cuda
-import torch.backends.mkl
-import torch.backends.mkldnn
-import torch.backends.openmp
-import torch.backends.quantized
-from torch import quantization as quantization
-import torch.utils.data
-from torch import __config__ as __config__
-from torch import __future__ as __future__
-from torch import profiler as profiler
-
-_C._init_names(list(torch._storage_classes))
-
-# attach docstrings to torch and tensor functions
-from . import _torch_docs, _tensor_docs, _storage_docs
-del _torch_docs, _tensor_docs, _storage_docs
-
-
-def compiled_with_cxx11_abi():
-    r"""Returns whether PyTorch was built with _GLIBCXX_USE_CXX11_ABI=1"""
-    return _C._GLIBCXX_USE_CXX11_ABI
-
-
-# Import the ops "namespace"
-from torch._ops import ops
-from torch._classes import classes
-
-# Import the quasi random sampler
-from torch import quasirandom as quasirandom
-
-# If you are seeing this, it means that this call site was not checked if
-# the memory format could be preserved, and it was switched to old default
-# behaviour of contiguous
-legacy_contiguous_format = contiguous_format
-
-# Register fork handler to initialize OpenMP in child processes (see gh-28389)
-from torch.multiprocessing._atfork import register_after_fork
-register_after_fork(torch.get_num_threads)
-del register_after_fork
-
-# Import tools that require fully imported torch (for applying
-# torch.jit.script as a decorator, for instance):
-from ._lobpcg import lobpcg as lobpcg
-
-from ._vmap_internals import vmap as vmap
-
-# These were previously defined in native_functions.yaml and appeared on the
-# `torch` namespace, but we moved them to c10 dispatch to facilitate custom
-# class usage. We add these lines here to preserve backward compatibility.
-quantized_lstm = torch.ops.aten.quantized_lstm
-quantized_gru = torch.ops.aten.quantized_gru
->>>>>>> 14de85c0
+    return decorate_bwd