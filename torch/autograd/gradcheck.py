import torch
from torch.types import _TensorOrTensors
import torch.testing
from torch.overrides import is_tensor_like
import collections
from itertools import product
import warnings
from typing import Callable, Union, Optional, Iterable, List, Tuple, Dict
from torch._vmap_internals import vmap
import functools


class GradcheckError(RuntimeError):
    # Custom error so that user errors are not caught in the gradcheck's try-catch
    pass


def _is_float_or_complex_tensor(obj):
    return is_tensor_like(obj) and (obj.is_floating_point() or obj.is_complex())


def _allocate_jacobians_with_inputs(input_tensors: Tuple, numel_output) -> Tuple[torch.Tensor, ...]:
    # Makes zero-filled tensors from inputs. If `numel_output` is not None, for
    # each tensor in `input_tensors`, returns a new zero-filled tensor with height
    # of `t.numel` and width of `numel_output`. Otherwise, for each tensor, returns
    # a 1-d tensor with size `(t.numel,)`. Each new tensor will be strided and have
    # the same dtype and device as those of the corresponding input.
    out: List[torch.Tensor] = []
    for t in input_tensors:
        if _is_float_or_complex_tensor(t) and t.requires_grad:
            out.append(t.new_zeros((t.numel(), numel_output), layout=torch.strided))
    return tuple(out)


def _allocate_jacobians_with_outputs(output_tensors: Tuple, numel_input, dtype=None,
                                     device=None) -> Tuple[torch.Tensor, ...]:
    # Makes zero-filled tensors from outputs. If `dim` is not None, for each tensor
    # in `output_tensors`, returns a new zero-filled tensor with height of `dim` and
    # width of `t.numel`. Otherwise, for each tensor, returns a 1-d tensor with size
    # (t.numel,).
    out: List[torch.Tensor] = []
    options = {"dtype": dtype, "device": device, "layout": torch.strided}
    for t in output_tensors:
        if _is_float_or_complex_tensor(t):
            out.append(t.new_zeros((numel_input, t.numel()), **options))
    return tuple(out)


def _iter_tensors(x: Union[torch.Tensor, Iterable[torch.Tensor]],
                  only_requiring_grad: bool = False) -> Iterable[torch.Tensor]:
    if is_tensor_like(x):
        # mypy doesn't narrow type of `x` to torch.Tensor
        if x.requires_grad or not only_requiring_grad:  # type: ignore[union-attr]
            yield x  # type: ignore[misc]
    elif isinstance(x, collections.abc.Iterable) and not isinstance(x, str):
        for elem in x:
            for result in _iter_tensors(elem, only_requiring_grad):
                yield result


def _iter_tensor(x_tensor):
    # (Only used for slow gradcheck) Returns an generator that yields at each iter:
    #  1) a tensor: the same tensor is returned across all iterations. The tensor
    #     is not the same as the original - it is prepared so that it can be
    #     modified in-place. Depending on whether the input tensor is strided,
    #     sparse, or dense, the returned tensor may or may not share storage with
    #     the original.
    #  2) index into the tensor in dictionary order
    #  3) flattened index that will be used to index into the Jacobian tensor
    #
    # For a tensor t with size (2, 2), _iter_tensor yields:
    #     `x, (0, 0), 0`, `x, (0, 1), 1`, `x, (1, 0), 2`, `x, (1, 1), 3`
    #
    # where x is the t.data of the original tensor. Perturbing the entry of x
    # at index (1, 1) yields the 3rd column of the overall Jacobian matrix.
    if x_tensor.is_sparse:
        def get_stride(size):
            dim = len(size)
            tmp = 1
            stride = [0] * dim
            for i in reversed(range(dim)):
                stride[i] = tmp
                tmp *= size[i]
            return stride
        x_nnz = x_tensor._nnz()
        x_size = list(x_tensor.size())
        x_indices = x_tensor._indices().t()
        x_values = x_tensor._values()
        x_stride = get_stride(x_size)
        # Use .data here to get around the version check
        x_values = x_values.data
        for i in range(x_nnz):
            x_value = x_values[i]
            for x_idx in product(*[range(m) for m in x_values.size()[1:]]):
                indices = x_indices[i].tolist() + list(x_idx)
                d_idx = sum(indices[k] * x_stride[k] for k in range(len(x_size)))
                yield x_value, x_idx, d_idx
    elif x_tensor.layout == torch._mkldnn:  # type: ignore[attr-defined]
        for d_idx, x_idx in enumerate(product(*[range(m) for m in x_tensor.size()])):
            # this is really inefficient, but without indexing implemented, there's
            # not really a better way than converting back and forth
            x_tensor_dense = x_tensor.to_dense()
            yield x_tensor_dense, x_idx, d_idx
    else:
        # Use .data here to get around the version check
        x_tensor = x_tensor.data
        for d_idx, x_idx in enumerate(product(*[range(m) for m in x_tensor.size()])):
            yield x_tensor, x_idx, d_idx


def _get_numerical_jacobian(fn, inputs, outputs=None, target=None, eps=1e-3) -> List[Tuple[torch.Tensor, ...]]:
    """Computes the numerical Jacobian of `fn` at the provided input and with
    respect to `target`, if provided. Returns M * N Jacobians where M is the number
    of input tensors that require grad and N is the number of differentiable outputs

    Args:
        fn: the function to compute the jacobian for
        inputs: inputs to `fn`
        outputs: provide precomputed outputs to avoid one extra invocation of fn
        target: the Tensors wrt whom Jacobians are calculated (default=`inputs`)
        eps: the magnitude of the perturbation during finite differencing
             (default=`1e-3`)

    Returns:
        A list of M N-tuples of tensors

    Note that `target` may not even be part of `input` to `fn`, so please be
    **very careful** in this to not clone `target`.
    """
    jacobians: List[Tuple[torch.Tensor, ...]] = []
    if outputs is None:
        outputs = _as_tuple(fn(*_as_tuple(inputs)))
    if any(o.is_complex() for o in outputs):
        raise ValueError("Expected output to be non-complex. get_numerical_jacobian no "
                         "longer supports functions that return complex outputs.")
    if target is None:
        target = inputs
    inp_indices = [i for i, a in enumerate(target) if is_tensor_like(a) and a.requires_grad]
    for i, (inp, inp_idx) in enumerate(zip(_iter_tensors(target, True), inp_indices)):
        jacobians += [get_numerical_jacobian_wrt_specific_input(fn, inp_idx, inputs,
                                                                outputs, eps, input=inp)]
    return jacobians


def get_numerical_jacobian(fn, inputs, target=None, eps=1e-3, grad_out=1.0):
    """Deprecated API to compute the numerical Jacobian for a given fn and its inputs.

    Args:
        fn: the function to compute the Jacobian for (must take inputs as a tuple)
        input: input to `fn`
        target: the Tensors wrt whom Jacobians are calculated (default=`input`)
        eps: the magnitude of the perturbation during finite differencing
             (default=`1e-3`)

    Returns:
        A list of Jacobians of `fn` (restricted to its first output) with respect to
        each input or target, if provided.

    Note that `target` may not even be part of `input` to `fn`, so please be
    **very careful** in this to not clone `target`.
    """
    warnings.warn("get_numerical_jacobian was part of PyTorch's private API and not "
                  "meant to be exposed. We are deprecating it and it will be removed "
                  "in a future version of PyTorch. If you have a specific use for "
                  "this or feature request for this to be a stable API, please file "
                  "us an issue at https://github.com/pytorch/pytorch/issues/new")
    if grad_out != 1.0:  # grad_out param is only kept for backward compatibility reasons
        raise ValueError("Expected grad_out to be 1.0. get_numerical_jacobian no longer "
                         "supports values of grad_out != 1.0.")

    def fn_pack_inps(*inps):
        return fn(inps)
    jacobians = _get_numerical_jacobian(fn_pack_inps, inputs, None, target, eps)

    return tuple(jacobian_for_each_output[0] for jacobian_for_each_output in jacobians)


def _compute_numerical_gradient(fn, entry, v, norm_v, nbhd_checks_fn):
    # Performs finite differencing by perturbing `entry` in-place by `v` and
    # returns the gradient of each of the outputs wrt to x at idx.
    orig = entry.clone()
    entry.copy_(orig - v)
    outa = fn()
    entry.copy_(orig + v)
    outb = fn()
    entry.copy_(orig)

    def compute(a, b):
        nbhd_checks_fn(a, b)
        ret = (b - a) / (2 * norm_v)
        return ret.detach().reshape(-1)

    return tuple(compute(a, b) for (a, b) in zip(outa, outb))


def _compute_jvps_wrt_specific_input(jvp_fn, delta, input_is_complex) -> List[torch.Tensor]:
    # Computing the jacobian only works for pure real or pure imaginary delta
    # For details on the algorithm used here, refer:
    # Section 3.5.3 https://arxiv.org/pdf/1701.00392.pdf
    # s = fn(z) where z = x for real valued input
    # and z = x + yj for complex valued input
    jvps: List[torch.Tensor] = []
    ds_dx_tup = jvp_fn(delta[0] if isinstance(delta, tuple) else delta)

    if input_is_complex:  # C -> R
        ds_dy_tup = jvp_fn(delta[1] * 1j) if isinstance(delta, tuple) else jvp_fn(delta * 1j)
        for ds_dx, ds_dy in zip(ds_dx_tup, ds_dy_tup):
            assert(not ds_dx.is_complex())
            # conjugate wirtinger derivative
            conj_w_d = ds_dx + ds_dy * 1j
            jvps.append(conj_w_d)
    else:
        for ds_dx in ds_dx_tup:  # R-> R
            assert(not ds_dx.is_complex())
            jvps.append(ds_dx)
    return jvps


def _combine_jacobian_cols(jacobians_cols: Dict[int, List[torch.Tensor]], outputs, input,
                           numel) -> Tuple[torch.Tensor, ...]:
    # jacobian_cols maps column_idx -> output_idx -> single column of jacobian Tensor
    # we return a list that maps output_idx -> full jacobian Tensor
    jacobians = _allocate_jacobians_with_outputs(outputs, numel, input.dtype, input.device)
    for i, jacobian in enumerate(jacobians):
        for k, v in jacobians_cols.items():
            jacobian[k] = v[i]
    return jacobians


def _prepped_input(input: torch.Tensor, maybe_perturbed_input: Optional[torch.Tensor],
                   fast_mode=False) -> torch.Tensor:
    # Prepares the inputs to be passed into the function while including the new
    # modified input.
    if input.layout == torch._mkldnn:  # type: ignore[attr-defined] # no attr _mkldnn
        # Convert back to mkldnn
        if maybe_perturbed_input is not None:
            return maybe_perturbed_input.to_mkldnn()
        else:
            return input
    elif input.layout == torch.sparse_coo:
        if fast_mode and maybe_perturbed_input is not None:
            # entry is already a "cloned" version of the original tensor
            # thus changes to entry are not reflected in the input
            return maybe_perturbed_input
        else:
            return input
    else:
        # We cannot use entry (input.data) if we want gradgrad to work because
        # fn (in the gradgrad case) needs to compute grad wrt input
        return input


def check_outputs_same_dtype_and_shape(output1, output2, eps, idx=None) -> None:
    # Check that the returned outputs don't have different dtype or shape when you
    # perturb the input
    on_index = "on index {idx} " if idx is not None else ""
    assert output1.shape == output2.shape, \
        (f"Expected `func` to return outputs with the same shape"
         f" when inputs are perturbed {on_index}by {eps}, but got:"
         f" shapes {output1.shape} and {output2.shape}.")
    assert output1.dtype == output2.dtype, \
        (f"Expected `func` to return outputs with the same dtype"
         f" when inputs are perturbed {on_index}by {eps}, but got:"
         f" dtypes {output1.dtype} and {output2.dtype}.")


def get_numerical_jacobian_wrt_specific_input(fn, input_idx, inputs, outputs, eps,
                                              input=None) -> Tuple[torch.Tensor, ...]:
    # Computes the numerical jacobians wrt to a single input. Returns N jacobian
    # tensors, where N is the number of outputs. We use a dictionary for
    # jacobian_cols because indices aren't necessarily consecutive for sparse inputs
    # When we perturb only a single element of the input tensor at a time, the jvp
    # is equivalent to a single col of the Jacobian matrix of fn.
    jacobian_cols: Dict[int, List[torch.Tensor]] = {}
    input = inputs[input_idx] if input is None else input
    assert input.requires_grad
    for x, idx, d_idx in _iter_tensor(input):
        wrapped_fn = _with_prepped_inputs(fn, inputs, input_idx, x)
        input_to_perturb = x[idx]
        nbhd_checks_fn = functools.partial(check_outputs_same_dtype_and_shape, idx=idx, eps=eps)
        jvp_fn = _get_jvp_fn(wrapped_fn, input_to_perturb, eps, nbhd_checks_fn)
        jacobian_cols[d_idx] = _compute_jvps_wrt_specific_input(jvp_fn, eps, x.is_complex())
    return _combine_jacobian_cols(jacobian_cols, outputs, input, input.numel())


def _get_input_to_perturb(input):
    # Prepare the input so that it can be modified in-place and do certain
    # operations that require the tensor to have strides. If fast_mode=False,
    # _iter_tensor would handle the below cases:
    if input.layout == torch._mkldnn:  # type: ignore[attr-defined] # no attr _mkldnn
        # Convert to dense so we can perform operations that require strided tensors
        input_to_perturb = input.to_dense()
    elif input.layout == torch.sparse_coo:
        # Clone because input may require grad, and copy_ calls resize_,
        # which is not allowed for .data
        input_to_perturb = input.clone()
    else:
        input_to_perturb = input.data
    return input_to_perturb


def _with_prepped_inputs(fn, inputs, input_idx, input_to_perturb, fast_mode=False):
    # Wraps `fn` so that its inputs are already supplied
    def wrapped_fn():
        inp = tuple(_prepped_input(a, input_to_perturb if i == input_idx else None, fast_mode)
                    if is_tensor_like(a) else a for i, a in enumerate(_as_tuple(inputs)))
        return tuple(a.clone() for a in _as_tuple(fn(*inp)))
    return wrapped_fn


def _get_jvp_fn(wrapped_fn, input_to_perturb, eps, nbhd_checks_fn):
    # Wraps jvp_fn so that certain arguments are already supplied
    def jvp_fn(delta):
        return _compute_numerical_gradient(wrapped_fn, input_to_perturb, delta, eps, nbhd_checks_fn)
    return jvp_fn


def _reshape_tensor_or_tuple(u, shape):
    # We don't need to reshape when input corresponding to u is sparse
    if isinstance(u, tuple):
        if u[0].layout != torch.sparse_coo:
            return (u[0].reshape(shape), u[1].reshape(shape))
    else:
        if u.layout != torch.sparse_coo:
            return u.reshape(shape)
    return u


def _mul_tensor_or_tuple(u, k):
    if isinstance(u, tuple):
        return (k * u[0], k * u[1])
    else:
        return k * u


def _get_jvp_wrt_specific_input(fn, input_idx, inputs, outputs, u, eps) -> List[torch.Tensor]:
    input = inputs[input_idx]
    input_to_perturb = _get_input_to_perturb(input)
    wrapped_fn = _with_prepped_inputs(fn, inputs, input_idx, input_to_perturb, True)
    nbhd_checks_fn = functools.partial(check_outputs_same_dtype_and_shape, eps=eps)
    jvp_fn = _get_jvp_fn(wrapped_fn, input_to_perturb, eps, nbhd_checks_fn)
    u = _reshape_tensor_or_tuple(u, input_to_perturb.shape)
    u = _mul_tensor_or_tuple(u, eps)
    return _compute_jvps_wrt_specific_input(jvp_fn, u, input.is_complex())


def _get_numerical_vJu(fn, inputs, inp_indices, outputs, all_u, all_v, eps):
    reduced_jacobians: List[List[torch.Tensor]] = []
    for i, (inp_idx, u) in enumerate(zip(inp_indices, all_u)):
<<<<<<< HEAD
        jvps = _get_jvp_wrt_specific_input(fn, inp_idx, inputs, outputs, u, eps)
        jacobian_scalars: List[torch.Tensor] = []
        for v, Ju in zip(all_v, jvps):
            jacobian_scalars.append(_dot_with_type_promotion(v, Ju))
=======
        all_Ju = get_jvp_wrt_specific_input(fn, inp_idx, inputs, outputs, u, eps)
        jacobian_scalars: List[torch.Tensor] = []
        for v, Ju in zip(all_v, all_Ju):
            jacobian_scalars.append(dot_with_type_promotion(v, Ju))
>>>>>>> 77cbae6e
        reduced_jacobians.append(jacobian_scalars)
    return reduced_jacobians


def _check_jacobians_equal(j1, j2, atol):
    # Check whether the max difference between two Jacobian tensors are within some
    # tolerance `atol`.
    for j1_x, j2_x in zip(j1, j2):
        if j1_x.numel() != 0 and (j1_x - j2_x).abs().max() > atol:
            return False
    return True


def _stack_and_check_tensors(list_of_list_of_tensors, inputs,
                             numel_outputs) -> Tuple[Tuple[torch.Tensor, ...], bool, bool]:
    # For the ith tensor in the inner list checks whether it has the same size and
    # dtype as the ith differentiable input.
    out_jacobians = _allocate_jacobians_with_inputs(inputs, numel_outputs)
    diff_input_list = list(_iter_tensors(inputs, True))
    correct_grad_sizes = True
    correct_grad_types = True
    for i, tensor_list in enumerate(list_of_list_of_tensors):
        inp = diff_input_list[i]
        out_jacobian = out_jacobians[i]
        for j, tensor in enumerate(tensor_list):
            if tensor is not None and tensor.size() != inp.size():
                correct_grad_sizes = False
            elif tensor is not None and tensor.dtype != inp.dtype:
                correct_grad_types = False
            if tensor is None:
                out_jacobian[:, j].zero_()
            else:
                dense = tensor.to_dense() if not tensor.layout == torch.strided else tensor
                assert out_jacobian[:, j].numel() == dense.numel()
                out_jacobian[:, j] = dense.reshape(-1)
    return out_jacobians, correct_grad_sizes, correct_grad_types


FAILED_NONDET_MSG = """\n
NOTE: If your op relies on non-deterministic operations i.e., it is listed here:
https://pytorch.org/docs/stable/generated/torch.use_deterministic_algorithms.html
this failure might be expected.

If you are adding a new operator, please file an issue and then use one of the
workarounds. The workaround depends on how your test invokes gradcheck/gradgradcheck.
If the test
- manually invokes gradcheck/gradgradcheck, then call gradcheck/gradgradcheck
  with `nondet_tol=<tol>` as a keyword argument.
- is OpInfo-based (e.g., in test_ops.py), then modify the OpInfo for the test
  to have `gradcheck_nondet_tol=<tol>`.
- is a Module test (e.g., in common_nn.py), then modify the corresponding
  module_test entry to have `gradcheck_nondet_tol=<tol>`
"""


def _check_analytical_jacobian_attributes(inputs, output, nondet_tol, check_grad_dtypes,
                                          fast_mode=False, v=None) -> Tuple[torch.Tensor, ...]:
    # This is used by both fast and slow mode:
    #  - For slow mode, vjps[i][j] is the jth row the Jacobian wrt the ith
    #    input.
    #  - For fast mode, vjps[i][0] is a linear combination of the rows
    #    of the Jacobian wrt the ith input
    diff_input_list = list(_iter_tensors(inputs, True))

    def vjp_fn(grad_output):
        return torch.autograd.grad(output, diff_input_list, grad_output,
                                   retain_graph=True, allow_unused=True)
    # Compute everything twice to check for nondeterminism (which we call reentrancy)
    if fast_mode:
        vjps1 = _get_vjps_wrt_specific_output(vjp_fn, output.clone(), v)
        vjps2 = _get_vjps_wrt_specific_output(vjp_fn, output.clone(), v)
    else:
        vjps1 = _compute_analytical_jacobian_rows(vjp_fn, output.clone())
        vjps2 = _compute_analytical_jacobian_rows(vjp_fn, output.clone())

    output_numel = output.numel() if not fast_mode else 1
    jacobians1, types_ok, sizes_ok = _stack_and_check_tensors(vjps1, inputs, output_numel)
    jacobians2, _, _ = _stack_and_check_tensors(vjps2, inputs, output_numel)
    reentrant = _check_jacobians_equal(jacobians1, jacobians2, nondet_tol)

    if not types_ok and check_grad_dtypes:
        raise GradcheckError('Gradient has dtype mismatch')
    if not sizes_ok:
        raise GradcheckError('Analytical gradient has incorrect size')
    if not reentrant:
        raise GradcheckError('Backward is not reentrant, i.e., running backward with '
                             'same input and grad_output multiple times gives different values, '
                             'although analytical gradient matches numerical gradient.'
                             f'The tolerance for nondeterminism was {nondet_tol}.' +
                             FAILED_NONDET_MSG)
    return jacobians1


def _get_analytical_vJu(inputs, outputs, nondet_tol, check_grad_dtypes, all_v, all_u):
    reduced_jacobians: List[List[torch.Tensor]] = []
    for output, v in zip(outputs, all_v):
<<<<<<< HEAD
        vjps = _check_analytical_jacobian_attributes(inputs, output, nondet_tol, check_grad_dtypes,
                                                     fast_mode=True, v=v)
        jacobian_scalars: List[torch.Tensor] = []
        for vJ, u in zip(vjps, all_u):
=======
        all_vJ = check_analytical_jacobian_attributes(inputs, output, nondet_tol, check_grad_dtypes,
                                                             fast_mode=True, v=v)
        jacobian_scalars: List[torch.Tensor] = []
        for vJ, u in zip(all_vJ, all_u_dense):
>>>>>>> 77cbae6e
            vJ = vJ.T.squeeze(0)
            if vJ.is_complex():  # C -> R
                tv = torch.view_as_real(vJ)
                tr = tv.select(-1, 0)
                ti = tv.select(-1, 1)
                jacobian_scalars.append(tr.dot(u[0]) + 1j * ti.dot(u[1]))
            else:  # R -> R
<<<<<<< HEAD
                jacobian_scalars.append(_dot_with_type_promotion(vJ, u))
=======
                jacobian_scalars.append(vJ.dot(u))
>>>>>>> 77cbae6e
        reduced_jacobians.append(jacobian_scalars)
    return reduced_jacobians


def get_analytical_jacobian(inputs, output, nondet_tol=0.0, grad_out=1.0):
    # Replicates the behavior of the old get_analytical_jacobian before the refactor
    # This shares much of its code with _check_analytical_jacobian_attributes
    warnings.warn("get_analytical_jacobian was part of PyTorch's private API and not "
                  "meant to be exposed. We are deprecating it and it will be removed "
                  "in a future version of PyTorch. If you have a specific use for "
                  "this or feature request for this to be a stable API, please file "
                  "us an issue at https://github.com/pytorch/pytorch/issues/new")
    if grad_out != 1.0:  # grad_out param is only kept for backward compatibility reasons
        raise ValueError("Expected grad_out to be 1.0. get_analytical_jacobian no longer "
                         "supports values of grad_out != 1.0.")
    if output.is_complex():
        raise ValueError("Expected output to be non-complex. get_analytical_jacobian no "
                         "longer supports functions that return complex outputs.")
    diff_input_list = list(_iter_tensors(inputs, True))

    def vjp_fn(grad_output):
        return torch.autograd.grad(output, diff_input_list, grad_output,
                                   retain_graph=True, allow_unused=True)
    # Compute everything twice to check for nondeterminism (which we call reentrancy)
    vjps1 = _compute_analytical_jacobian_rows(vjp_fn, output.clone())
    vjps2 = _compute_analytical_jacobian_rows(vjp_fn, output.clone())

    output_numel = output.numel()
    jacobians1, types_ok, sizes_ok = _stack_and_check_tensors(vjps1, inputs, output_numel)
    jacobians2, _, _ = _stack_and_check_tensors(vjps2, inputs, output_numel)
    reentrant = _check_jacobians_equal(jacobians1, jacobians2, nondet_tol)

    return jacobians1, reentrant, sizes_ok, types_ok


def _get_analytical_jacobian(inputs, outputs, input_idx, output_idx):
    # Computes the analytical Jacobian in slow mode for a single input-output pair.
    # Forgoes performing checks on dtype, shape, and reentrancy.
    jacobians = _check_analytical_jacobian_attributes(inputs, outputs[output_idx],
                                                      nondet_tol=float('inf'), check_grad_dtypes=False)
    return jacobians[input_idx]


def _compute_analytical_jacobian_rows(vjp_fn, sample_output) -> List[List[Optional[torch.Tensor]]]:
    # Computes Jacobian row-by-row using backward function `vjp_fn` = v^T J
    # NB: this function does not assume vjp_fn(v) to return tensors with the same
    # number of elements for different v. This is checked when we later combine the
    # rows into a single tensor.
    grad_out_base = torch.zeros_like(sample_output, memory_format=torch.legacy_contiguous_format)
    flat_grad_out = grad_out_base.view(-1)
    # jacobians_rows[i][j] represents the jth row of the ith input
    jacobians_rows: List[List[Optional[torch.Tensor]]] = []
    for j in range(flat_grad_out.numel()):
        flat_grad_out.zero_()
        flat_grad_out[j] = 1.0
        grad_inputs = vjp_fn(grad_out_base)
        for i, d_x in enumerate(grad_inputs):
            if j == 0:
                jacobians_rows.append([])
            jacobians_rows[i] += [d_x.clone() if isinstance(d_x, torch.Tensor) else None]
    return jacobians_rows


def _get_vjps_wrt_specific_output(vjp_fn, sample_output, v) -> List[List[Optional[torch.Tensor]]]:
    vjps: List[List[Optional[torch.Tensor]]] = []
    grad_inputs = vjp_fn(v.reshape(sample_output.shape))
    for vjp in grad_inputs:
        vjps.append([vjp.clone() if isinstance(vjp, torch.Tensor) else None])
    return vjps


def _check_inputs(tupled_inputs, check_sparse_nnz) -> bool:
    if not check_sparse_nnz and any(t.is_sparse for t in tupled_inputs if isinstance(t, torch.Tensor)):
        raise GradcheckError('gradcheck expects all tensor inputs are dense when check_sparse_nnz is set to False.')
    # Make sure that gradients are saved for at least one input
    any_input_requiring_grad = False
    for idx, inp in enumerate(tupled_inputs):
        if is_tensor_like(inp) and inp.requires_grad:
            if not (inp.dtype == torch.float64 or inp.dtype == torch.complex128):
                warnings.warn(
                    f'Input #{idx} requires gradient and '
                    'is not a double precision floating point or complex. '
                    'This check will likely fail if all the inputs are '
                    'not of double precision floating point or complex. ')
            content = inp._values() if inp.is_sparse else inp
            # TODO: To cover more problematic cases, replace stride = 0 check with
            # "any overlap in memory" once we have a proper function to check it.
            if content.layout is not torch._mkldnn:  # type: ignore[attr-defined]
                if not all(st > 0 or sz <= 1 for st, sz in zip(content.stride(), content.size())):
                    raise RuntimeError(
                        f'The {idx}th input has a dimension with stride 0. gradcheck only '
                        'supports inputs that are non-overlapping to be able to '
                        'compute the numerical gradients correctly. You should call '
                        '.contiguous on the input before passing it to gradcheck.')
            any_input_requiring_grad = True
            inp.retain_grad()
    if not any_input_requiring_grad:
        raise ValueError(
            'gradcheck expects at least one input tensor to require gradient, '
            'but none of the them have requires_grad=True.')
    return True


def _check_outputs(outputs) -> None:
    if any(t.layout == torch.sparse_coo for t in outputs if isinstance(t, torch.Tensor)):
        # it is easier to call to_dense() on the sparse output than
        # to modify analytical jacobian
        raise ValueError('Sparse output is not supported at gradcheck yet. '
                         'Please call to_dense() on the output of fn for gradcheck.')
    if any(t.layout == torch._mkldnn for t in outputs if isinstance(t, torch.Tensor)):  # type: ignore[attr-defined]
        raise ValueError('MKLDNN output is not supported at gradcheck yet. '
                         'Please call to_dense() on the output of fn for gradcheck.')


def _check_no_differentiable_outputs(func, inputs, func_out, eps) -> bool:
    # When there are no differentiable outputs, numerical gradient for a function is
    # expected to be zero.
    jacobians_all_inputs_outputs = _get_numerical_jacobian(func, inputs, func_out, eps=eps)
    for jacobians_all_outputs_and_fixed_input in jacobians_all_inputs_outputs:
        for jacobian in jacobians_all_outputs_and_fixed_input:
            if torch.ne(jacobian, 0).sum() > 0:
                raise GradcheckError('Numerical gradient for function expected to be zero')
    return True


def _check_no_differentiable_outputs_fast(func, func_out, all_inputs, inputs_indices,
                                          all_u, eps, nondet_tol):
    for inp_idx, u in zip(inputs_indices, all_u):
        jvps = _get_jvp_wrt_specific_input(func, inp_idx, all_inputs, _as_tuple(func_out), u, eps)
        for jvp in jvps:
            if jvp.numel() == 0:
                continue
            if (jvp - torch.zeros_like(jvp)).abs().max() > nondet_tol:
                raise GradcheckError('Numerical gradient for function expected to be zero')
    return True


FAILED_BATCHED_GRAD_MSG = """
gradcheck or gradgradcheck failed while testing batched gradient computation.
This could have been invoked in a number of ways (via a test that calls
gradcheck/gradgradcheck directly or via an autogenerated test).

If you are adding a new operator, please file an issue and then use one of the
workarounds. The workaround depends on how your test invokes gradcheck/gradgradcheck.
If the test
- manually invokes gradcheck/gradgradcheck, then call gradcheck/gradgradcheck
  with `check_batched_grad=False` as a keyword argument.
- is OpInfo-based (e.g., in test_ops.py), then modify the OpInfo for the test
  to have `check_batched_grad=False` and/or `check_batched_gradgrad=False`.
- is common_method_invocations-based, then add your test to the denylist
  EXCLUDE_BATCHED_GRAD_TESTS in test_autograd.py

If you're modifying an existing operator that supports batched grad computation,
or wish to make a new operator work with batched grad computation, please read
the following.

To compute batched grads (e.g., jacobians, hessians), we vmap over the backward
computation. The most common failure case is if there is a 'vmap-incompatible
operation' in the backward pass. Please see
NOTE: [How to write vmap-compatible backward formulas]
in the codebase for an explanation of how to fix this.
""".strip()

def _get_failed_batched_grad_test_msg(output_idx, input_idx, res, exp):
    return f"""
For output {output_idx} and input {input_idx}:

{FAILED_BATCHED_GRAD_MSG}

Got:
{res}

Expected:
{exp}
""".strip()


def _test_batched_grad(input, output, output_idx) -> bool:
    # NB: _test_batched_grad compares two autograd.grad invocations with a single
    # vmap(autograd.grad) invocation. It's not exactly a "gradcheck" in the
    # sense that we're not comparing an analytical jacobian with a numeric one,
    # but it is morally similar (we could have computed a full analytic jac
    # via vmap, but that is potentially slow)
    diff_input_list = list(_iter_tensors(input, True))
    grad = functools.partial(torch.autograd.grad, output, diff_input_list, retain_graph=True, allow_unused=True)

    def vjp(v):
        results = grad(v)
        results = tuple(grad if grad is not None else
                        torch.zeros([], dtype=inp.dtype, device=inp.device).expand(inp.shape)
                        for grad, inp in zip(results, diff_input_list))
        return results

    grad_outputs = [torch.randn_like(output) for _ in range(2)]

    expected = [vjp(gO) for gO in grad_outputs]
    expected = [torch.stack(shards) for shards in zip(*expected)]

    # Squash warnings since these are expected to happen in most cases
    # NB: this doesn't work for CUDA tests: https://github.com/pytorch/pytorch/issues/50209
    with warnings.catch_warnings():
        warnings.filterwarnings("ignore", message="Batching rule not implemented")
        warnings.filterwarnings("ignore", message="torch.vmap is an experimental prototype")
        try:
            result = vmap(vjp)(torch.stack(grad_outputs))
        except RuntimeError as ex:
            # It's OK that we're not raising the error at the correct callsite.
            # That's because the callsite is always going to inside the Python
            # autograd.grad instead of the C++ traceback of what line in the
            # backward formula
            raise GradcheckError(
                f'While computing batched gradients, got: {ex}\n\n{FAILED_BATCHED_GRAD_MSG}')

    for input_idx, (res, exp) in enumerate(zip(result, expected)):
        if torch.allclose(res, exp):
            continue
        raise GradcheckError(_get_failed_batched_grad_test_msg(output_idx, input_idx, res, exp))
    return True


def _test_backward_mul_by_grad_output(outputs, inputs, check_sparse_nnz) -> bool:
    # Tests that backward is multiplied by grad_output
    diff_input_list: List[torch.Tensor] = list(_iter_tensors(inputs, True))
    if not diff_input_list:
        raise GradcheckError("no Tensors requiring grad found in input")
    grads_input = torch.autograd.grad(outputs, diff_input_list,
                                      [torch.zeros_like(o, memory_format=torch.legacy_contiguous_format) for o in outputs],
                                      allow_unused=True)
    for gi, di in zip(grads_input, diff_input_list):
        if gi is None:
            continue
        if isinstance(gi, torch.Tensor) and gi.layout != torch.strided:
            if gi.layout != di.layout:
                raise GradcheckError('grad is incorrect layout (' + str(gi.layout) + ' is not ' + str(di.layout) + ')')
            if gi.layout == torch.sparse_coo:
                if gi.sparse_dim() != di.sparse_dim():
                    raise GradcheckError('grad is sparse tensor, but has incorrect sparse_dim')
                if gi.dense_dim() != di.dense_dim():
                    raise GradcheckError('grad is sparse tensor, but has incorrect dense_dim')
            gi = gi.to_dense()
            di = di.to_dense()

        if check_sparse_nnz:
            if not torch.allclose(gi, torch.zeros_like(gi)):
                raise GradcheckError('backward not multiplied by grad_output')
        elif not gi.eq(0).all():
            raise GradcheckError('backward not multiplied by grad_output')
        if gi.dtype != di.dtype or gi.device != di.device or gi.is_sparse != di.is_sparse:
            raise GradcheckError("grad is incorrect type")
        if gi.size() != di.size():
            raise GradcheckError('grad is incorrect size')
    return True


def _test_undefined_grad(func, outputs, inputs) -> bool:
    diff_input_list: List[torch.Tensor] = list(_iter_tensors(inputs, True))
    if not diff_input_list:
        raise GradcheckError("no Tensors requiring grad found in input")

    def warn_bc_breaking():
        warnings.warn((
            'Backwards compatibility: New undefined gradient support checking '
            'feature is enabled by default, but it may break existing callers '
            'of this function. If this is true for you, you can call this '
            'function with "check_undefined_grad=False" to disable the feature'))

    def check_undefined_grad_support(output_to_check):
        grads_output = [torch.zeros_like(o, memory_format=torch.legacy_contiguous_format) for o in output_to_check]
        try:
            grads_input = torch.autograd.grad(output_to_check, diff_input_list,
                                              grads_output, allow_unused=True)
        except RuntimeError:
            warn_bc_breaking()
            raise GradcheckError((
                'Expected backward function to handle undefined output grads. '
                'Please look at "Notes about undefined output gradients" in '
                '"tools/autograd/derivatives.yaml"'))

        for gi, i in zip(grads_input, diff_input_list):
            if (gi is not None) and (not gi.eq(0).all()):
                warn_bc_breaking()
                raise GradcheckError((
                    'Expected all input grads to be undefined or zero when all output grads are undefined '
                    'or zero. Please look at "Notes about undefined output gradients" in '
                    '"tools/autograd/derivatives.yaml"'))
        return True

    # All backward functions must work properly if all output grads are undefined
    outputs_to_check = [[
        torch._C._functions.UndefinedGrad()(o) for o in _differentiable_outputs(func(*inputs))
        # This check filters out Tensor-likes that aren't instances of Tensor.
        if isinstance(o, torch.Tensor)
    ]]

    # If there are multiple output grads, we should be able to undef one at a time without error
    if len(outputs_to_check[0]) > 1:
        for undef_grad_idx in range(len(outputs)):
            output_to_check = _differentiable_outputs(func(*inputs))
            outputs_to_check.append([
                torch._C._functions.UndefinedGrad()(o) if idx == undef_grad_idx else o
                for idx, o in enumerate(output_to_check)])

    return all(check_undefined_grad_support(output) for output in outputs_to_check)


def _as_tuple(x):
    if isinstance(x, tuple):
        return x
    elif isinstance(x, list):
        return tuple(x)
    else:
        return x,


def _differentiable_outputs(x):
    return tuple(o for o in _as_tuple(x) if o.requires_grad)


def _get_notallclose_msg(analytical, numerical, output_idx, input_idx, complex_indices, test_imag=False) -> str:
    out_is_complex = complex_indices and output_idx in complex_indices
    part = "imaginary" if test_imag else "real"
    prefix = "" if not out_is_complex else \
        f"While considering the {part} part of complex outputs only, "
    return prefix + 'Jacobian mismatch for output %d with respect to input %d,\n' \
        'numerical:%s\nanalytical:%s\n' % (output_idx, input_idx, numerical, analytical)


def _transpose(matrix_of_tensors):
    # returns list of tuples
    return list(zip(*matrix_of_tensors))


def _real_and_imag(fn, sample_outputs):
    # returns new functions real(fn), and imag(fn) where real(fn) and imag(fn) behave the same as
    # the original fn, except torch.real or torch.imag are applied to the complex outputs
    def apply_to_c_outs(fn, fn_to_apply):
        def wrapped_fn(*inputs):
            outs = _as_tuple(fn(*inputs))
            return tuple(fn_to_apply(o) if o.is_complex() else o for o in outs)
        return wrapped_fn
    return apply_to_c_outs(fn, torch.real), apply_to_c_outs(fn, torch.imag)


def _gradcheck_real_imag(gradcheck_fn, func, func_out, tupled_inputs, outputs, eps, rtol,
                         atol, check_grad_dtypes, nondet_tol, complex_indices, any_outputs_complex):
    if any_outputs_complex:
        real_fn, imag_fn = _real_and_imag(func, outputs)

        imag_func_out = imag_fn(*tupled_inputs)
        imag_outputs = _differentiable_outputs(imag_func_out)
        gradcheck_fn(imag_fn, imag_func_out, tupled_inputs, imag_outputs, eps,
                     rtol, atol, check_grad_dtypes, nondet_tol, complex_indices, test_imag=True)

        real_func_out = real_fn(*tupled_inputs)
        real_outputs = _differentiable_outputs(real_func_out)
        gradcheck_fn(real_fn, real_func_out, tupled_inputs, real_outputs, eps,
                     rtol, atol, check_grad_dtypes, nondet_tol, complex_indices)
    else:
        gradcheck_fn(func, func_out, tupled_inputs, outputs, eps,
                     rtol, atol, check_grad_dtypes, nondet_tol)


def _slow_gradcheck(func, func_out, tupled_inputs, outputs, eps, rtol,
                    atol, check_grad_dtypes, nondet_tol, complex_indices=None, test_imag=False):
    if not outputs:
        return _check_no_differentiable_outputs(func, tupled_inputs, _as_tuple(func_out), eps)

    numerical = _transpose(_get_numerical_jacobian(func, tupled_inputs, outputs, eps=eps))

    for i, o in enumerate(outputs):
        analytical = _check_analytical_jacobian_attributes(tupled_inputs, o, nondet_tol, check_grad_dtypes)
        inp_tensors = _iter_tensors(tupled_inputs, True)

        for j, (a, n, inp) in enumerate(zip(analytical, numerical[i], inp_tensors)):
            if a.numel() != 0 or n.numel() != 0:
                if not torch.allclose(a, n, rtol, atol):
                    raise GradcheckError(_get_notallclose_msg(a, n, i, j, complex_indices, test_imag))
    return True


def _dot_with_type_promotion(u, v):
    assert u.dim() == 1 and v.dim() == 1
    return (u * v).sum()


def _allclose_with_type_promotion(a, b, rtol, atol):
    promoted_type = torch.promote_types(a.dtype, b.dtype)
    a = a.to(dtype=promoted_type)
    b = b.to(dtype=promoted_type)
    return torch.allclose(a, b, rtol, atol)


def _to_real_dtype(dtype):
    if dtype == torch.complex128:
        return torch.float64
    elif dtype == torch.complex64:
        return torch.float32
    else:
        return dtype


def _vec_from_tensor(x, generator, downcast_complex=False):
    # Create a random vector with the same number of elements as x and the same
    # dtype/device.
    if x.layout == torch.sparse_coo:
        # For sparse, create a random sparse vec with random values in the same
        # indices. Make sure size is set so that it isn't inferred to be smaller.
        x_values = x._values()
        values = torch.rand(x_values.numel(), generator=generator) \
            .to(dtype=x.dtype, device=x.device) \
            .reshape(x_values.shape)
        values /= values.norm()
        vec = torch.sparse_coo_tensor(x._indices(), values, x.size())
    else:
        dtype = _to_real_dtype(x.dtype) if downcast_complex else x.dtype
        vec = torch.rand(x.numel(), generator=generator).to(dtype=dtype, device=x.device)
        vec /= vec.norm()
    return vec


def _get_inp_tensors(tupled_inputs):
    inp_idx_tup = [(i, t) for i, t in enumerate(tupled_inputs) if is_tensor_like(t) and t.requires_grad]
    return [tup[0] for tup in inp_idx_tup], [tup[1] for tup in inp_idx_tup]


def _adjusted_atol(atol, u, v):
    # In slow gradcheck, we compare A and B element-wise, i.e., for some a, b we
    # allow: |a - b| < atol + rtol * b. But since we now compare q1 = v^T A u and
    # q2 = v^T B u, we must allow |q1 - q2| < v^T E u + rtol * v^T B u, where E is
    # the correctly sized matrix in which each entry is atol.
    #
    # We see that atol needs to be scaled by v^T M u (where M is an all-ones M x N
    # matrix): v^T M u = \sum_{i} \sum_{j} u_i * v_j = (\sum_{i} u_i)(\sum_{i} v_i)
    # TODO: properly handle case when u is tuple instead of only taking first element
    u = u[0] if isinstance(u, tuple) else u
    sum_u = torch.sparse.sum(u) if u.layout == torch.sparse_coo else u.sum()
    sum_v = torch.sparse.sum(v) if v.layout == torch.sparse_coo else v.sum()
    return atol * sum_u.item() * sum_v.item()


FAST_FAIL_SLOW_OK_MSG = """
Fast gradcheck failed but element-wise differences are small. This means that the
test might've passed in slow_mode!

If you are adding a new operator, please file an issue and then use one of the
workarounds. The workaround depends on how your test invokes gradcheck/gradgradcheck:

If the test
- manually invokes gradcheck/gradgradcheck, then call gradcheck/gradgradcheck
  with `fast_mode=False` as a keyword argument.
- is OpInfo-based (e.g., in test_ops.py), then modify the OpInfo for the test
  to have `gradcheck_fast_mode=False`
- is a Module test (e.g., in common_nn.py), then modify the corresponding
  module_test entry to have `gradcheck_fast_mode=False`
""".strip()


def _run_slow_mode_and_get_error(func, tupled_inputs, outputs, input_idx, output_idx, rtol, atol):
    # Compute jacobians in slow mode for better error message
    slow_numerical = _get_numerical_jacobian(func, tupled_inputs, outputs)[input_idx][output_idx]
    slow_analytical = _get_analytical_jacobian(tupled_inputs, outputs, input_idx, output_idx)

    # Assume jacobians are non-empty and have the same shape
    slow_max_diff = (slow_numerical - slow_analytical).abs().max()

    slow_allclose = torch.allclose(slow_analytical, slow_numerical, rtol, atol)
    msg = ("\nThe above quantities relating the numerical and analytical jacobians are computed \n"
           "in fast mode. See: https://github.com/pytorch/pytorch/issues/53876 for more background \n"
           "about fast mode. Below, we recompute numerical and analytical jacobians in slow mode:\n\n"
           f"Numerical:\n {slow_numerical}\n"
           f"Analytical:\n{slow_analytical}\n\n"
           f"The max per-element difference (slow mode) is: {slow_max_diff}.\n")
    if slow_allclose:
        # Slow gradcheck would've passed!
        msg += FAST_FAIL_SLOW_OK_MSG
    return msg


def _to_flat_dense_if_sparse(tensor):
    if tensor.layout == torch.sparse_coo:
        return tensor.to_dense().reshape(-1)
    else:
        return tensor


def _make_vectors(inp_tensors, outputs):
    # Use our own generator to avoid messing with the user's RNG state
    g_cpu = torch.Generator()
    all_u = []
    all_u_dense = []
    for inp in inp_tensors:
        ur = _vec_from_tensor(inp, g_cpu, True)
        ur_dense = _to_flat_dense_if_sparse(ur)
        if inp.is_complex():
            ui = _vec_from_tensor(inp, g_cpu, True)
            all_u.append((ur, ui))
            ui_dense = _to_flat_dense_if_sparse(ui)
            all_u_dense.append((ur_dense, ui_dense))
        else:
            all_u.append(ur)
            all_u_dense.append(ur_dense)
    all_v = [_vec_from_tensor(out, g_cpu) for out in outputs]
    return all_v, all_u, all_u_dense


def _check_analytical_numerical_equal(all_analytical, all_numerical, complex_indices, tupled_inputs, outputs,
                                      func, all_v, all_u, rtol, atol, test_imag):
    for i, all_numerical_for_input_i in enumerate(all_numerical):
        for j, n in enumerate(all_numerical_for_input_i):
            a = all_analytical[j][i]
            n = n.to(device=a.device)
            if not _allclose_with_type_promotion(a, n.to(a.device), rtol, _adjusted_atol(atol, all_u[i], all_v[j])):
                jacobians_str = _run_slow_mode_and_get_error(func, tupled_inputs, outputs, i, j, rtol, atol)
                raise GradcheckError(_get_notallclose_msg(a, n, j, i, complex_indices, test_imag) + jacobians_str)


def _fast_gradcheck(func, func_out, inputs, outputs, eps, rtol,
                    atol, check_grad_dtypes, nondet_tol, complex_indices=None, test_imag=False):
    # See https://github.com/pytorch/pytorch/issues/53876 for details
    inp_tensors_idx, inp_tensors = _get_inp_tensors(inputs)
    all_v, all_u, all_u_dense = _make_vectors(inp_tensors, outputs)

    if not outputs:
        _check_no_differentiable_outputs_fast(func, func_out, inputs, inp_tensors_idx, all_u, eps, nondet_tol)

    numerical_vJu = _get_numerical_vJu(func, inputs, inp_tensors_idx, outputs, all_u, all_v, eps)
    analytical_vJu = _get_analytical_vJu(inputs, outputs, nondet_tol, check_grad_dtypes, all_v, all_u_dense)

    _check_analytical_numerical_equal(analytical_vJu, numerical_vJu, complex_indices,
                                      inputs, outputs, func, all_v, all_u, rtol, atol, test_imag)
    return True


# Note [VarArg of Tensors]
# ~~~~~~~~~~~~~~~~~~~~~~~~
# 'func' accepts a vararg of tensors, which isn't expressable in the type system at the moment.
# If https://mypy.readthedocs.io/en/latest/additional_features.html?highlight=callable#extended-callable-types is accepted,
# the '...' first argument of Callable can be replaced with VarArg(Tensor).
# For now, we permit any input.
# the '...' first argument of Callable can be replaced with VarArg(Tensor).
# For now, we permit any input.
def gradcheck(
    func: Callable[..., Union[_TensorOrTensors]],  # See Note [VarArg of Tensors]
    inputs: _TensorOrTensors,
    eps: float = 1e-6,
    atol: float = 1e-5,
    rtol: float = 1e-3,
    raise_exception: bool = True,
    check_sparse_nnz: bool = False,
    nondet_tol: float = 0.0,
    check_undefined_grad: bool = True,
    check_grad_dtypes: bool = False,
    check_batched_grad: bool = False,
    fast_mode: bool = False,
) -> bool:
    r"""Check gradients computed via small finite differences against analytical
    gradients w.r.t. tensors in :attr:`inputs` that are of floating point or complex type
    and with ``requires_grad=True``.

    The check between numerical and analytical gradients uses :func:`~torch.allclose`.

    For most of the complex functions we consider for optimization purposes, no notion of
    Jacobian exists. Instead, gradcheck verifies if the numerical and analytical values of
    the Wirtinger and Conjugate Wirtinger derivatives are consistent. Because the gradient
    computation is done under the assumption that the overall function has a real-valued
    output, we treat functions with complex output in a special way. For these functions,
    gradcheck is applied to two real-valued functions corresponding to taking the real
    components of the complex outputs for the first, and taking the imaginary components
    of the complex outputs for the second. For more details, check out
    :ref:`complex_autograd-doc`.

    .. note::
        The default values are designed for :attr:`input` of double precision.
        This check will likely fail if :attr:`input` is of less precision, e.g.,
        ``FloatTensor``.

    .. warning::
       If any checked tensor in :attr:`input` has overlapping memory, i.e.,
       different indices pointing to the same memory address (e.g., from
       :func:`torch.expand`), this check will likely fail because the numerical
       gradients computed by point perturbation at such indices will change
       values at all other indices that share the same memory address.

    Args:
        func (function): a Python function that takes Tensor inputs and returns
            a Tensor or a tuple of Tensors
        inputs (tuple of Tensor or Tensor): inputs to the function
        eps (float, optional): perturbation for finite differences
        atol (float, optional): absolute tolerance
        rtol (float, optional): relative tolerance
        raise_exception (bool, optional): indicating whether to raise an exception if
            the check fails. The exception gives more information about the
            exact nature of the failure. This is helpful when debugging gradchecks.
        check_sparse_nnz (bool, optional): if True, gradcheck allows for SparseTensor input,
            and for any SparseTensor at input, gradcheck will perform check at nnz positions only.
        nondet_tol (float, optional): tolerance for non-determinism. When running
            identical inputs through the differentiation, the results must either match
            exactly (default, 0.0) or be within this tolerance.
        check_undefined_grad (bool, optional): if True, check if undefined output grads
            are supported and treated as zeros, for ``Tensor`` outputs.
        check_batched_grad (bool, optional): if True, check if we can compute
            batched gradients using prototype vmap support. Defaults to False.
        fast_mode (bool, optional): Fast mode for gradcheck and gradgradcheck is currently only
            implemented for R to R functions. If none of the inputs and outputs are complex
            a faster implementation of gradcheck that no longer computes the entire jacobian
            is run; otherwise, we fall back to the slow implementation.

    Returns:
        True if all differences satisfy allclose condition
    """
    # This is just a wrapper that handles the raise_exception logic
    args = locals().copy()
    args.pop("raise_exception")
    if not raise_exception:
        try:
            return _gradcheck_helper(**args)
        except GradcheckError:
            return False
    else:
        return _gradcheck_helper(**args)


def _gradcheck_helper(func, inputs, eps, atol, rtol, check_sparse_nnz, nondet_tol, check_undefined_grad,
                      check_grad_dtypes, check_batched_grad, fast_mode):
    tupled_inputs = _as_tuple(inputs)
    _check_inputs(tupled_inputs, check_sparse_nnz)

    func_out = func(*tupled_inputs)
    outputs = _differentiable_outputs(func_out)
    _check_outputs(outputs)

    complex_indices = [i for i, o in enumerate(outputs) if o.is_complex()]
    any_complex = any(o.is_complex() for o in _as_tuple(func_out))
    gradcheck_fn = _fast_gradcheck if fast_mode else _slow_gradcheck
    _gradcheck_real_imag(gradcheck_fn, func, func_out, tupled_inputs, outputs, eps,
                         rtol, atol, check_grad_dtypes, nondet_tol, complex_indices,
                         any_complex)

    for i, o in enumerate(outputs):
        if check_batched_grad:
            _test_batched_grad(tupled_inputs, o, i)

    _test_backward_mul_by_grad_output(outputs, tupled_inputs, check_sparse_nnz)

    if check_undefined_grad:
        _test_undefined_grad(func, outputs, tupled_inputs)
    return True


def gradgradcheck(
    func: Callable[..., _TensorOrTensors],  # See Note [VarArg of Tensors]
    inputs: _TensorOrTensors,
    grad_outputs: Optional[_TensorOrTensors] = None,
    eps: float = 1e-6,
    atol: float = 1e-5,
    rtol: float = 1e-3,
    gen_non_contig_grad_outputs: bool = False,
    raise_exception: bool = True,
    nondet_tol: float = 0.0,
    check_undefined_grad: bool = True,
    check_grad_dtypes: bool = False,
    check_batched_grad: bool = False,
    fast_mode: bool = False,
) -> bool:
    r"""Check gradients of gradients computed via small finite differences
    against analytical gradients w.r.t. tensors in :attr:`inputs` and
    :attr:`grad_outputs` that are of floating point or complex type and with
    ``requires_grad=True``.

    This function checks that backpropagating through the gradients computed
    to the given :attr:`grad_outputs` are correct.

    The check between numerical and analytical gradients uses :func:`~torch.allclose`.

    .. note::
        The default values are designed for :attr:`input` and
        :attr:`grad_outputs` of double precision. This check will likely fail if
        they are of less precision, e.g., ``FloatTensor``.

    .. warning::
       If any checked tensor in :attr:`input` and :attr:`grad_outputs` has
       overlapping memory, i.e., different indices pointing to the same memory
       address (e.g., from :func:`torch.expand`), this check will likely fail
       because the numerical gradients computed by point perturbation at such
       indices will change values at all other indices that share the same
       memory address.

    Args:
        func (function): a Python function that takes Tensor inputs and returns
            a Tensor or a tuple of Tensors
        inputs (tuple of Tensor or Tensor): inputs to the function
        grad_outputs (tuple of Tensor or Tensor, optional): The gradients with
            respect to the function's outputs.
        eps (float, optional): perturbation for finite differences
        atol (float, optional): absolute tolerance
        rtol (float, optional): relative tolerance
        gen_non_contig_grad_outputs (bool, optional): if :attr:`grad_outputs` is
            ``None`` and :attr:`gen_non_contig_grad_outputs` is ``True``, the
            randomly generated gradient outputs are made to be noncontiguous
        raise_exception (bool, optional): indicating whether to raise an exception if
            the check fails. The exception gives more information about the
            exact nature of the failure. This is helpful when debugging gradchecks.
        nondet_tol (float, optional): tolerance for non-determinism. When running
            identical inputs through the differentiation, the results must either match
            exactly (default, 0.0) or be within this tolerance. Note that a small amount
            of nondeterminism in the gradient will lead to larger inaccuracies in
            the second derivative.
        check_undefined_grad (bool, optional): if True, check if undefined output grads
            are supported and treated as zeros
        check_batched_grad (bool, optional): if True, check if we can compute
            batched gradients using prototype vmap support. Defaults to False.
        fast_mode (bool, optional): if True, run a faster implementation of gradgradcheck that
            no longer computes the entire jacobian.

    Returns:
        True if all differences satisfy allclose condition
    """
    tupled_inputs = _as_tuple(inputs)

    if grad_outputs is None:
        # If grad_outputs is not specified, create random Tensors of the same
        # shape, type, and device as the outputs
        def randn_like(x):
            y = torch.testing.randn_like(
                x if (x.is_floating_point() or x.is_complex()) else x.double(), memory_format=torch.legacy_contiguous_format)
            if gen_non_contig_grad_outputs:
                y = torch.testing.make_non_contiguous(y)
            return y.requires_grad_()
        outputs = _as_tuple(func(*tupled_inputs))
        tupled_grad_outputs = tuple(randn_like(x) for x in outputs)
    else:
        tupled_grad_outputs = _as_tuple(grad_outputs)

    num_outputs = len(tupled_grad_outputs)

    def new_func(*args):
        input_args = args[:-num_outputs]
        grad_outputs = args[-num_outputs:]
        outputs = _differentiable_outputs(func(*input_args))
        input_args = tuple(x for x in input_args if isinstance(x, torch.Tensor) and x.requires_grad)
        grad_inputs = torch.autograd.grad(outputs, input_args, grad_outputs, create_graph=True)
        return grad_inputs

    return gradcheck(
        new_func, tupled_inputs + tupled_grad_outputs, eps, atol, rtol, raise_exception,
        nondet_tol=nondet_tol, check_undefined_grad=check_undefined_grad,
        check_grad_dtypes=check_grad_dtypes, check_batched_grad=check_batched_grad, fast_mode=fast_mode)<|MERGE_RESOLUTION|>--- conflicted
+++ resolved
@@ -59,13 +59,15 @@
 
 
 def _iter_tensor(x_tensor):
-    # (Only used for slow gradcheck) Returns an generator that yields at each iter:
+    # (Only used for slow gradcheck) Returns a generator that yields the following
+    # elements at each iteration:
     #  1) a tensor: the same tensor is returned across all iterations. The tensor
-    #     is not the same as the original - it is prepared so that it can be
-    #     modified in-place. Depending on whether the input tensor is strided,
-    #     sparse, or dense, the returned tensor may or may not share storage with
-    #     the original.
-    #  2) index into the tensor in dictionary order
+    #     is not the same as the original x_tensor as given as input - it is
+    #     prepared so that it can be modified in-place. Depending on whether the
+    #     input tensor is strided, sparse, or dense, the returned tensor may or may
+    #     not share storage with x_tensor.
+    #  2) a tuple of indices that can be used with advanced indexing (yielded in
+    #     dictionary order)
     #  3) flattened index that will be used to index into the Jacobian tensor
     #
     # For a tensor t with size (2, 2), _iter_tensor yields:
@@ -109,9 +111,10 @@
 
 
 def _get_numerical_jacobian(fn, inputs, outputs=None, target=None, eps=1e-3) -> List[Tuple[torch.Tensor, ...]]:
-    """Computes the numerical Jacobian of `fn` at the provided input and with
-    respect to `target`, if provided. Returns M * N Jacobians where M is the number
-    of input tensors that require grad and N is the number of differentiable outputs
+    """Computes the numerical Jacobian of `fn(inputs)` with respect to `target`. If
+    not specified, targets are the input. Returns M * N Jacobians where N is the
+    number of tensors in target that require grad and N is the number of non-integral
+    outputs.
 
     Args:
         fn: the function to compute the jacobian for
@@ -193,7 +196,7 @@
     return tuple(compute(a, b) for (a, b) in zip(outa, outb))
 
 
-def _compute_jvps_wrt_specific_input(jvp_fn, delta, input_is_complex) -> List[torch.Tensor]:
+def _compute_numerical_jvps_wrt_specific_input(jvp_fn, delta, input_is_complex) -> List[torch.Tensor]:
     # Computing the jacobian only works for pure real or pure imaginary delta
     # For details on the algorithm used here, refer:
     # Section 3.5.3 https://arxiv.org/pdf/1701.00392.pdf
@@ -227,7 +230,7 @@
     return jacobians
 
 
-def _prepped_input(input: torch.Tensor, maybe_perturbed_input: Optional[torch.Tensor],
+def _prepare_input(input: torch.Tensor, maybe_perturbed_input: Optional[torch.Tensor],
                    fast_mode=False) -> torch.Tensor:
     # Prepares the inputs to be passed into the function while including the new
     # modified input.
@@ -275,11 +278,11 @@
     input = inputs[input_idx] if input is None else input
     assert input.requires_grad
     for x, idx, d_idx in _iter_tensor(input):
-        wrapped_fn = _with_prepped_inputs(fn, inputs, input_idx, x)
+        wrapped_fn = _with_prepare_inputs(fn, inputs, input_idx, x)
         input_to_perturb = x[idx]
         nbhd_checks_fn = functools.partial(check_outputs_same_dtype_and_shape, idx=idx, eps=eps)
-        jvp_fn = _get_jvp_fn(wrapped_fn, input_to_perturb, eps, nbhd_checks_fn)
-        jacobian_cols[d_idx] = _compute_jvps_wrt_specific_input(jvp_fn, eps, x.is_complex())
+        jvp_fn = _get_numerical_jvp_fn(wrapped_fn, input_to_perturb, eps, nbhd_checks_fn)
+        jacobian_cols[d_idx] = _compute_numerical_jvps_wrt_specific_input(jvp_fn, eps, x.is_complex())
     return _combine_jacobian_cols(jacobian_cols, outputs, input, input.numel())
 
 
@@ -299,16 +302,16 @@
     return input_to_perturb
 
 
-def _with_prepped_inputs(fn, inputs, input_idx, input_to_perturb, fast_mode=False):
+def _with_prepare_inputs(fn, inputs, input_idx, input_to_perturb, fast_mode=False):
     # Wraps `fn` so that its inputs are already supplied
     def wrapped_fn():
-        inp = tuple(_prepped_input(a, input_to_perturb if i == input_idx else None, fast_mode)
+        inp = tuple(_prepare_input(a, input_to_perturb if i == input_idx else None, fast_mode)
                     if is_tensor_like(a) else a for i, a in enumerate(_as_tuple(inputs)))
         return tuple(a.clone() for a in _as_tuple(fn(*inp)))
     return wrapped_fn
 
 
-def _get_jvp_fn(wrapped_fn, input_to_perturb, eps, nbhd_checks_fn):
+def _get_numerical_jvp_fn(wrapped_fn, input_to_perturb, eps, nbhd_checks_fn):
     # Wraps jvp_fn so that certain arguments are already supplied
     def jvp_fn(delta):
         return _compute_numerical_gradient(wrapped_fn, input_to_perturb, delta, eps, nbhd_checks_fn)
@@ -333,31 +336,24 @@
         return k * u
 
 
-def _get_jvp_wrt_specific_input(fn, input_idx, inputs, outputs, u, eps) -> List[torch.Tensor]:
+def _get_numerical_jvp_wrt_specific_input(fn, input_idx, inputs, outputs, u, eps) -> List[torch.Tensor]:
     input = inputs[input_idx]
     input_to_perturb = _get_input_to_perturb(input)
-    wrapped_fn = _with_prepped_inputs(fn, inputs, input_idx, input_to_perturb, True)
+    wrapped_fn = _with_prepare_inputs(fn, inputs, input_idx, input_to_perturb, True)
     nbhd_checks_fn = functools.partial(check_outputs_same_dtype_and_shape, eps=eps)
-    jvp_fn = _get_jvp_fn(wrapped_fn, input_to_perturb, eps, nbhd_checks_fn)
+    jvp_fn = _get_numerical_jvp_fn(wrapped_fn, input_to_perturb, eps, nbhd_checks_fn)
     u = _reshape_tensor_or_tuple(u, input_to_perturb.shape)
     u = _mul_tensor_or_tuple(u, eps)
-    return _compute_jvps_wrt_specific_input(jvp_fn, u, input.is_complex())
+    return _compute_numerical_jvps_wrt_specific_input(jvp_fn, u, input.is_complex())
 
 
 def _get_numerical_vJu(fn, inputs, inp_indices, outputs, all_u, all_v, eps):
     reduced_jacobians: List[List[torch.Tensor]] = []
     for i, (inp_idx, u) in enumerate(zip(inp_indices, all_u)):
-<<<<<<< HEAD
-        jvps = _get_jvp_wrt_specific_input(fn, inp_idx, inputs, outputs, u, eps)
-        jacobian_scalars: List[torch.Tensor] = []
-        for v, Ju in zip(all_v, jvps):
-            jacobian_scalars.append(_dot_with_type_promotion(v, Ju))
-=======
-        all_Ju = get_jvp_wrt_specific_input(fn, inp_idx, inputs, outputs, u, eps)
+        all_Ju = _get_numerical_jvp_wrt_specific_input(fn, inp_idx, inputs, outputs, u, eps)
         jacobian_scalars: List[torch.Tensor] = []
         for v, Ju in zip(all_v, all_Ju):
-            jacobian_scalars.append(dot_with_type_promotion(v, Ju))
->>>>>>> 77cbae6e
+            jacobian_scalars.append(_dot_with_type_promotion(v, Ju))
         reduced_jacobians.append(jacobian_scalars)
     return reduced_jacobians
 
@@ -427,8 +423,8 @@
                                    retain_graph=True, allow_unused=True)
     # Compute everything twice to check for nondeterminism (which we call reentrancy)
     if fast_mode:
-        vjps1 = _get_vjps_wrt_specific_output(vjp_fn, output.clone(), v)
-        vjps2 = _get_vjps_wrt_specific_output(vjp_fn, output.clone(), v)
+        vjps1 = _get_analytical_vjps_wrt_specific_output(vjp_fn, output.clone(), v)
+        vjps2 = _get_analytical_vjps_wrt_specific_output(vjp_fn, output.clone(), v)
     else:
         vjps1 = _compute_analytical_jacobian_rows(vjp_fn, output.clone())
         vjps2 = _compute_analytical_jacobian_rows(vjp_fn, output.clone())
@@ -454,17 +450,10 @@
 def _get_analytical_vJu(inputs, outputs, nondet_tol, check_grad_dtypes, all_v, all_u):
     reduced_jacobians: List[List[torch.Tensor]] = []
     for output, v in zip(outputs, all_v):
-<<<<<<< HEAD
-        vjps = _check_analytical_jacobian_attributes(inputs, output, nondet_tol, check_grad_dtypes,
+        all_vJ = _check_analytical_jacobian_attributes(inputs, output, nondet_tol, check_grad_dtypes,
                                                      fast_mode=True, v=v)
         jacobian_scalars: List[torch.Tensor] = []
-        for vJ, u in zip(vjps, all_u):
-=======
-        all_vJ = check_analytical_jacobian_attributes(inputs, output, nondet_tol, check_grad_dtypes,
-                                                             fast_mode=True, v=v)
-        jacobian_scalars: List[torch.Tensor] = []
-        for vJ, u in zip(all_vJ, all_u_dense):
->>>>>>> 77cbae6e
+        for vJ, u in zip(all_vJ, all_u):
             vJ = vJ.T.squeeze(0)
             if vJ.is_complex():  # C -> R
                 tv = torch.view_as_real(vJ)
@@ -472,11 +461,7 @@
                 ti = tv.select(-1, 1)
                 jacobian_scalars.append(tr.dot(u[0]) + 1j * ti.dot(u[1]))
             else:  # R -> R
-<<<<<<< HEAD
-                jacobian_scalars.append(_dot_with_type_promotion(vJ, u))
-=======
                 jacobian_scalars.append(vJ.dot(u))
->>>>>>> 77cbae6e
         reduced_jacobians.append(jacobian_scalars)
     return reduced_jacobians
 
@@ -540,7 +525,7 @@
     return jacobians_rows
 
 
-def _get_vjps_wrt_specific_output(vjp_fn, sample_output, v) -> List[List[Optional[torch.Tensor]]]:
+def _get_analytical_vjps_wrt_specific_output(vjp_fn, sample_output, v) -> List[List[Optional[torch.Tensor]]]:
     vjps: List[List[Optional[torch.Tensor]]] = []
     grad_inputs = vjp_fn(v.reshape(sample_output.shape))
     for vjp in grad_inputs:
@@ -605,7 +590,7 @@
 def _check_no_differentiable_outputs_fast(func, func_out, all_inputs, inputs_indices,
                                           all_u, eps, nondet_tol):
     for inp_idx, u in zip(inputs_indices, all_u):
-        jvps = _get_jvp_wrt_specific_input(func, inp_idx, all_inputs, _as_tuple(func_out), u, eps)
+        jvps = _get_numerical_jvp_wrt_specific_input(func, inp_idx, all_inputs, _as_tuple(func_out), u, eps)
         for jvp in jvps:
             if jvp.numel() == 0:
                 continue
@@ -880,7 +865,8 @@
 
 def _vec_from_tensor(x, generator, downcast_complex=False):
     # Create a random vector with the same number of elements as x and the same
-    # dtype/device.
+    # dtype/device. If x is complex and downcast_complex is False, we create a
+    # complex tensor with only real component.
     if x.layout == torch.sparse_coo:
         # For sparse, create a random sparse vec with random values in the same
         # indices. Make sure size is set so that it isn't inferred to be smaller.
