import torch
from torch.types import _TensorOrTensors
import torch.testing
from torch.overrides import is_tensor_like
import collections
from itertools import product
import warnings
from typing import Callable, Union, Optional, Iterable, List, Dict, Tuple
from torch._vmap_internals import vmap
import functools

def zero_gradients(x):
    if isinstance(x, torch.Tensor):
        if x.grad is not None:
            x.grad.detach_()
            x.grad.zero_()
    elif isinstance(x, collections.abc.Iterable):
        for elem in x:
            zero_gradients(elem)


def is_float_or_complex_tensor(obj):
    return is_tensor_like(obj) and (obj.is_floating_point() or obj.is_complex())


def make_jacobians_with_inputs(input_tensors: Tuple, dim=None):
    """makes zero-filled tensors from inputs. If `dim` is not None, for each tensor in
    `input_tensors`, returns a new zero-filled tensor with height of `t.numel` and width
    of `dim`. Otherwise, for each tensor, returns a 1-d tensor with size `(t.numel,)`.
    Each new tensor will be strided and have the same dtype and device as those of the
    corresponding input"""
    out: List[torch.Tensor] = []
    for t in input_tensors:
        if is_float_or_complex_tensor(t) and t.requires_grad:
            if dim is None:
                out.append(t.new_zeros((t.nelement(),), layout=torch.strided))
            else:
                out.append(t.new_zeros((t.nelement(), dim), layout=torch.strided))
    return tuple(out)


def make_jacobians_with_outputs(output_tensors: Tuple, dtype=None, device=None, dim=None):
    """makes zero-filled tensors from outputs. If `dim` is not None, for each tensor in
    `output_tensors`, returns a new zero-filled tensor with height of `dim` and width of
    `t.numel`. Otherwise, for each tensor, returns a 1-d tensor with size (t.numel,).
    """
    out: List[torch.Tensor] = []
    options = {"dtype": dtype, "device": device, "layout": torch.strided}
    for t in output_tensors:
        if is_float_or_complex_tensor(t):
            if dim is None:
                out.append(t.new_zeros((t.nelement(),), **options))
            else:
                out.append(t.new_zeros((dim, t.nelement()), **options))
    return tuple(out)


def iter_tensors(x: Union[torch.Tensor, Iterable[torch.Tensor]], only_requiring_grad: bool = False) -> Iterable[torch.Tensor]:
    if is_tensor_like(x):
        # mypy doesn't narrow type of `x` to torch.Tensor
        if x.requires_grad or not only_requiring_grad:  # type: ignore
            yield x  # type: ignore
    elif isinstance(x, collections.abc.Iterable) and not isinstance(x, str):
        for elem in x:
            for result in iter_tensors(elem, only_requiring_grad):
                yield result


def iter_tensor(x_tensor):
    """For strided and sparse tensors, provides a "view" of the original tensor.
    Updates through the view update the original, but do not bump version count.
    For mkldnn tensors, however, the returned tensor will be a dense *copy*.
    Also provides the current index into that tensor, as well as a corresponding
    "flat index" which translates to a given row/col in the jacobian matrix.
    """
    if x_tensor.is_sparse:
        def get_stride(size):
            dim = len(size)
            tmp = 1
            stride = [0] * dim
            for i in reversed(range(dim)):
                stride[i] = tmp
                tmp *= size[i]
            return stride

        x_nnz = x_tensor._nnz()
        x_size = list(x_tensor.size())
        x_indices = x_tensor._indices().t()
        x_values = x_tensor._values()
        x_stride = get_stride(x_size)

        # Use .data here to get around the version check
        x_values = x_values.data

        for i in range(x_nnz):
            x_value = x_values[i]
            for x_idx in product(*[range(m) for m in x_values.size()[1:]]):
                indices = x_indices[i].tolist() + list(x_idx)
                d_idx = sum(indices[k] * x_stride[k] for k in range(len(x_size)))
                yield x_value, x_idx, d_idx
    elif x_tensor.layout == torch._mkldnn:  # type: ignore
        # Use .data here to get around the version check
        x_tensor = x_tensor.data
        for d_idx, x_idx in enumerate(product(*[range(m) for m in x_tensor.size()])):
            # this is really inefficient, but without indexing implemented, there's
            # not really a better way than converting back and forth
            x_tensor_dense = x_tensor.to_dense()
            yield x_tensor_dense, x_idx, d_idx
    else:
        # Use .data here to get around the version check
        x_tensor = x_tensor.data
        for d_idx, x_idx in enumerate(product(*[range(m) for m in x_tensor.size()])):
            yield x_tensor, x_idx, d_idx


def get_numerical_jacobian(fn, inputs, outputs=None, target=None, eps=1e-3, grad_out=1.0):
    """Computes the numerical jacobian for a given fn and inputs. Outputs can be provided
    to avoid one extra invocation of fn. Returns M * N jacobians where M is the number of
    input tensors that require grad, and N is the number of output float/complex tensors.

    input: input to `fn`
    target: the Tensors wrt whom Jacobians are calculated (default=`input`)
    grad_out: grad output value used to calculate gradients.

    Note that `target` may not even be part of `input` to `fn`, so please be
    **very careful** in this to not clone `target`.
    """
    jacobians: List[Tuple[torch.Tensor]] = []
    if outputs is None:
        outputs = _as_tuple(fn(inputs))
    if target is None:
        target = inputs
    for i, inp in enumerate(iter_tensors(target, True)):
        if inp.layout == torch._mkldnn and len(inputs) != 1:  # type: ignore # no attr _mkldnn
            raise ValueError('gradcheck currently only supports functions with 1 input, but got: ',
                             len(inputs))
        jacobians += [get_numerical_jacobian_for_input(fn, inp, inputs, outputs, eps, eps, grad_out)]
    return jacobians


def compute_gradient(fn, entry, v, norm_v):
    """Performs finite differencing by perturbing `entry` in-place by `v` and
    returns the gradient of each of the outputs wrt to x at idx.
    """
    # we currently assume that the norm of delta equals eps
    if isinstance(v, torch.Tensor) and v.layout != torch.sparse_coo:
        v = v.reshape(entry.shape)

    orig = entry.clone()
    entry.copy_(orig - v)
    outa = fn()
    entry.copy_(orig + v)
    outb = fn()
    entry.copy_(orig)

    def compute(a, b):
        ret = (b - a) / (2 * norm_v)
        return ret.detach().reshape(-1)

    return tuple(compute(a, b) for (a, b) in zip(outa, outb))


def compute_numerical_jacobian_cols(jacobians_cols, delta, jvp_fn, input_is_complex, grad_out):
    # compute gradient only works for pure real or pure imaginary delta
    # for details on the algorithm used here, refer:
    # Section 3.5.3 https://arxiv.org/pdf/1701.00392.pdf
    # s = fn(z) where z = x for real valued input
    # and z = x + yj for complex valued input
    ds_dx_tup = jvp_fn(delta)

    if input_is_complex:            # C -> C, C -> R
        ds_dy_tup = jvp_fn(delta * 1j)
        for ds_dx, ds_dy in zip(ds_dx_tup, ds_dy_tup):
            # conjugate wirtinger derivative
            conj_w_d = 0.5 * (ds_dx + ds_dy * 1j)
            # wirtinger derivative
            w_d = 0.5 * (ds_dx - ds_dy * 1j)
            jacobians_cols.append(grad_out.conjugate() * conj_w_d + grad_out * w_d.conj())
    else:
        for ds_dx in ds_dx_tup:
            if ds_dx.is_complex():  # R -> C
                # w_d = conj_w_d = 0.5 * ds_dx
                # dL_dz_conj = 0.5 * [grad_out.conj() * ds_dx + grad_out * ds_dx.conj()]
                #            = 0.5 * [grad_out.conj() * ds_dx + (grad_out.conj() * ds_dx).conj()]
                #            = 0.5 * 2 * real(grad_out.conj() * ds_dx)
                #            = real(grad_out.conj() * ds_dx)
                jacobians_cols.append(torch.real(grad_out.conjugate() * ds_dx))
            else:                   # R -> R
                # skip if grad_out is complex but output is real
                if not isinstance(grad_out, complex):
                    jacobians_cols.append(ds_dx * grad_out)
                else:
                    jacobians_cols.append(None)


def combine_jacobian_cols(jacobians_cols, outputs, input, dim=None):
    jacobians = make_jacobians_with_outputs(outputs, input.dtype, input.device, dim=dim)
    for i, jacobian in enumerate(jacobians):
        for j, col in enumerate(jacobians_cols):
            jacobian[j] = col[i]
    return jacobians


def get_numerical_jacobian_for_input(fn, input, inputs, outputs, delta, eps, grad_out):
    """Computes the numerical jacobians wrt to a single input. Returns N jacobian
    tensors, where N is the number of outputs. Input must require grad.
    """
    assert input.requires_grad
    jacobian_cols: List[List[Optional[torch.Tensor]]] = []
    for x, idx, d_idx in iter_tensor(input):
        def wrapped_fn():
            if input.layout == torch._mkldnn:  # type: ignore # no attr _mkldnn
                # convert the dense tensor back to have mkldnn layout
                inp = [x.to_mkldnn()]
            elif input.layout == torch.sparse_coo:
                inp = [a.clone() for a in _as_tuple(inputs)]
            else:
                # x is a view into input and so this works
                inp = _as_tuple(inputs)
            return tuple(a.clone() for a in _as_tuple(fn(*inp)))

        entry = x[idx]

        def jvp_fn(delta):
            return compute_gradient(wrapped_fn, entry, delta, eps)
        jacobian_cols.append([])
        compute_numerical_jacobian_cols(jacobian_cols[d_idx], delta, jvp_fn, x.is_complex(), grad_out)
    return combine_jacobian_cols(jacobian_cols, outputs, input, dim=input.numel())

def sparse_clone(input):
    # returns a new sparse tensor that shares storage with `input`
    # this is used to avoid invoking coalesce on the original input tensor
    # assumes that input is coalesced
    if input.layout == torch.sparse_coo:
        return torch.sparse_coo_tensor(input.indices(), input.values(), input.size())
    return input

def get_fast_numerical_jacobian_for_input(fn, input_idx, input, inputs, outputs, delta, eps, grad_out):
    jacobian_cols: List[Optional[torch.Tensor]] = []

    if input.layout == torch._mkldnn:  # type: ignore # no attr _mkldnn
        # TODO do we really need this anymore for the fast case?
        entry = input.to_dense()
    elif input.layout == torch.sparse_coo:
        entry = torch.sparse_coo_tensor(input.indices(), input.values(), input.size())
    else:
        entry = input.data

    def wrapped_fn():
        if input.layout == torch._mkldnn:  # type: ignore # no attr _mkldnn
            inp = [entry.to_mkldnn()]
        elif input.layout == torch.sparse_coo:
            inp = [sparse_clone(a) if i != input_idx else entry for i, a in enumerate(_as_tuple(inputs))]
        else:
            inp = _as_tuple(inputs)
        return tuple(a.clone() for a in _as_tuple(fn(*inp)))

    def jvp_fn(delta):
        return compute_gradient(wrapped_fn, entry, delta, eps)

    get_numerical_jvp(jacobian_cols, delta, jvp_fn, input.is_complex(), grad_out)
    jacobians = make_jacobians_with_outputs(outputs, dtype=input.dtype, device=input.device)

    for i, jacobian in enumerate(jacobians):
        jacobian.copy_(jacobian_cols[i])
    return jacobians


def check_jacobians_equal(j1, j2, atol):
    # Check whether the max diff betwen two jacobians are within some tolerance `atol`
    for j1_x, j2_x in zip(j1, j2):
        if j1_x.numel() != 0 and (j1_x - j2_x).abs().max() > atol:
            return False
    return True


def combine_jacobian_rows(jacobians_rows, inputs, dim):
    out_jacobians = make_jacobians_with_inputs(inputs, dim)
    diff_input_list = list(iter_tensors(inputs, True))
    correct_grad_sizes = True
    correct_grad_types = True
    for i, rows in enumerate(jacobians_rows):
        inp = diff_input_list[i]
        out_jacobian = out_jacobians[i]
        for j, row in enumerate(rows):
            if row is not None and row.size() != inp.size():
                correct_grad_sizes = False
            elif row is not None and row.dtype != inp.dtype:
                correct_grad_types = False
            if row is None:
                out_jacobian[:, j].zero_()
            else:
                row_dense = row.to_dense() if not row.layout == torch.strided else row
                assert out_jacobian[:, j].numel() == row_dense.numel()
                out_jacobian[:, j] = row_dense.reshape(-1)
    return out_jacobians, correct_grad_sizes, correct_grad_types


def check_analytical_jacobian_attributes(inputs, output, nondet_tol, grad_out_scale, check_grad_dtypes,
<<<<<<< HEAD
                                         raise_exception, custom_backward_fn=None, fast_mode=False, v=None):
=======
                                         raise_exception, custom_vjp_fn=None):
>>>>>>> abf8293c
    diff_input_list = list(iter_tensors(inputs, True))

    def backward_fn(grad_output):
        return torch.autograd.grad(output, diff_input_list, grad_output,
                                   retain_graph=True, allow_unused=True)
<<<<<<< HEAD
    fn = custom_backward_fn if custom_backward_fn is not None else backward_fn

    if fast_mode:
        jacobians_rows = get_fast_analytic_jacobian(fn, output.clone(), v, grad_out_scale)
        jacobians_rows_reentrant = get_fast_analytic_jacobian(fn, output.clone(), v, grad_out_scale)
    else:
        jacobians_rows = get_analytical_jacobian(fn, output.clone(), grad_out_scale)
        jacobians_rows_reentrant = get_analytical_jacobian(fn, output.clone(), grad_out_scale)
    dim = output.numel() if not fast_mode else 1

=======
    vjp_fn = custom_vjp_fn if custom_vjp_fn is not None else backward_fn
    jacobians_rows = compute_analytical_jacobian_rows(vjp_fn, output.clone(), grad_out_scale)
    jacobians_rows_reentrant = compute_analytical_jacobian_rows(vjp_fn, output.clone(), grad_out_scale)
    
    dim = output.numel()
>>>>>>> abf8293c
    jacobians, correct_grad_types, correct_grad_sizes = combine_jacobian_rows(jacobians_rows, inputs, dim)
    jacobians_reentrant, _, _ = combine_jacobian_rows(jacobians_rows_reentrant, inputs, dim)

    reentrant = check_jacobians_equal(jacobians, jacobians_reentrant, nondet_tol)

    complex_str = '(calculated using complex valued grad output) ' \
        if isinstance(grad_out_scale, complex) else ''

    def fail_test(msg):
        if raise_exception:
            raise RuntimeError(msg)

    if not correct_grad_types and check_grad_dtypes:
        fail_test(f'Gradient{complex_str} has dtype mismatch')
    if not correct_grad_sizes:
        fail_test(f'Analytical gradient{complex_str} has incorrect size')
    if not reentrant:
        fail_test(f'Backward{complex_str} is not reentrant, i.e., running backward with '
                  'same input and grad_output multiple times gives different values, '
                  'although analytical gradient matches numerical gradient. '
                  f'The tolerance for nondeterminism was {nondet_tol}.')
    failed = not (reentrant and correct_grad_sizes and correct_grad_types)
    return jacobians, failed


def compute_analytical_jacobian_rows(vjp_fn, sample_output, grad_out_scale):
    # Computes Jacobian row-by-row using backward function `vjp_fn` = v^T J
    # NB: this function does not assume vjp_fn(v) to return tensors with
    # the same number of elements for different v. This is checked when we
    # later combine the rows into a single tensor.
    grad_out_base = torch.zeros_like(sample_output, memory_format=torch.legacy_contiguous_format)
    flat_grad_out = grad_out_base.view(-1)
    # jacobians_rows[i][j] represents the jth row of the ith input
    jacobians_rows: List[List[Optional[torch.Tensor]]] = []

    for j in range(flat_grad_out.numel()):
        flat_grad_out.zero_()
        flat_grad_out[j] = grad_out_scale
        grad_inputs = vjp_fn(grad_out_base)
        for i, d_x in enumerate(grad_inputs):
            if j == 0:
                jacobians_rows.append([])
            jacobians_rows[i] += [d_x.clone() if isinstance(d_x, torch.Tensor) else None]
    return jacobians_rows


def get_fast_analytic_jacobian(fn, sample_output, v, grad_out_scale):
    # For each input, computes f(v), which is *supposed* to be v^T J
    jacobians_rows: Dict[int, List[Optional[torch.Tensor]]] = {}
    grad_inputs = fn(v.reshape(sample_output.shape) * grad_out_scale)
    for i, d_x in enumerate(grad_inputs):
        jacobians_rows[i] = jacobians_rows.get(i, []) + [d_x.clone() if isinstance(d_x, torch.Tensor) else None]
    return jacobians_rows


def check_inputs(fail_test, tupled_inputs, check_sparse_nnz) -> bool:
    if not check_sparse_nnz and any(t.is_sparse for t in tupled_inputs if isinstance(t, torch.Tensor)):
        return fail_test('gradcheck expects all tensor inputs are dense when check_sparse_nnz is set to False.')
    # Make sure that gradients are saved for at least one input
    any_input_requiring_grad = False
    for idx, inp in enumerate(tupled_inputs):
        if is_tensor_like(inp) and inp.requires_grad:
            if not (inp.dtype == torch.float64 or inp.dtype == torch.complex128):
                warnings.warn(
                    f'Input #{idx} requires gradient and '
                    'is not a double precision floating point or complex. '
                    'This check will likely fail if all the inputs are '
                    'not of double precision floating point or complex. ')
            content = inp._values() if inp.is_sparse else inp
            # TODO: To cover more problematic cases, replace stride = 0 check with
            # "any overlap in memory" once we have a proper function to check it.
            if content.layout is not torch._mkldnn:  # type: ignore
                if not all(st > 0 or sz <= 1 for st, sz in zip(content.stride(), content.size())):
                    raise RuntimeError(
                        f'The {idx}th input has a dimension with stride 0. gradcheck only '
                        'supports inputs that are non-overlapping to be able to '
                        'compute the numerical gradients correctly. You should call '
                        '.contiguous on the input before passing it to gradcheck.')
            any_input_requiring_grad = True
            inp.retain_grad()
    if not any_input_requiring_grad:
        raise ValueError(
            'gradcheck expects at least one input tensor to require gradient, '
            'but none of the them have requires_grad=True.')
    return True


def check_outputs(outputs) -> None:
    if any(t.layout == torch.sparse_coo for t in outputs if isinstance(t, torch.Tensor)):
        # it is easier to call to_dense() on the sparse output than
        # to modify analytical jacobian
        raise ValueError('Sparse output is not supported at gradcheck yet. '
                         'Please call to_dense() on the output of fn for gradcheck.')
    if any(t.layout == torch._mkldnn for t in outputs if isinstance(t, torch.Tensor)):  # type: ignore
        raise ValueError('MKLDNN output is not supported at gradcheck yet. '
                         'Please call to_dense() on the output of fn for gradcheck.')


def check_no_differentiable_outputs(fail_test, func, inputs, func_out, eps) -> bool:
    # When there are no differentiable outputs, numerical gradient for a function is
    # expected to be zero.
    jacobians_inputs_outputs = get_numerical_jacobian(func, inputs, func_out, eps=eps)
    for jacobian_inputs in jacobians_inputs_outputs:
        for jacobian in jacobian_inputs:
            if torch.ne(jacobian, 0).sum() > 0:
                return fail_test('Numerical gradient for function expected to be zero')
    return True


def check_no_differentiable_outputs_fast(fail_test, func, func_out, inputs, all_u, eps):
    diff_idx = 0
    for i, inp in enumerate(inputs):
        if not is_tensor_like(inp) or not inp.requires_grad:
            continue
        u = all_u[diff_idx]
        numerical = get_fast_numerical_jacobian_for_input(func, i, inp, inputs, _as_tuple(func_out), eps * u, eps, 1.0)
        for n in numerical:
            # TODO: Why do get small non-zero values here
            if not torch.allclose(n, torch.zeros_like(n), atol=1e-12):
                return fail_test('Numerical gradient for function expected to be zero')
        diff_idx += 1
    return True


FAILED_BATCHED_GRAD_MSG = """
gradcheck or gradgradcheck failed while testing batched gradient computation.
This could have been invoked in a number of ways (via a test that calls
gradcheck/gradgradcheck directly or via an autogenerated test).

If you are adding a new operator, please file an issue and then use one of the
workarounds. The workaround depends on how your test invokes gradcheck/gradgradcheck.
If the test
- manually invokes gradcheck/gradgradcheck, then call gradcheck/gradgradcheck
  with `check_batched_grad=False` as a keyword argument.
- is OpInfo-based (e.g., in test_ops.py), then modify the OpInfo for the test
  to have `check_batched_grad=False` and/or `check_batched_gradgrad=False`.
- is common_method_invocations-based, then add your test to the denylist
  EXCLUDE_BATCHED_GRAD_TESTS in test_autograd.py

If you're modifying an existing operator that supports batched grad computation,
or wish to make a new operator work with batched grad computation, please read
the following.

To compute batched grads (e.g., jacobians, hessians), we vmap over the backward
computation. The most common failure case is if there is a 'vmap-incompatible
operation' in the backward pass. Please see
NOTE: [How to write vmap-compatible backward formulas]
in the codebase for an explanation of how to fix this.
""".strip()

def get_failed_batched_grad_test_msg(output_idx, input_idx, res, exp):
    return f"""
For output {output_idx} and input {input_idx}:

{FAILED_BATCHED_GRAD_MSG}

Got:
{res}

Expected:
{exp}
""".strip()


def test_batched_grad(fail_test, input, output, output_idx) -> bool:
    # NB: test_batched_grad compares two autograd.grad invocations with a single
    # vmap(autograd.grad) invocation. It's not exactly a "gradcheck" in the
    # sense that we're not comparing an analytical jacobian with a numeric one,
    # but it is morally similar (we could have computed a full analytic jac
    # via vmap, but that is potentially slow)
    diff_input_list = list(iter_tensors(input, True))
    grad = functools.partial(torch.autograd.grad, output, diff_input_list, retain_graph=True, allow_unused=True)

    def vjp(v):
        results = grad(v)
        results = tuple(grad if grad is not None else
                        torch.zeros([], dtype=inp.dtype, device=inp.device).expand(inp.shape)
                        for grad, inp in zip(results, diff_input_list))
        return results

    grad_outputs = [torch.randn_like(output) for _ in range(2)]

    expected = [vjp(gO) for gO in grad_outputs]
    expected = [torch.stack(shards) for shards in zip(*expected)]

    # Squash warnings since these are expected to happen in most cases
    # NB: this doesn't work for CUDA tests: https://github.com/pytorch/pytorch/issues/50209
    with warnings.catch_warnings():
        warnings.filterwarnings("ignore", message="Batching rule not implemented")
        warnings.filterwarnings("ignore", message="torch.vmap is an experimental prototype")
        try:
            result = vmap(vjp)(torch.stack(grad_outputs))
        except RuntimeError as ex:
            # It's OK that we're not raising the error at the correct callsite.
            # That's because the callsite is always going to inside the Python
            # autograd.grad instead of the C++ traceback of what line in the
            # backward formula
            return fail_test(
                f'While computing batched gradients, got: {ex}\n\n{FAILED_BATCHED_GRAD_MSG}')

    for input_idx, (res, exp) in enumerate(zip(result, expected)):
        if torch.allclose(res, exp):
            continue
        return fail_test(get_failed_batched_grad_test_msg(output_idx, input_idx, res, exp))
    return True


def test_backward_mul_by_grad_output(fail_test, outputs, inputs, check_sparse_nnz) -> bool:
    # Tests that backward is multiplied by grad_output
    diff_input_list: List[torch.Tensor] = list(iter_tensors(inputs, True))
    if not diff_input_list:
        raise RuntimeError("no Tensors requiring grad found in input")
    grads_input = torch.autograd.grad(outputs, diff_input_list,
                                      [torch.zeros_like(o, memory_format=torch.legacy_contiguous_format) for o in outputs],
                                      allow_unused=True)
    for gi, di in zip(grads_input, diff_input_list):
        if gi is None:
            continue
        if isinstance(gi, torch.Tensor) and gi.layout != torch.strided:
            if gi.layout != di.layout:
                return fail_test('grad is incorrect layout (' + str(gi.layout) + ' is not ' + str(di.layout) + ')')
            if gi.layout == torch.sparse_coo:
                if gi.sparse_dim() != di.sparse_dim():
                    return fail_test('grad is sparse tensor, but has incorrect sparse_dim')
                if gi.dense_dim() != di.dense_dim():
                    return fail_test('grad is sparse tensor, but has incorrect dense_dim')
            gi = gi.to_dense()
            di = di.to_dense()

        if check_sparse_nnz:
            if not torch.allclose(gi, torch.zeros_like(gi)):
                return fail_test('backward not multiplied by grad_output')
        elif not gi.eq(0).all():
            return fail_test('backward not multiplied by grad_output')
        if gi.dtype != di.dtype or gi.device != di.device or gi.is_sparse != di.is_sparse:
            return fail_test("grad is incorrect type")
        if gi.size() != di.size():
            return fail_test('grad is incorrect size')
    return True


def test_undefined_grad(fail_test, func, outputs, inputs) -> bool:
    diff_input_list: List[torch.Tensor] = list(iter_tensors(inputs, True))
    if not diff_input_list:
        raise RuntimeError("no Tensors requiring grad found in input")

    def warn_bc_breaking():
        warnings.warn((
            'Backwards compatibility: New undefined gradient support checking '
            'feature is enabled by default, but it may break existing callers '
            'of this function. If this is true for you, you can call this '
            'function with "check_undefined_grad=False" to disable the feature'))

    def check_undefined_grad_support(output_to_check):
        grads_output = [torch.zeros_like(o, memory_format=torch.legacy_contiguous_format) for o in output_to_check]
        try:
            grads_input = torch.autograd.grad(output_to_check, diff_input_list,
                                              grads_output, allow_unused=True)
        except RuntimeError:
            warn_bc_breaking()
            return fail_test((
                'Expected backward function to handle undefined output grads. '
                'Please look at "Notes about undefined output gradients" in '
                '"tools/autograd/derivatives.yaml"'))

        for gi, i in zip(grads_input, diff_input_list):
            if (gi is not None) and (not gi.eq(0).all()):
                warn_bc_breaking()
                return fail_test((
                    'Expected all input grads to be undefined or zero when all output grads are undefined '
                    'or zero. Please look at "Notes about undefined output gradients" in '
                    '"tools/autograd/derivatives.yaml"'))
        return True

    # All backward functions must work properly if all output grads are undefined
    outputs_to_check = [[
        torch._C._functions.UndefinedGrad()(o) for o in _differentiable_outputs(func(*inputs))
        # This check filters out Tensor-likes that aren't instances of Tensor.
        if isinstance(o, torch.Tensor)
    ]]

    # If there are multiple output grads, we should be able to undef one at a time without error
    if len(outputs_to_check[0]) > 1:
        for undef_grad_idx in range(len(outputs)):
            output_to_check = _differentiable_outputs(func(*inputs))
            outputs_to_check.append([
                torch._C._functions.UndefinedGrad()(o) if idx == undef_grad_idx else o
                for idx, o in enumerate(output_to_check)])

    return all(check_undefined_grad_support(output) for output in outputs_to_check)


def _as_tuple(x):
    if isinstance(x, tuple):
        return x
    elif isinstance(x, list):
        return tuple(x)
    else:
        return x,


def _differentiable_outputs(x):
    return tuple(o for o in _as_tuple(x) if o.requires_grad)


def get_notallclose_msg(analytical, numerical, output_idx, input_idx, error_str='') -> str:
    return error_str + 'Jacobian mismatch for output %d with respect to input %d,\n' \
        'numerical:%s\nanalytical:%s\n' % (output_idx, input_idx, numerical, analytical)

def transpose(m):
    out: List[List[torch.Tensor]] = []
    for j in range(len(m[0])):
        out.append([])
        for i in range(len(m)):
            out[j].append(m[i][j])
    return out


def slow_gradcheck(fail_test, func, func_out, tupled_inputs, outputs, eps, rtol,
                   atol, raise_exception, check_grad_dtypes, nondet_tol):
    if not outputs:
        return check_no_differentiable_outputs(fail_test, func, tupled_inputs, _as_tuple(func_out), eps)

    numerical = transpose(get_numerical_jacobian(func, tupled_inputs, outputs, eps=eps))
    if any(isinstance(o, torch.Tensor) and o.is_complex() for o in _as_tuple(func_out)):
        numerical_from_imag_grad_out = transpose(get_numerical_jacobian(func, tupled_inputs, outputs, eps=eps, grad_out=1j))

    for i, o in enumerate(outputs):
        analytical, failed = check_analytical_jacobian_attributes(tupled_inputs, o, nondet_tol, 1.0,
                                                                  check_grad_dtypes, raise_exception)
        if failed:
            return False

        if o.is_complex():
            analytical_from_imag_grad_out, failed = check_analytical_jacobian_attributes(
                tupled_inputs, o, nondet_tol, 1j, check_grad_dtypes, raise_exception)
            if failed:
                return False

        inp_tensors = iter_tensors(tupled_inputs, True)

        for j, (a, n, inp) in enumerate(zip(analytical, numerical[i], inp_tensors)):
            if a.numel() != 0 or n.numel() != 0:
                if o.is_complex():    # C -> C, R -> C
                    if not torch.allclose(analytical_from_imag_grad_out[j], numerical_from_imag_grad_out[i][j], rtol, atol):
                        return fail_test(get_notallclose_msg(analytical_from_imag_grad_out[j],
                                                             numerical_from_imag_grad_out[i][j], i, j,
                                                             "Gradients failed to compare equal for grad output = 1j. "))
                if inp.is_complex():  # C -> R, C -> C
                    if not torch.allclose(a, n, rtol, atol):
                        return fail_test(get_notallclose_msg(a, n, i, j,
                                                             "Gradients failed to compare equal for grad output = 1. "))
                else:                 # R -> R, R -> C
                    if not torch.allclose(a, n, rtol, atol):
                        return fail_test(get_notallclose_msg(a, n, i, j))
    return True


def dot(u, v):
    if v.is_complex() and not u.is_complex():
        return v.dot(u.to(dtype=v.dtype))
    elif u.is_complex() and not v.is_complex():
        return u.dot(v.to(dtype=u.dtype))
    else:
        return u.dot(v)


def fast_gradcheck(fail_test, func, func_out, tupled_inputs, outputs, eps, rtol,
                   atol, raise_exception, check_grad_dtypes, nondet_tol):
    # See https://github.com/pytorch/pytorch/issues/53876
    def vec_from_tensor(x):
        # If x is complex, we create a complex tensor with only real component
        if x.layout == torch.sparse_coo:
            # For sparse, create a random sparse vec with random values in the same
            # indices. Make sure size is set so that it isn't inferred to be smaller.
            x_values = x.values()
            values = torch.rand(x_values.nelement()).to(dtype=x.dtype, device=x.device).reshape(x_values.shape)
            values /= values.norm()
            vec = torch.sparse_coo_tensor(x.indices(), values, x.size())
        else:
            vec = torch.rand(x.nelement()).to(dtype=x.dtype, device=x.device)
            vec /= vec.norm()
        return vec

    inp_tensors = [t for t in tupled_inputs if is_tensor_like(t) and t.requires_grad]

    all_u = [vec_from_tensor(inp) for inp in inp_tensors]
    all_u_dense = [u.to_dense().reshape(-1) if u.layout == torch.sparse_coo else u for u in all_u]
    all_v = [vec_from_tensor(out) for out in outputs if is_tensor_like(out)]

    if not outputs:
        if not check_no_differentiable_outputs_fast(fail_test, func, func_out, tupled_inputs, all_u, eps):
            return False

    any_complex = any(o.is_complex() for o in outputs)
    complex_output_indices = [i for i, o in enumerate(outputs) if o.is_complex()]

    # Initialize list of lists to store jacobians for each input, output pair
    all_analytical: List[List[torch.Tensor]] = [[] for _ in outputs]
    all_numerical: List[List[torch.Tensor]] = [[] for t in inp_tensors]
    all_analytical_from_imag_grad_out: List[List[torch.Tensor]] = [[] for _ in complex_output_indices]
    all_numerical_from_imag_grad_out: List[List[torch.Tensor]] = [[] for t in inp_tensors]

    # Numerically approximate v^T (J u)
    # diff_idx represents only counts tensors that require grad, but input_idx counts
    # all tensors
    diff_idx = 0
    for input_idx, inp in enumerate(tupled_inputs):
        if not is_tensor_like(inp) or not inp.requires_grad:  # type: ignore
            continue
        u = all_u[diff_idx]
        numerical = get_fast_numerical_jacobian_for_input(func, input_idx, inp, tupled_inputs, outputs, eps * u, eps, 1.0)

        for j, (a, v) in enumerate(zip(numerical, all_v)):
            out = dot(a, v.to(device=a.device))
            all_numerical[diff_idx].append(dot(a, v.to(device=a.device)))

        if any_complex:
            numerical_from_imag_grad_out = get_fast_numerical_jacobian_for_input(
                func, input_idx, inp, tupled_inputs, outputs, eps * u, eps, 1j)
            for j in complex_output_indices:
                a, v = numerical_from_imag_grad_out[j], all_v[j]
                all_numerical_from_imag_grad_out[diff_idx].append(dot(a, v.to(device=a.device)))
        diff_idx += 1

    # Analytically calculate (v^T J) u
    for i, (out, v) in enumerate(zip(outputs, all_v)):
        analytical, failed = check_analytical_jacobian_attributes(tupled_inputs, out, nondet_tol, 1.0, check_grad_dtypes,
                                                                  raise_exception, fast_mode=True, v=v)
        if failed:
            return False

        for a, u in zip(analytical, all_u_dense):
            all_analytical[i].append(a.T.squeeze(0).dot(u))

        if out.is_complex():
            analytical_from_imag_grad_out, failed = check_analytical_jacobian_attributes(
                tupled_inputs, out, nondet_tol, 1j, check_grad_dtypes, raise_exception, fast_mode=True, v=v)
            if failed:
                return False

            for j, (a, u) in enumerate(zip(analytical_from_imag_grad_out, all_u_dense)):
                all_analytical_from_imag_grad_out[i].append(a.T.squeeze(0).dot(u))


    prefix = "Gradients failed to compare equal for grad output = 1j. "
    # Make sure analytical and numerical is same when calcaluted using grad_out = 1j
    for i, all_numerical_for_input_i in enumerate(all_numerical_from_imag_grad_out):
        for j, n in enumerate(all_numerical_for_input_i):
            # TODO: clean up cases
            a = all_analytical_from_imag_grad_out[j][i]
            if a.is_complex() and not n.is_complex():
                if not torch.allclose(a, n.to(a.dtype), rtol, atol):
                    return fail_test(get_notallclose_msg(a, n, i, j, prefix))
            elif n.is_complex() and not a.is_complex():
                if not torch.allclose(a.to(n.dtype), n, rtol, atol):
                    return fail_test(get_notallclose_msg(a, n, i, j, prefix))
            else:
                if not torch.allclose(a, n, rtol, atol):
                    return fail_test(get_notallclose_msg(a, n, i, j, prefix))

    # Make sure analytical and numerical is the same
    for i, (all_numerical_for_input_i, inp) in enumerate(zip(all_numerical, inp_tensors)):
        prefix = "" if not inp.is_complex() else \
            "Gradients failed to compare equal for grad output = 1. "
        for j, n in enumerate(all_numerical_for_input_i):
            a = all_analytical[j][i]
            if a.is_complex() and not n.is_complex():
                if not torch.allclose(a, n.to(a.dtype), rtol, atol):
                    return fail_test(get_notallclose_msg(a, n, i, j, prefix))
            elif n.is_complex() and not a.is_complex():
                if not torch.allclose(a.to(n.dtype), n, rtol, atol):
                    return fail_test(get_notallclose_msg(a, n, i, j, prefix))
            else:
                if not torch.allclose(a, n, rtol, atol):
                    return fail_test(get_notallclose_msg(a, n, i, j, prefix))

    return True


# Note [VarArg of Tensors]
# ~~~~~~~~~~~~~~~~~~~~~~~~
# 'func' accepts a vararg of tensors, which isn't expressable in the type system at the moment.
# If https://mypy.readthedocs.io/en/latest/additional_features.html?highlight=callable#extended-callable-types is accepted,
# the '...' first argument of Callable can be replaced with VarArg(Tensor).
# For now, we permit any input.
# the '...' first argument of Callable can be replaced with VarArg(Tensor).
# For now, we permit any input.
def gradcheck(
    func: Callable[..., Union[_TensorOrTensors]],  # See Note [VarArg of Tensors]
    inputs: _TensorOrTensors,
    eps: float = 1e-6,
    atol: float = 1e-5,
    rtol: float = 1e-3,
    raise_exception: bool = True,
    check_sparse_nnz: bool = False,
    nondet_tol: float = 1e-12,  # TODO WHY
    check_undefined_grad: bool = True,
    check_grad_dtypes: bool = False,
    check_batched_grad: bool = False,
    fast_mode: bool = True,
) -> bool:
    r"""Check gradients computed via small finite differences against analytical
    gradients w.r.t. tensors in :attr:`inputs` that are of floating point or complex type
    and with ``requires_grad=True``.

    The check between numerical and analytical gradients uses :func:`~torch.allclose`.

    For complex functions, no notion of Jacobian exists. Gradcheck verifies if the numerical and
    analytical values of Wirtinger and Conjugate Wirtinger derivative are consistent. The gradient
    computation is done under the assumption that the overall function has a real valued output.
    For functions with complex output, gradcheck compares the numerical and analytical gradients
    for two values of :attr:`grad_output`: 1 and 1j. For more details, check out
    :ref:`complex_autograd-doc`.

    .. note::
        The default values are designed for :attr:`input` of double precision.
        This check will likely fail if :attr:`input` is of less precision, e.g.,
        ``FloatTensor``.

    .. warning::
       If any checked tensor in :attr:`input` has overlapping memory, i.e.,
       different indices pointing to the same memory address (e.g., from
       :func:`torch.expand`), this check will likely fail because the numerical
       gradients computed by point perturbation at such indices will change
       values at all other indices that share the same memory address.

    Args:
        func (function): a Python function that takes Tensor inputs and returns
            a Tensor or a tuple of Tensors
        inputs (tuple of Tensor or Tensor): inputs to the function
        eps (float, optional): perturbation for finite differences
        atol (float, optional): absolute tolerance
        rtol (float, optional): relative tolerance
        raise_exception (bool, optional): indicating whether to raise an exception if
            the check fails. The exception gives more information about the
            exact nature of the failure. This is helpful when debugging gradchecks.
        check_sparse_nnz (bool, optional): if True, gradcheck allows for SparseTensor input,
            and for any SparseTensor at input, gradcheck will perform check at nnz positions only.
        nondet_tol (float, optional): tolerance for non-determinism. When running
            identical inputs through the differentiation, the results must either match
            exactly (default, 0.0) or be within this tolerance.
        check_undefined_grad (bool, optional): if True, check if undefined output grads
            are supported and treated as zeros, for ``Tensor`` outputs.
        check_batched_grad (bool, optional): if True, check if we can compute
            batched gradients using prototype vmap support. Defaults to False.

    Returns:
        True if all differences satisfy allclose condition
    """
    def fail_test(msg):
        if raise_exception:
            raise RuntimeError(msg)
        return False

    # Coalesce if sparse, so we can get .values() later. We do this before we call func
    # so that input is part of the graph
    def coalesce(input):
        if is_tensor_like(input) and input.layout == torch.sparse_coo:
            return input.coalesce()
        return input

    tupled_inputs = tuple(coalesce(input) for input in _as_tuple(inputs))

    if not check_inputs(fail_test, tupled_inputs, check_sparse_nnz):
        return False

    func_out = func(*tupled_inputs)
    outputs = _differentiable_outputs(func_out)

    check_outputs(outputs)

    if fast_mode:
        if not fast_gradcheck(fail_test, func, func_out, tupled_inputs, outputs, eps, rtol,
                              atol, raise_exception, check_grad_dtypes, nondet_tol):
            return False
    else:
        if not slow_gradcheck(fail_test, func, func_out, tupled_inputs, outputs, eps, rtol,
                              atol, raise_exception, check_grad_dtypes, nondet_tol):
            return False

    for i, o in enumerate(outputs):
        if check_batched_grad:
            if not test_batched_grad(fail_test, tupled_inputs, o, i):
                return False

    if not test_backward_mul_by_grad_output(fail_test, outputs, tupled_inputs, check_sparse_nnz):
        return False

    if check_undefined_grad:
        if not test_undefined_grad(fail_test, func, outputs, tupled_inputs):
            return False

    return True


def gradgradcheck(
    func: Callable[..., _TensorOrTensors],  # See Note [VarArg of Tensors]
    inputs: _TensorOrTensors,
    grad_outputs: Optional[_TensorOrTensors] = None,
    eps: float = 1e-6,
    atol: float = 1e-5,
    rtol: float = 1e-3,
    gen_non_contig_grad_outputs: bool = False,
    raise_exception: bool = True,
    nondet_tol: float = 0.0,
    check_undefined_grad: bool = True,
    check_grad_dtypes: bool = False,
    check_batched_grad: bool = False,
    fast_mode: bool = True,
) -> bool:
    r"""Check gradients of gradients computed via small finite differences
    against analytical gradients w.r.t. tensors in :attr:`inputs` and
    :attr:`grad_outputs` that are of floating point or complex type and with
    ``requires_grad=True``.

    This function checks that backpropagating through the gradients computed
    to the given :attr:`grad_outputs` are correct.

    The check between numerical and analytical gradients uses :func:`~torch.allclose`.

    .. note::
        The default values are designed for :attr:`input` and
        :attr:`grad_outputs` of double precision. This check will likely fail if
        they are of less precision, e.g., ``FloatTensor``.

    .. warning::
       If any checked tensor in :attr:`input` and :attr:`grad_outputs` has
       overlapping memory, i.e., different indices pointing to the same memory
       address (e.g., from :func:`torch.expand`), this check will likely fail
       because the numerical gradients computed by point perturbation at such
       indices will change values at all other indices that share the same
       memory address.

    Args:
        func (function): a Python function that takes Tensor inputs and returns
            a Tensor or a tuple of Tensors
        inputs (tuple of Tensor or Tensor): inputs to the function
        grad_outputs (tuple of Tensor or Tensor, optional): The gradients with
            respect to the function's outputs.
        eps (float, optional): perturbation for finite differences
        atol (float, optional): absolute tolerance
        rtol (float, optional): relative tolerance
        gen_non_contig_grad_outputs (bool, optional): if :attr:`grad_outputs` is
            ``None`` and :attr:`gen_non_contig_grad_outputs` is ``True``, the
            randomly generated gradient outputs are made to be noncontiguous
        raise_exception (bool, optional): indicating whether to raise an exception if
            the check fails. The exception gives more information about the
            exact nature of the failure. This is helpful when debugging gradchecks.
        nondet_tol (float, optional): tolerance for non-determinism. When running
            identical inputs through the differentiation, the results must either match
            exactly (default, 0.0) or be within this tolerance. Note that a small amount
            of nondeterminism in the gradient will lead to larger inaccuracies in
            the second derivative.
        check_undefined_grad (bool, optional): if True, check if undefined output grads
            are supported and treated as zeros
        check_batched_grad (bool, optional): if True, check if we can compute
            batched gradients using prototype vmap support. Defaults to False.

    Returns:
        True if all differences satisfy allclose condition
    """
    tupled_inputs = _as_tuple(inputs)

    if grad_outputs is None:
        # If grad_outputs is not specified, create random Tensors of the same
        # shape, type, and device as the outputs
        def randn_like(x):
            y = torch.testing.randn_like(
                x if (x.is_floating_point() or x.is_complex()) else x.double(), memory_format=torch.legacy_contiguous_format)
            if gen_non_contig_grad_outputs:
                y = torch.testing.make_non_contiguous(y)
            return y.requires_grad_()
        outputs = _as_tuple(func(*tupled_inputs))
        tupled_grad_outputs = tuple(randn_like(x) for x in outputs)
    else:
        tupled_grad_outputs = _as_tuple(grad_outputs)

    num_outputs = len(tupled_grad_outputs)

    def new_func(*args):
        input_args = args[:-num_outputs]
        grad_outputs = args[-num_outputs:]
        outputs = _differentiable_outputs(func(*input_args))
        input_args = tuple(x for x in input_args if isinstance(x, torch.Tensor) and x.requires_grad)
        grad_inputs = torch.autograd.grad(outputs, input_args, grad_outputs, create_graph=True)
        return grad_inputs

    return gradcheck(
        new_func, tupled_inputs + tupled_grad_outputs, eps, atol, rtol, raise_exception,
        nondet_tol=nondet_tol, check_undefined_grad=check_undefined_grad,
        check_grad_dtypes=check_grad_dtypes, check_batched_grad=check_batched_grad, fast_mode=fast_mode)<|MERGE_RESOLUTION|>--- conflicted
+++ resolved
@@ -227,6 +227,7 @@
         compute_numerical_jacobian_cols(jacobian_cols[d_idx], delta, jvp_fn, x.is_complex(), grad_out)
     return combine_jacobian_cols(jacobian_cols, outputs, input, dim=input.numel())
 
+
 def sparse_clone(input):
     # returns a new sparse tensor that shares storage with `input`
     # this is used to avoid invoking coalesce on the original input tensor
@@ -234,6 +235,7 @@
     if input.layout == torch.sparse_coo:
         return torch.sparse_coo_tensor(input.indices(), input.values(), input.size())
     return input
+
 
 def get_fast_numerical_jacobian_for_input(fn, input_idx, input, inputs, outputs, delta, eps, grad_out):
     jacobian_cols: List[Optional[torch.Tensor]] = []
@@ -258,7 +260,7 @@
     def jvp_fn(delta):
         return compute_gradient(wrapped_fn, entry, delta, eps)
 
-    get_numerical_jvp(jacobian_cols, delta, jvp_fn, input.is_complex(), grad_out)
+    compute_numerical_jacobian_cols(jacobian_cols, delta, jvp_fn, input.is_complex(), grad_out)
     jacobians = make_jacobians_with_outputs(outputs, dtype=input.dtype, device=input.device)
 
     for i, jacobian in enumerate(jacobians):
@@ -297,34 +299,22 @@
 
 
 def check_analytical_jacobian_attributes(inputs, output, nondet_tol, grad_out_scale, check_grad_dtypes,
-<<<<<<< HEAD
-                                         raise_exception, custom_backward_fn=None, fast_mode=False, v=None):
-=======
-                                         raise_exception, custom_vjp_fn=None):
->>>>>>> abf8293c
+                                         raise_exception, custom_vjp_fn=None, fast_mode=False, v=None):
     diff_input_list = list(iter_tensors(inputs, True))
 
     def backward_fn(grad_output):
         return torch.autograd.grad(output, diff_input_list, grad_output,
                                    retain_graph=True, allow_unused=True)
-<<<<<<< HEAD
-    fn = custom_backward_fn if custom_backward_fn is not None else backward_fn
+    vjp_fn = custom_vjp_fn if custom_vjp_fn is not None else backward_fn
 
     if fast_mode:
-        jacobians_rows = get_fast_analytic_jacobian(fn, output.clone(), v, grad_out_scale)
-        jacobians_rows_reentrant = get_fast_analytic_jacobian(fn, output.clone(), v, grad_out_scale)
+        jacobians_rows = get_fast_analytic_jacobian(vjp_fn, output.clone(), v, grad_out_scale)
+        jacobians_rows_reentrant = get_fast_analytic_jacobian(vjp_fn, output.clone(), v, grad_out_scale)
     else:
-        jacobians_rows = get_analytical_jacobian(fn, output.clone(), grad_out_scale)
-        jacobians_rows_reentrant = get_analytical_jacobian(fn, output.clone(), grad_out_scale)
+        jacobians_rows = compute_analytical_jacobian_rows(vjp_fn, output.clone(), grad_out_scale)
+        jacobians_rows_reentrant = compute_analytical_jacobian_rows(vjp_fn, output.clone(), grad_out_scale)
     dim = output.numel() if not fast_mode else 1
 
-=======
-    vjp_fn = custom_vjp_fn if custom_vjp_fn is not None else backward_fn
-    jacobians_rows = compute_analytical_jacobian_rows(vjp_fn, output.clone(), grad_out_scale)
-    jacobians_rows_reentrant = compute_analytical_jacobian_rows(vjp_fn, output.clone(), grad_out_scale)
-    
-    dim = output.numel()
->>>>>>> abf8293c
     jacobians, correct_grad_types, correct_grad_sizes = combine_jacobian_rows(jacobians_rows, inputs, dim)
     jacobians_reentrant, _, _ = combine_jacobian_rows(jacobians_rows_reentrant, inputs, dim)
 
@@ -371,12 +361,12 @@
     return jacobians_rows
 
 
-def get_fast_analytic_jacobian(fn, sample_output, v, grad_out_scale):
-    # For each input, computes f(v), which is *supposed* to be v^T J
-    jacobians_rows: Dict[int, List[Optional[torch.Tensor]]] = {}
-    grad_inputs = fn(v.reshape(sample_output.shape) * grad_out_scale)
+def get_fast_analytic_jacobian(vjp_fn, sample_output, v, grad_out_scale):
+    # For each input, computes vjp_fn(v), which is *supposed* to be v^T J
+    jacobians_rows: List[List[Optional[torch.Tensor]]] = []
+    grad_inputs = vjp_fn(v.reshape(sample_output.shape) * grad_out_scale)
     for i, d_x in enumerate(grad_inputs):
-        jacobians_rows[i] = jacobians_rows.get(i, []) + [d_x.clone() if isinstance(d_x, torch.Tensor) else None]
+        jacobians_rows.append([d_x.clone() if isinstance(d_x, torch.Tensor) else None])
     return jacobians_rows
 
 
