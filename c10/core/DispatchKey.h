#pragma once

#include <vector>
#include <iostream>
#include <string>
#include <c10/macros/Macros.h>
#include <c10/util/ArrayRef.h>
#include <c10/util/Exception.h>

namespace c10 {

// Semantically, a dispatch key identifies a possible "level" in our
// dispatch, for which a handler may be registered.  Traditional
// backends like CPU and CUDA get dispatch keys; however, so do
// "wrapping" layers like Variable (for autograd handling).
//
// In implementation terms, the dispatch key identifies a specific "bit" in a
// DispatchKeySet.  Higher bit indexes get handled by dispatching first (because
// we "count leading zeros" when we extract the highest priority dispatch
// key.)
//
// NOTE: Keep the list in sync with `DispatchKey` in tools/codegen/model.py
enum class DispatchKey : uint8_t {

  // ~~~~~~~~~~~~~~~~~~~~~~~~~~ UNDEFINED ~~~~~~~~~~~~~~~~~~~~~~~~~~~~~~~~ //
  // This is not a "real" tensor id, but it exists to give us a "nullopt"
  // element we can return for cases when a DispatchKeySet contains no elements.
  // You can think a more semantically accurate definition of DispatchKey is:
  //
  //    using DispatchKey = optional<RealDispatchKey>
  //
  // and Undefined == nullopt.  We didn't actually represent
  // it this way because optional<RealDispatchKey> would take two
  // words, when DispatchKey fits in eight bits.

  Undefined = 0,

  // Define an alias for Undefined to represent CatchAll (long term
  // this will get eliminated, but for now it's convenient)
  CatchAll = Undefined,

  // ~~~~~~~~~~~~~~~~~~~~~~~~~~ BACKENDS ~~~~~~~~~~~~~~~~~~~~~~~~~~~~~~~~~ //
  // A "backend" is colloquially used to refer to handlers for dispatch
  // which actually implement the numerics of an operation in question.
  //
  // Due to the nature of the enum, these backends are specified in
  // an ordered way, but for most backends this order is not semantically
  // meaningful (e.g., it's valid to reorder these backends without changing
  // semantics).  The only situation when backend ordering is meaningful
  // is when the backend participates in multiple dispatch with another
  // backend; e.g., CPU and SparseCPU (sparse must have
  // higher priority).

  // Here are backends which you think of as traditionally specifying
  // how to implement operations on some device.
  CPU, // registered at build/aten/src/ATen/RegisterCPU.cpp
  CUDA, // registered at build/aten/src/ATen/RegisterCUDA.cpp
  HIP, // NB: I think this is not actually used, due to Note [Masquerading as
  // CUDA]
  FPGA, // Xilinx support lives out of tree at
        // https://gitlab.com/pytorch-complex/vitis_kernels
  MSNPU, // unused externally, but tested at
  // test/cpp_extensions/msnpu_extension.cpp
  XLA, // lives out of tree at https://github.com/pytorch/xla
  MLC, // lives out of tree at https://github.com/pytorch/MLCompute
  Vulkan,
  Metal,
  XPU, // For out of tree Intel's heterogeneous computing plug-in

  // A meta tensor is a tensor without any data associated with it.  (They
  // have also colloquially been referred to as tensors on the "null" device).
  // A meta tensor can be used to dry run operators without actually doing any
  // computation, e.g., add on two meta tensors would give you another meta
  // tensor with the output shape and dtype, but wouldn't actually add anything.
  Meta,

  // Here are backends which specify more specialized operators
  // based on the dtype of the tensor.
  QuantizedCPU, // registered at build/aten/src/ATen/RegisterQuantizedCPU.cpp
  QuantizedCUDA, // registered at build/aten/src/ATen/RegisterQuantizedCUDA.cpp
  QuantizedXPU, // For out of tree Intel's heterogeneous computing plug-in

  // This backend is to support custom RNGs; it lets you go
  // to a different kernel if you pass in a generator that is not a
  // traditional CPUGeneratorImpl/CUDAGeneratorImpl.  To make use of this
  // key:
  //  1) set it as a second parameter of at::Generator constructor call in
  //     the user-defined PRNG class.
  //  2) use it as a dispatch key while registering custom kernels
  //     (templatized kernels specialized for user-defined PRNG class)
  // intended for out of tree use; tested by aten/src/ATen/test/rng_test.cpp
  CustomRNGKeyId,

  // Here are backends which specify more specialized operators
  // based on the layout of the tensor.  Note that the sparse backends
  // are one case where ordering matters: sparse multi-dispatches with
  // the corresponding dense tensors, and must be handled before them.
  MkldnnCPU, // registered at build/aten/src/ATen/RegisterMkldnnCPU.cpp
  // NB: not to be confused with MKLDNN, which is Caffe2 only
  SparseCPU, // registered at build/aten/src/ATen/RegisterSparseCPU.cpp
  SparseCUDA, // registered at build/aten/src/ATen/RegisterSparseCUDA.cpp
  SparseHIP, // TODO: I think this is not actually used, due to Note
  // [Masquerading as CUDA]
  SparseXPU, // For out of tree Intel's heterogeneous computing plug-in

  SparseCsrCPU,
  SparseCsrCUDA,

  NestedTensor, // lives out of tree at https://github.com/pytorch/nestedtensor
  // Here are reserved backends for user-defined backends, see Note [Private use
  // DispatchKey]
  // To see some example about how to use this, check out MSNPU
  PrivateUse1,
  PrivateUse2,
  PrivateUse3,

  // Define an alias key to represent end of backend dispatch keys.
  // If you add new backend keys after PrivateUse3, please also update it here.
  EndOfBackendKeys = PrivateUse3,

  // In some situations, it is not immediately obvious what the correct
  // backend for function is, because the function in question doesn't
  // have any "tensor" arguments.  In this case, a BackendSelect function
  // can be registered to implement the custom determination of the
  // correct backend.
  BackendSelect,

  FuncTorchPython, // See Note [Out-of-tree vmap+grad prototype]

  // The named dispatch key is set for any tensors with named dimensions.
  // Although we have a dispatch key for named tensors, for historical reasons,
  // this dispatch key doesn't do any of the substantive functionality for named
  // tensor (though, hypothetically, it could!)  At the moment, it's just
  // responsible for letting us give good error messages when operations
  // don't support named tensors.
  //
  // NB: If you ever consider moving named tensor functionality into
  // this dispatch key, note that it might be necessary add another dispatch
  // key that triggers before composite operators, in case a composite operator
  // has named dimension propagation that doesn't match that of its
  // constituent parts.
  Named,

<<<<<<< HEAD
  // The Conjugate dispatch key is set for any tensors that need to perform conjugation
  // This is implemented at a dispatch level right before any backends run
  Conjugate,
=======
  // See Note [Out-of-tree vmap+grad prototype]. The purpose of this key
  // is to insert code after the "autograd subsystem" runs, so this key should
  // be directly after InplaceOrView and all of the autograd keys.
  FuncTorchDynamicLayerBackMode,
>>>>>>> 9fe2673d

  // Note [InplaceOrView key]
  // InplaceOrView key is used by inplace or view ops to register a kernel
  // that does additional setup for future autograd computation.
  //
  // 1. For inplace ops this kernel does version bump
  // 2. For view ops this kernel does `as_view` setup where we properly setup
  //    DifferentiableViewMeta on the view tensors.
  //
  // For other ops it's fallthrough kernel since there's no extra
  // work to do.
  //
  // Note [Dream: skip VariableType kernel when requires_grad=false]
  //
  // In an ideal world where we can skip VariableType kernel for inputs
  // with requires_grad=false, instead of a fallthrough kernel, we'll
  // register a kernel shown below to all functional ops as well:
  // torch::Tensor my_functional_op(...) {
  //   {
  //     // Note for every op in VariableType, you need to go through
  //     // `AutoDispatchBelowInplaceOrView` guard exactly once to add the
  //     // key to TLS excluded set. If you don't go through it at all,
  //     // inplace/view ops called through `at::` inside your backend
  //     // kernel will dispatch to InplaceOrView kernels and do a lot
  //     // of extra work.
  //     at::AutoDispatchBelowInplaceOrView guard;
  //     at::redispatch::my_functional_op(...);
  //   }
  // }
  // But this work is currently blocked since it adds an extra dispatch
  // for all ops and it's non-trivial overhead at model level(a few percents).
  // Thus our current approach takes advantage of the fact every kernel go
  // through VariableType kernel first and pulls the `at::AutoDispatchBelowInplaceOrView` guard of functional ops
  // up to the `VariableType` kernel. Thus we only add the extra dispatch
  // to view/inplace ops to minimize its perf impact to real models.
  InplaceOrView,

  // Note [Alias Dispatch Key : Autograd]
  // All backends are oblivious to autograd; autograd is handled as a
  // layer which happens on top of all backends. It inspects the autograd
  // metadata of all inputs, determines what autograd metadata should be
  // constructed by the output, and otherwise defers to the backend to
  // actually do the numeric computation.  Autograd contains
  // the bulk of this logic.

  // Autograd is now an alias dispatch key which by default maps to all
  // backend-specific autograd keys.
  // Backend-specific allow backends to override the default kernel registered
  // to Autograd key as needed.
  // For example, XLA wants to define autograd for einsum directly.
  // Registering a custom autograd implementation at the XLA key won't work
  // because we process Autograd before XLA.  This key has higher priority and
  // gets processed first.  You generally should NOT redispatch after handling
  // autograd here (since that would result in execution of the Autograd
  // operator, which you're trying to skip).  In AutogradXLA implementations,
  // you are responsible for handling autograd yourself, or deferring to other
  // operators which support autograd.

  // Currently we only have backend-specific autograd keys for CPU/CUDA/XLA and
  // reserved user-defined backends. All other in-tree backends share the
  // AutogradOther key. We can add specific autograd key for those backends
  // upon request.
  AutogradOther,
  AutogradCPU,
  AutogradCUDA,
  AutogradXLA,
  AutogradXPU,
  AutogradMLC,
  AutogradNestedTensor, // lives out of tree at https://github.com/pytorch/nestedtensor
  // Here are some reserved pre-autograd keys for user-defined backends, see
  // Note [Private use DispatchKey]
  AutogradPrivateUse1,
  AutogradPrivateUse2,
  AutogradPrivateUse3,

  Tracer,

  // Autocasting precedes VariableTypeId, to ensure casts are autograd-exposed
  // and inputs are saved for backward in the post-autocast type.
  Autocast,

  // ~~~~~~~~~~~~~~~~~~~~~~~~~~~ WRAPPERS ~~~~~~~~~~~~~~~~~~~~~~~~~~~~~~~~ //
  // There are a number of alternative modes which may want to handle before
  // autograd; for example, error checking, tracing, profiling or vmap.  They
  // go here.

  FuncTorchBatched, // See Note [Out-of-tree vmap+grad prototype]
  FuncTorchVmapMode, // See Note [Out-of-tree vmap+grad prototype]

  // This is the dispatch key for BatchedTensorImpl, which is used to implement
  // batching rules for vmap.
  Batched,

  // When we are inside a vmap, all tensors dispatch on this key.
  // See Note: [DispatchKey::VmapMode usage] for more details.
  VmapMode,

  FuncTorchGradWrapper, // See Note [Out-of-tree vmap+grad prototype]
  FuncTorchDynamicLayerFrontMode, // See Note [Out-of-tree vmap+grad prototype]

  // TESTING: This is intended to be a generic testing tensor type id.
  // Don't use it for anything real; its only acceptable use is within a single
  // process test.  Use it by creating a TensorImpl with this DispatchKey, and
  // then registering operators to operate on this type id.  See
  // aten/src/ATen/core/dispatch/backend_fallback_test.cpp for a usage example.
  TESTING_ONLY_GenericWrapper,

  // TESTING: This is intended to be a generic testing tensor type id.
  // Don't use it for anything real; its only acceptable use is within a ingle
  // process test.  Use it by toggling the mode on and off via
  // TESTING_ONLY_tls_generic_mode_set_enabled and then registering operators
  // to operate on this type id.  See
  // aten/src/ATen/core/dispatch/backend_fallback_test.cpp
  // for a usage example
  TESTING_ONLY_GenericMode,

  // ~~~~~~~~~~~~~~~~~~~~~~~~~~~~~ FIN ~~~~~~~~~~~~~~~~~~~~~~~~~~~~~~~~~~~ //
  NumDispatchKeys, // Sentinel, end of runtime keys.

  // ~~~~~~~~~~~~~~~~~~~~~~ Alias Dispatch Keys ~~~~~~~~~~~~~~~~~~~~~~~~~~ //
  // Alias dispatch keys are synthetic dispatch keys which map to multiple
  // runtime dispatch keys. Alisa keys have precedence, but they are always
  // lower precedence than runtime keys. You can register a kernel to an
  // alias key, the kernel might be populated to the mapped runtime keys
  // during dispatch table computation.
  // If a runtime dispatch key has multiple kernels from alias keys, which
  // kernel wins is done based on the precedence of alias keys (but runtime
  // keys always have precedence over alias keys).
  // Alias keys won't be directly called during runtime.

  // See Note [Alias Dispatch Key : Autograd]
  Autograd,
  CompositeImplicitAutograd, // registered at build/aten/src/ATen/RegisterCompositeImplicitAutograd.cpp
  CompositeExplicitAutograd, // registered at
                  // build/aten/src/ATen/RegisterCompositeExplicitAutograd.cpp

  // Define an alias key to represent end of alias dispatch keys.
  // If you add new alias keys after Autograd, please also update it here.
  EndOfAliasKeys = CompositeExplicitAutograd, //

  // ~~~~~~~~~~~~~~~~~~~~~~~~~ BC ALIASES ~~~~~~~~~~~~~~~~~~~~~~~~~~~~~~~~ //
  // The aliases exist for backwards compatibility reasons, they shouldn't
  // be used
  CPUTensorId = CPU,
  CUDATensorId = CUDA,
  DefaultBackend = CompositeExplicitAutograd,
  PrivateUse1_PreAutograd = AutogradPrivateUse1,
  PrivateUse2_PreAutograd = AutogradPrivateUse2,
  PrivateUse3_PreAutograd = AutogradPrivateUse3,
};

// Note [Private use DispatchKey]
// ~~~~~~~~~~~~~~~~~~~~~~~~~~~
// Private use tensor IDs are preallocated tensor type IDs for use in user
// applications.  Similar to private use fields in HTTP, they can be used
// by end users for experimental or private applications, without needing
// to "standardize" the tensor ID (which would be done by submitting a PR
// to PyTorch to add your type ID).
//
// Private use tensor IDs are appropriate to use if you want to experiment
// with adding a new tensor type (without having to patch PyTorch first) or
// have a private, non-distributed application that needs to make use of a
// new tensor type.  Private use tensor IDs are NOT appropriate to use for
// libraries intended to be distributed to further users: please contact
// the PyTorch developers to get a type ID registered in this case.
//
// We provide two classes of private user tensor id: regular DispatchKeys
// and Autograd DispatchKeys.  DispatchKeys serve the role of ordinary "backend"
// DispatchKeys; if you were adding support for a new type of accelerator, you
// would use a backend DispatchKey, and ideally automatically reuse AutogradOther
// definitions already defined in PyTorch.  AutogradPrivateUse DispatchKeys serve
// as "wrapper" DispatchKeys: they are only necessary for tensors that compose
// multiple internal tensors, and for cases when the built-in autograd formulas
// for operators are not appropriate.

static_assert(
  static_cast<uint8_t>(DispatchKey::NumDispatchKeys) < 64,
  "DispatchKey is used as index into 64-bit bitmask; you must have less than 64 entries");

C10_API const char* toString(DispatchKey);
C10_API std::ostream& operator<<(std::ostream&, DispatchKey);

C10_API DispatchKey getAutogradKeyFromBackend(DispatchKey t);

// These are some convenience identifiers for dispatch keys which are
// shorter to type than their long counterparts.  Note that some of these
// dispatch keys directly correspond to DeviceType; and most APIs that
// accept DispatchKey also accept DeviceType; e.g.,
// torch::dispatch(torch::kCPU, ...) is also valid.
constexpr DispatchKey kAutograd = DispatchKey::Autograd;

// Check if a DispatchKey is an alias mapping to other runtime keys.
inline bool isAliasDispatchKey(DispatchKey k) {
  return k > DispatchKey::NumDispatchKeys && k <= DispatchKey::EndOfAliasKeys;
}
} // namespace c10

namespace torch {
  // Expose the constant, but not the TYPE (DispatchKey is an implementation
  // detail!)
  using c10::kAutograd;
}

// NB: You really shouldn't use this instance; this enum is guaranteed
// to be pretty small so a regular array should be acceptable.
namespace std {
template <>
struct hash<c10::DispatchKey> {
  typedef size_t result_type;
  typedef c10::DispatchKey argument_type;

  size_t operator()(c10::DispatchKey x) const {
    return static_cast<size_t>(x);
  }
};
}<|MERGE_RESOLUTION|>--- conflicted
+++ resolved
@@ -141,16 +141,14 @@
   // constituent parts.
   Named,
 
-<<<<<<< HEAD
   // The Conjugate dispatch key is set for any tensors that need to perform conjugation
   // This is implemented at a dispatch level right before any backends run
   Conjugate,
-=======
+
   // See Note [Out-of-tree vmap+grad prototype]. The purpose of this key
   // is to insert code after the "autograd subsystem" runs, so this key should
   // be directly after InplaceOrView and all of the autograd keys.
   FuncTorchDynamicLayerBackMode,
->>>>>>> 9fe2673d
 
   // Note [InplaceOrView key]
   // InplaceOrView key is used by inplace or view ops to register a kernel
