--- conflicted
+++ resolved
@@ -31,12 +31,7 @@
 from torch.utils.data.dataset import random_split
 from torch.utils.data.datapipes.iter import IterableWrapper
 from torch._utils import ExceptionWrapper
-<<<<<<< HEAD
 from torch.testing._internal.common_utils import (TestCase, run_tests, TEST_NUMPY, IS_WINDOWS, IS_JETSON,
-=======
-from torch.testing._internal.common_cuda import IS_JETSON
-from torch.testing._internal.common_utils import (TestCase, run_tests, TEST_NUMPY, IS_WINDOWS,
->>>>>>> 6fef1ffd
                                                   IS_CI, NO_MULTIPROCESSING_SPAWN, skipIfRocm, slowTest,
                                                   load_tests, TEST_WITH_ASAN, TEST_WITH_TSAN, IS_SANDCASTLE,
                                                   IS_MACOS)
