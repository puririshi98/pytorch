# Owner(s): ["module: cuda"]

from itertools import repeat, chain, product
from typing import NamedTuple
import collections
import contextlib
import ctypes
import gc
import io
import pickle
import queue
import sys
import tempfile
import threading
import unittest

import torch
import torch.cuda
import torch.cuda.comm as comm
from torch.nn.parallel import scatter_gather
from torch.utils.checkpoint import checkpoint_sequential
from torch._six import inf, nan
from torch.testing._internal.common_methods_invocations import tri_tests_args, tri_large_tests_args, \
    _compare_trilu_indices, _compare_large_trilu_indices
from torch.testing._internal.common_utils import TestCase, freeze_rng_state, run_tests, \
    NO_MULTIPROCESSING_SPAWN, skipIfRocm, load_tests, IS_REMOTE_GPU, IS_SANDCASTLE, IS_WINDOWS, \
    slowTest, skipCUDANonDefaultStreamIf, skipCUDAMemoryLeakCheckIf, TEST_WITH_ROCM, TEST_NUMPY, \
    get_cycles_per_ms
from torch.testing._internal.autocast_test_lists import AutocastTestLists
from test_binary_ufuncs import IS_JETSON

# load_tests from common_utils is used to automatically filter tests for
# sharding on sandcastle. This line silences flake warnings
load_tests = load_tests

# We cannot import TEST_CUDA and TEST_MULTIGPU from torch.testing._internal.common_cuda here,
# because if we do that, the TEST_CUDNN line from torch.testing._internal.common_cuda will be executed
# multiple times as well during the execution of this test suite, and it will
# cause CUDA OOM error on Windows.
TEST_CUDA = torch.cuda.is_available()
TEST_MULTIGPU = TEST_CUDA and torch.cuda.device_count() >= 2

if not TEST_CUDA:
    print('CUDA not available, skipping tests', file=sys.stderr)
    TestCase = object  # noqa: F811

TEST_LARGE_TENSOR = TEST_CUDA
TEST_MEDIUM_TENSOR = TEST_CUDA
TEST_CUDNN = TEST_CUDA
TEST_BF16 = False
if TEST_CUDA:
    torch.ones(1).cuda()  # initialize cuda context
    TEST_CUDNN = TEST_CUDA and (TEST_WITH_ROCM or
                                torch.backends.cudnn.is_acceptable(torch.tensor(1., device=torch.device('cuda:0'))))
    TEST_LARGE_TENSOR = torch.cuda.get_device_properties(0).total_memory >= 12e9
    TEST_MEDIUM_TENSOR = torch.cuda.get_device_properties(0).total_memory >= 6e9
    TEST_BF16 = torch.cuda.is_bf16_supported()

<<<<<<< HEAD
types = [
    torch.FloatTensor,
    torch.DoubleTensor,
    torch.LongTensor,
    torch.IntTensor,
    torch.ShortTensor,
    torch.CharTensor,
    torch.ByteTensor,
    torch.HalfTensor,
]

=======
>>>>>>> b372be42

def make_sparse_tensor(t, n, *sizes):
    assert t.is_sparse
    tensor = t()
    i = tensor._indices()
    i = i.new(len(sizes), n).copy_(
        torch.cat([torch.LongTensor(1, n).random_(s) for s in sizes], 0))
    v = tensor._values()
    v = v.new(n).copy_(torch.randn(n))
    return t(i, v, torch.Size(sizes))

_cycles_per_ms = None


class TestCuda(TestCase):
    _do_cuda_memory_leak_check = True
    _do_cuda_non_default_stream = True
    FIFTY_MIL_CYCLES = 50000000

    def setUp(self):
        super(TestCuda, self).setUp()
        self.autocast_lists = AutocastTestLists(torch.device('cuda:0'))

    def tearDown(self):
        del self.autocast_lists
        super(TestCuda, self).tearDown()

    def _check_memory_stat_consistency(self):
        snapshot = torch.cuda.memory_snapshot()

        expected_each_device = collections.defaultdict(lambda: collections.defaultdict(int))

        for segment in snapshot:
            expected = expected_each_device[segment["device"]]
            pool_str = segment["segment_type"] + "_pool"

            expected["segment.all.current"] += 1
            expected["segment." + pool_str + ".current"] += 1

            expected["allocated_bytes.all.current"] += segment["allocated_size"]
            expected["allocated_bytes." + pool_str + ".current"] += segment["allocated_size"]

            expected["reserved_bytes.all.current"] += segment["total_size"]
            expected["reserved_bytes." + pool_str + ".current"] += segment["total_size"]

            expected["active_bytes.all.current"] += segment["active_size"]
            expected["active_bytes." + pool_str + ".current"] += segment["active_size"]

            is_split = len(segment["blocks"]) > 1
            for block in segment["blocks"]:
                if block["state"] == "active_allocated":
                    expected["allocation.all.current"] += 1
                    expected["allocation." + pool_str + ".current"] += 1

                if block["state"].startswith("active_"):
                    expected["active.all.current"] += 1
                    expected["active." + pool_str + ".current"] += 1

                if block["state"] == "inactive" and is_split:
                    expected["inactive_split.all.current"] += 1
                    expected["inactive_split." + pool_str + ".current"] += 1
                    expected["inactive_split_bytes.all.current"] += block["size"]
                    expected["inactive_split_bytes." + pool_str + ".current"] += block["size"]

        for device, expected in expected_each_device.items():
            stats = torch.cuda.memory_stats(device)
            for k, v in expected.items():
                self.assertEqual(v, stats[k])

    @staticmethod
    def _test_memory_stats_generator(self, device=None, N=35):
        if device is None:
            device = torch.cuda.current_device()

        m0 = torch.cuda.memory_allocated(device)
        last_m_arr = [torch.cuda.memory_allocated(device)]
        max_m_arr = [torch.cuda.max_memory_allocated(device)]
        last_r_arr = [torch.cuda.memory_reserved(device)]
        max_r_arr = [torch.cuda.max_memory_reserved(device)]

        def alloc(*size):
            with torch.cuda.device(device):
                # NOTE: do **not** use methods that can have additional
                #       memory overhead, e.g., inplace random sampling methods.
                #       they can leave some memory occupied even after being
                #       deallocated, e.g., initialized RNG state, causing some
                #       memory checks below to fail.
                return torch.cuda.FloatTensor(*size)

        def assert_change(comp=1, empty_cache=False, reset_peak=False):
            # comp > 0: increased
            # comp = 0: equal
            # comp < 0: decreased
            new_m = torch.cuda.memory_allocated(device)
            new_max_m = torch.cuda.max_memory_allocated(device)
            if comp > 0:
                self.assertGreater(new_m, last_m_arr[0])
            elif comp < 0:
                self.assertLess(new_m, last_m_arr[0])
            else:
                self.assertEqual(new_m, last_m_arr[0])
            self.assertLessEqual(new_m, new_max_m)
            self.assertGreaterEqual(new_max_m, max_m_arr[0])
            last_m_arr[0] = new_m
            max_m_arr[0] = new_max_m

            new_r = torch.cuda.memory_reserved(device)
            new_max_r = torch.cuda.max_memory_reserved(device)
            # emptying cache may happen (due to allocation or empty_cache), so
            # we can't assert new_c >= last_c
            self.assertLessEqual(new_r, new_max_r)
            self.assertGreaterEqual(new_max_r, max_r_arr[0])
            last_r_arr[0] = new_r
            max_r_arr[0] = new_max_r

            if empty_cache:
                torch.cuda.empty_cache()
                new_r = torch.cuda.memory_reserved(device)
                new_max_r = torch.cuda.max_memory_reserved(device)
                self.assertLessEqual(new_r, last_r_arr[0])
                self.assertLessEqual(new_r, new_max_r)
                self.assertEqual(new_max_r, max_r_arr[0])
                last_r_arr[0] = new_r

            if reset_peak:
                torch.cuda.reset_peak_memory_stats(device)
                self.assertEqual(torch.cuda.memory_allocated(device), last_m_arr[0])
                self.assertEqual(torch.cuda.max_memory_allocated(device), last_m_arr[0])
                max_m_arr[0] = last_m_arr[0]
                self.assertEqual(torch.cuda.memory_reserved(device), last_r_arr[0])
                self.assertEqual(torch.cuda.max_memory_reserved(device), last_r_arr[0])
                max_r_arr[0] = last_r_arr[0]

        assert_change(0)
        assert_change(0, reset_peak=True)
        assert_change(0, empty_cache=True)
        assert_change(0, reset_peak=True)
        assert_change(0)
        yield

        tensors1 = [alloc(1), alloc(10, 20), alloc(200, 300, 2000)]
        m1 = torch.cuda.memory_allocated(device)
        assert_change(1)
        yield

        tensors2 = []

        for i in range(1, int(N / 2) + 1):
            # small ones
            tensors2.append(alloc(i, i * 4))
            assert_change(1)
            yield

        for i in range(5, int(N / 2) + 5):
            # large ones
            tensors2.append(alloc(i, i * 7, i * 9, i * 11))
            assert_change(1, reset_peak=(i % 2 == 0))
            yield

        tensors2.append(alloc(0, 0, 0))
        assert_change(0)
        yield

        permute = []
        for i in torch.randperm(len(tensors2)):
            permute.append(tensors2[i])
            assert_change(0)
            yield

        del tensors2
        assert_change(0)
        yield
        tensors2 = permute
        assert_change(0)
        yield
        del permute
        assert_change(0, reset_peak=True)
        yield

        for i in range(int(N / 2)):
            x = tensors2[i].numel()
            del tensors2[i]
            assert_change(-x)  # in case that tensors2[i] is empty
            yield

        for i in range(2, int(2 * N / 3) + 2):
            tensors2.append(alloc(i, i * 3, i * 8))
            assert_change(1)
            yield

        del tensors2
        assert_change(-1, reset_peak=True)
        assert_change(0)
        self.assertEqual(torch.cuda.memory_allocated(device), m1)
        yield True

        del tensors1
        assert_change(-1, reset_peak=True)
        self.assertEqual(torch.cuda.memory_allocated(device), m0)

        # test empty_cache and reset_peak
        assert_change(0, empty_cache=True)
        assert_change(0, reset_peak=True)

    @unittest.skipIf(IS_JETSON, "Does not work on jetson")
    def test_cudart_register(self):
        t = torch.ones(20)
        self.assertFalse(t.is_pinned())
        cudart = torch.cuda.cudart()
        r = cudart.cudaHostRegister(t.data_ptr(), t.numel() * t.element_size(), 0)
        self.assertEqual(r, 0)
        self.assertTrue(t.is_pinned())
        r = cudart.cudaHostUnregister(t.data_ptr())
        self.assertEqual(r, 0)
        self.assertFalse(t.is_pinned())

    def test_memory_stats(self):
        gc.collect()
        torch.cuda.empty_cache()
        for _ in self._test_memory_stats_generator(self):
            self._check_memory_stat_consistency()

    def test_memory_allocation(self):
        gc.collect()
        torch.cuda.empty_cache()
        mem = None
        size = 1
        prev = 0
        try:
            prev = torch.cuda.memory_allocated()
            mem = torch.cuda.caching_allocator_alloc(size)
            self.assertGreater(torch.cuda.memory_allocated(), prev)
        finally:
            if mem is not None:
                torch.cuda.caching_allocator_delete(mem)
                self.assertEqual(torch.cuda.memory_allocated(), prev)

    def test_check_error(self):
        # Assert this call doesn't raise.
        torch.cuda.check_error(0)

        with self.assertRaisesRegex(torch.cuda.CudaError,
                                    "out of memory|hipErrorOutOfMemory"):
            torch.cuda.check_error(2)

    def test_cuda_get_device_name(self):
        # Testing the behaviour with None as an argument
        current_device = torch.cuda.current_device()
        current_device_name = torch.cuda.get_device_name(current_device)
        device_name_None = torch.cuda.get_device_name(None)
        self.assertEqual(current_device_name, device_name_None)

        # Testing the behaviour for No argument
        device_name_no_argument = torch.cuda.get_device_name()
        self.assertEqual(current_device_name, device_name_no_argument)

    def test_cuda_get_device_capability(self):
        # Testing the behaviour with None as an argument
        current_device = torch.cuda.current_device()
        current_device_capability = torch.cuda.get_device_capability(current_device)
        device_capability_None = torch.cuda.get_device_capability(None)
        self.assertEqual(current_device_capability, device_capability_None)

        # Testing the behaviour for No argument
        device_capability_no_argument = torch.cuda.get_device_capability()
        self.assertEqual(current_device_capability, device_capability_no_argument)

    @unittest.skipIf(not TEST_MULTIGPU, "only one GPU detected")
    def test_memory_stats_multigpu(self):
        # advance a generator with a end flag
        def advance(gen, end):
            if not end:
                try:
                    next(gen)
                except StopIteration:
                    end = True
            return end

        # interlace
        torch.cuda.empty_cache()
        gen0 = self._test_memory_stats_generator(self, device='cuda:0', N=35)
        gen1 = self._test_memory_stats_generator(self, device=torch.device('cuda:1'), N=35)
        end0 = end1 = False
        while not (end0 and end1):
            end0 = advance(gen0, end0)
            end1 = advance(gen1, end1)

        # semi-random order
        torch.cuda.empty_cache()
        gen0 = self._test_memory_stats_generator(self, device=0, N=35)
        gen1 = self._test_memory_stats_generator(self, device=torch.device('cuda:1'), N=35)
        end0 = end1 = False

        while not (end0 and end1):
            end0 = advance(gen0, end0)
            if not end0:
                gen1_max_times = torch.LongTensor(1).random_(0, 3)[0]
            else:
                gen1_max_times = inf
            t = 0
            while t < gen1_max_times and not end1:
                end1 = advance(gen1, end1)
                t += 1

    def test_out_of_memory(self):
        tensor = torch.zeros(1024, device='cuda')

        with self.assertRaisesRegex(RuntimeError, "Tried to allocate 800000000.00 GiB"):
            torch.empty(1024 * 1024 * 1024 * 800000000, dtype=torch.int8, device='cuda')

        with self.assertRaisesRegex(RuntimeError, "Tried to allocate more than 1EB memory"):
            torch.empty(1024 * 1024 * 1024 * 8000000000, dtype=torch.int8, device='cuda')

        # ensure out of memory error doesn't disturb subsequent kernel
        tensor.fill_(1)
        self.assertTrue((tensor == 1).all())

    def test_set_per_process_memory_fraction(self):
        # test invalid fraction value.
        with self.assertRaisesRegex(TypeError, "Invalid type"):
            torch.cuda.set_per_process_memory_fraction(int(1))
        with self.assertRaisesRegex(ValueError, "Invalid fraction value"):
            torch.cuda.set_per_process_memory_fraction(-0.1)
        with self.assertRaisesRegex(ValueError, "Invalid fraction value"):
            torch.cuda.set_per_process_memory_fraction(2.0)

        tensor = torch.zeros(1024, device='cuda')
        torch.cuda.empty_cache()
        total_memory = torch.cuda.get_device_properties(0).total_memory
        torch.cuda.set_per_process_memory_fraction(0.5, 0)

        # test 0.499 allocation is ok.
        application = int(total_memory * 0.499) - torch.cuda.max_memory_reserved()
        tmp_tensor = torch.empty(application, dtype=torch.int8, device='cuda')
        del tmp_tensor
        torch.cuda.empty_cache()

        application = int(total_memory * 0.5)
        # it will get OOM when try to allocate more than half memory.
        with self.assertRaisesRegex(RuntimeError, "out of memory"):
            torch.empty(application, dtype=torch.int8, device='cuda')

        # ensure out of memory error doesn't disturb subsequent kernel
        tensor.fill_(1)
        self.assertTrue((tensor == 1).all())

    @unittest.skipIf(not TEST_MULTIGPU, "only one GPU detected")
    def test_autogpu(self):
        x = torch.randn(5, 5).cuda()
        y = torch.randn(5, 5).cuda()
        self.assertEqual(x.get_device(), 0)
        self.assertEqual(x.get_device(), 0)
        with torch.cuda.device(1):
            z = torch.randn(5, 5).cuda()
            self.assertEqual(z.get_device(), 1)
            q = x.add(y)
            self.assertEqual(q.get_device(), 0)
            w = torch.randn(5, 5).cuda()
            self.assertEqual(w.get_device(), 1)
            self.assertEqual(y.cuda().get_device(), 1)
        z = z.cuda()
        self.assertEqual(z.get_device(), 0)

    @unittest.skipIf(not TEST_MULTIGPU, "only one GPU detected")
    def test_new(self):
        x = torch.randn(3, 3).cuda()
        self.assertEqual(x.new([0, 1, 2]).get_device(), 0)
        self.assertEqual(x.new([0, 1, 2], device=1).get_device(), 1)

        with torch.cuda.device(1):
            self.assertEqual(x.new([0, 1, 2]).get_device(), 0)
            self.assertEqual(x.new([0, 1, 2], device=1).get_device(), 1)

    @unittest.skipIf(not TEST_MULTIGPU, "only one GPU detected")
    def test_copy_device(self):
        x = torch.randn(5, 5).cuda()
        with torch.cuda.device(1):
            y = x.cuda()
            self.assertEqual(y.get_device(), 1)
            self.assertIs(y.cuda(), y)
            z = y.cuda(0)
            self.assertEqual(z.get_device(), 0)
            self.assertIs(z.cuda(0), z)

        x = torch.randn(5, 5)
        with torch.cuda.device(1):
            y = x.cuda()
            self.assertEqual(y.get_device(), 1)
            self.assertIs(y.cuda(), y)
            z = y.cuda(0)
            self.assertEqual(z.get_device(), 0)
            self.assertIs(z.cuda(0), z)

    def _test_copy_sync_current_stream(self, x, y):
        x_plus_one = x + 1
        s0 = torch.cuda.Stream(device=x.device)
        s1 = torch.cuda.Stream(device=y.device)
        s2 = torch.cuda.Stream(device=x.device)
        s3 = torch.cuda.Stream(device=y.device)

        # same dst stream different src streams
        with torch.cuda.stream(s0):
            torch.cuda._sleep(TestCuda.FIFTY_MIL_CYCLES)
            with torch.cuda.stream(s1):
                y.copy_(x_plus_one)

        with torch.cuda.stream(s2), torch.cuda.stream(s1):
            y.copy_(x)

        s1.synchronize()
        # The copy() is synchronized on the current streams of both src and dst.
        # In the above test, the _sleep() op on s0 will not block the copy() on
        # s2, but both copies are synchronized on s1 in the dst device. Hence,
        # x is copied to y after x_plus_one is copied to y. If x and y are on
        # the same device, both copy() ops are synchronized on s1.
        self.assertEqual(y, x)

        # same src stream different dst streams
        with torch.cuda.stream(s1):
            torch.cuda._sleep(TestCuda.FIFTY_MIL_CYCLES)
            with torch.cuda.stream(s0):
                y.copy_(x_plus_one)

        with torch.cuda.stream(s3), torch.cuda.stream(s0):
            y.copy_(x)

        s0.synchronize()
        # Similarly, both copy() ops are synchronized on s0.
        self.assertEqual(y, x)

    @unittest.skipIf(not TEST_MULTIGPU, "only one GPU detected")
    def test_copy_streams(self):
        d0 = torch.device('cuda:0')
        x0 = torch.zeros(5, 5, device=d0)

        d1 = torch.device('cuda:1')
        x1 = torch.zeros(5, 5, device=d1)
        self._test_copy_sync_current_stream(x0, x1)

        x2 = torch.zeros(5, 5, device=d0)
        self._test_copy_sync_current_stream(x0, x2)

    def test_copy_non_blocking(self):
        def _test_copy_non_blocking(a, b):
            event = torch.cuda.Event()
            a.copy_(b, non_blocking=True)
            event.record()
            event.synchronize()
            self.assertEqual(a, b)

        # 10MB copies
        x = torch.ones(10000000, dtype=torch.uint8).cuda()
        y = torch.zeros(10000000, dtype=torch.uint8).pin_memory()
        _test_copy_non_blocking(x, y)

        x = torch.zeros(10000000, dtype=torch.uint8).pin_memory()
        y = torch.ones(10000000, dtype=torch.uint8).cuda()
        _test_copy_non_blocking(x, y)

    def test_to_non_blocking(self):
        stream = torch.cuda.current_stream()

        def _test_to_non_blocking(a, non_blocking, dst):
            torch.cuda.synchronize()
            # Pushes an 0.1 second spin to stream so if the copy is non blocking,
            # stream will almost surely be active when we query().
            torch.cuda._sleep(int(100 * get_cycles_per_ms()))
            b = a.to(device=dst, non_blocking=non_blocking)
            self.assertEqual(stream.query(), not non_blocking)
            stream.synchronize()
            self.assertEqual(a, b)
            self.assertTrue(b.is_pinned() == (non_blocking and dst == "cpu"))

        for dst, try_non_blocking in product(("cuda", "cpu"), (True, False)):
            # Creates source on the opposite device from destination.
            src = torch.randn(1000000,
                              device="cuda" if dst == "cpu" else "cpu",
                              pin_memory=True if dst == "cuda" else False)
            _test_to_non_blocking(src, try_non_blocking, dst)

    def test_to_cpu_blocking_by_default(self):
        src = torch.randn(1000000, device="cuda")
        torch.cuda.synchronize()
        torch.cuda._sleep(int(100 * get_cycles_per_ms()))
        dst = src.to(device="cpu")
        self.assertEqual(torch.cuda.current_stream().query(), True)
        self.assertEqual(src, dst)
        self.assertFalse(dst.is_pinned())

    def test_serialization_array_with_storage(self):
        x = torch.randn(5, 5).cuda()
        y = torch.IntTensor(2, 5).fill_(0).cuda()
        q = [x, y, x, y.storage()]
        with tempfile.NamedTemporaryFile() as f:
            torch.save(q, f)
            f.seek(0)
            q_copy = torch.load(f)
        self.assertEqual(q_copy, q, atol=0, rtol=0)
        q_copy[0].fill_(5)
        self.assertEqual(q_copy[0], q_copy[2], atol=0, rtol=0)
        self.assertTrue(isinstance(q_copy[0], torch.cuda.FloatTensor))
        self.assertTrue(isinstance(q_copy[1], torch.cuda.IntTensor))
        self.assertTrue(isinstance(q_copy[2], torch.cuda.FloatTensor))
        self.assertTrue(isinstance(q_copy[3], torch.storage.TypedStorage))
        self.assertTrue(isinstance(q_copy[3]._storage, torch.cuda.UntypedStorage))
        q_copy[1].fill_(10)
        self.assertEqual(q_copy[3], torch.cuda.IntStorage(10).fill_(10))

    def test_cublas_allow_tf32_get_set(self):
        orig = torch.backends.cuda.matmul.allow_tf32
        self.assertEqual(torch._C._get_cublas_allow_tf32(), orig)
        torch.backends.cuda.matmul.allow_tf32 = not orig
        self.assertEqual(torch._C._get_cublas_allow_tf32(), not orig)
        torch.backends.cuda.matmul.allow_tf32 = orig

    def test_cublas_allow_fp16_reduced_precision_reduction_get_set(self):
        orig = torch.backends.cuda.matmul.allow_fp16_reduced_precision_reduction
        self.assertEqual(torch._C._get_cublas_allow_fp16_reduced_precision_reduction(), orig)
        torch.backends.cuda.matmul.allow_fp16_reduced_precision_reduction = not orig
        self.assertEqual(torch._C._get_cublas_allow_fp16_reduced_precision_reduction(), not orig)
        torch.backends.cuda.matmul.allow_fp16_reduced_precision_reduction = orig

    @unittest.skipIf(IS_JETSON, "Does not work on jetson")
    def test_cudnn_allow_tf32_get_set(self):
        with torch.backends.cudnn.flags(enabled=None, benchmark=None, deterministic=None, allow_tf32=False):
            self.assertFalse(torch.backends.cudnn.allow_tf32)
        with torch.backends.cudnn.flags(enabled=None, benchmark=None, deterministic=None, allow_tf32=True):
            self.assertTrue(torch.backends.cudnn.allow_tf32)

    def test_type_conversions(self):
        x = torch.randn(5, 5)
        self.assertIsInstance(x.float(), torch.FloatTensor)
        self.assertIsInstance(x.cuda().double(), torch.cuda.DoubleTensor)
        self.assertIsInstance(x.cuda().float(), torch.cuda.FloatTensor)
        self.assertIsInstance(x.cuda().float().cpu(), torch.FloatTensor)
        self.assertIsInstance(x.cuda().float().cpu().int(), torch.IntTensor)

        y = x.storage()
        self.assertIsInstance(y.float(), torch.FloatStorage)
        self.assertIsInstance(y.cuda().double(), torch.cuda.DoubleStorage)
        self.assertIsInstance(y.cuda().float(), torch.cuda.FloatStorage)
        self.assertIsInstance(y.cuda().float().cpu(), torch.FloatStorage)
        self.assertIsInstance(y.cuda().float().cpu().int(), torch.IntStorage)

    @unittest.skip("was disabled due to not enough memory, but actually it always fail")
    def test_arithmetic_large_tensor(self):
        x = torch.empty(2**30, device='cuda')

        x.fill_(1)
        self.assertEqual(x.sum(), 2**30)

        x += 1
        self.assertEqual(x.sum(), 2**31)

        x.fill_(1)
        x -= 0.5
        self.assertEqual(x.sum(), 2**29)

        x.fill_(1)
        x *= 2
        self.assertEqual(x.sum(), 2**31)

        x.fill_(1)
        x /= 2
        self.assertEqual(x.sum(), 2**29)

    def test_gather_bool(self):
        t = torch.tensor([[False, True], [True, True]], device='cuda')
        self.assertEqual(torch.gather(t, 1, torch.tensor([[0, 0], [1, 0]], device='cuda')),
                         torch.tensor([[False, False], [True, True]], device='cuda'))

    def test_torch_manual_seed_seeds_cuda_devices(self):
        with freeze_rng_state():
            x = torch.zeros(4, 4).float().cuda()
            torch.manual_seed(2)
            self.assertEqual(torch.cuda.initial_seed(), 2)
            x.uniform_()
            torch.manual_seed(2)
            y = x.clone().uniform_()
            self.assertEqual(x, y)
            self.assertEqual(torch.cuda.initial_seed(), 2)

    def test_manual_seed(self):
        with freeze_rng_state():
            x = torch.zeros(4, 4).float().cuda()
            torch.cuda.manual_seed(2)
            self.assertEqual(torch.cuda.initial_seed(), 2)
            x.uniform_()
            a = torch.bernoulli(torch.full_like(x, 0.5))
            torch.cuda.manual_seed(2)
            y = x.clone().uniform_()
            b = torch.bernoulli(torch.full_like(x, 0.5))
            self.assertEqual(x, y)
            self.assertEqual(a, b)
            self.assertEqual(torch.cuda.initial_seed(), 2)

    @unittest.skipIf(not TEST_MULTIGPU, "only one GPU detected")
    def test_cat_autogpu(self):
        x = torch.randn(4, 4).cuda(1)
        y = torch.randn(4, 4).cuda(1)
        z = torch.cat([x, y], 0)
        self.assertEqual(z.get_device(), x.get_device())

    @unittest.skipIf(torch.cuda.device_count() >= 10, "Loading a cuda:9 tensor")
    def test_load_nonexistent_device(self):
        # Setup: create a serialized file object with a 'cuda:9' restore location
        tensor = torch.randn(2, device='cuda')
        buf = io.BytesIO()
        torch.save(tensor, buf)
        # NB: this might not work in the future if serialization changes
        buf = io.BytesIO(buf.getvalue().replace(b'cuda:0', b'cuda:9'))

        msg = r'Attempting to deserialize object on CUDA device 9'
        with self.assertRaisesRegex(RuntimeError, msg):
            _ = torch.load(buf)

    def test_specify_improper_device_name(self):
        import os
        fname = "tempfile.pt"
        try:
            with self.assertRaisesRegex(RuntimeError, "Invalid device string"):
                torch.save([torch.nn.Parameter(torch.randn(10, 10))], fname,
                           _use_new_zipfile_serialization=True)
                torch.load(fname, 'cuda0')
        finally:
            if os.path.exists(fname):
                os.remove(fname)

    def test_get_device_index(self):
        from torch.cuda._utils import _get_device_index
        with self.assertRaisesRegex(RuntimeError, "Invalid device string"):
            _get_device_index('cuda0', optional=True)

        with self.assertRaisesRegex(ValueError, "Expected a cuda device"):
            cpu_device = torch.device('cpu')
            _get_device_index(cpu_device, optional=True)

    def test_serialization_array_with_empty(self):
        x = [torch.randn(4, 4).cuda(), torch.cuda.FloatTensor()]
        with tempfile.NamedTemporaryFile() as f:
            torch.save(x, f)
            f.seek(0)
            x_copy = torch.load(f)
        for original, copy in zip(x, x_copy):
            self.assertEqual(copy, original)
            self.assertIs(type(copy), type(original))
            self.assertEqual(copy.get_device(), original.get_device())

    @unittest.skipIf(not TEST_MULTIGPU, "detected only one GPU")
    def test_multigpu_serialization_remap(self):
        x = [torch.randn(4, 4).cuda(0), torch.randn(4, 4).cuda(1)]

        def gpu_remap(storage, location):
            if location == 'cuda:1':
                return storage.cuda(0)

        with tempfile.NamedTemporaryFile() as f:
            torch.save(x, f)
            f.seek(0)
            x_copy = torch.load(f, map_location=gpu_remap)

        for original, copy in zip(x, x_copy):
            self.assertEqual(copy, original)
            self.assertIs(type(copy), type(original))
            self.assertEqual(copy.get_device(), 0)

    @unittest.skipIf(not TEST_MULTIGPU, "detected only one GPU")
    def test_multigpu_serialization_remap_dict(self):
        x = [torch.randn(4, 4).cuda(0), torch.randn(4, 4).cuda(1)]
        with tempfile.NamedTemporaryFile() as f:
            torch.save(x, f)
            f.seek(0)
            x_copy = torch.load(f, map_location={'cuda:1': 'cuda:0'})
        for original, copy in zip(x, x_copy):
            self.assertEqual(copy, original)
            self.assertIs(type(copy), type(original))
            self.assertEqual(copy.get_device(), 0)

    @unittest.skipIf(not TEST_MULTIGPU, "detected only one GPU")
    def test_multigpu_storage_clone(self):
        x = torch.randn(4, 4, device='cuda:1').storage()
        y = x.clone()
        self.assertEqual(x.get_device(), y.get_device())
        for t in ['byte', 'char', 'short', 'int', 'long', 'half', 'double']:
            self.assertEqual(getattr(x, t)().get_device(), x.get_device())

    @unittest.skipIf(not TEST_MULTIGPU, "detected only one GPU")
    def test_cuda_set_device(self):
        x = torch.randn(5, 5)
        with torch.cuda.device(1):
            self.assertEqual(x.cuda().get_device(), 1)
            torch.cuda.set_device(0)
            self.assertEqual(x.cuda().get_device(), 0)
            with torch.cuda.device(1):
                self.assertEqual(x.cuda().get_device(), 1)
            self.assertEqual(x.cuda().get_device(), 0)
            torch.cuda.set_device(1)
        self.assertEqual(x.cuda().get_device(), 0)

    def test_cuda_synchronize(self):
        torch.cuda.synchronize()
        torch.cuda.synchronize('cuda')
        torch.cuda.synchronize('cuda:0')
        torch.cuda.synchronize(0)
        torch.cuda.synchronize(torch.device('cuda:0'))

        if TEST_MULTIGPU:
            torch.cuda.synchronize('cuda:1')
            torch.cuda.synchronize(1)
            torch.cuda.synchronize(torch.device('cuda:1'))

        with self.assertRaisesRegex(ValueError, "Expected a cuda device, but"):
            torch.cuda.synchronize(torch.device("cpu"))

        with self.assertRaisesRegex(ValueError, "Expected a cuda device, but"):
            torch.cuda.synchronize("cpu")

    @unittest.skipIf(not TEST_MULTIGPU, "detected only one GPU")
    def test_current_stream(self):
        d0 = torch.device('cuda:0')
        d1 = torch.device('cuda:1')

        s0 = torch.cuda.current_stream()
        s1 = torch.cuda.current_stream(device=1)
        s2 = torch.cuda.current_stream(device=0)

        self.assertEqual(d0, s0.device)
        self.assertEqual(d1, s1.device)
        self.assertEqual(d0, s2.device)
        self.assertEqual(s0, s2)

        with torch.cuda.device(d1):
            s0 = torch.cuda.current_stream()
            s1 = torch.cuda.current_stream(1)
            s2 = torch.cuda.current_stream(d0)

        self.assertEqual(d1, s0.device)
        self.assertEqual(d1, s1.device)
        self.assertEqual(d0, s2.device)
        self.assertEqual(s0, s1)

        with self.assertRaisesRegex(ValueError,
                                    "Expected a cuda device, but got: cpu"):
            torch.cuda.current_stream(torch.device('cpu'))

    @unittest.skipIf(not TEST_MULTIGPU, "detected only one GPU")
    @skipCUDANonDefaultStreamIf(True)
    def test_default_stream(self):
        d0 = torch.device('cuda:0')
        d1 = torch.device('cuda:1')

        with torch.cuda.device(d0):
            s0 = torch.cuda.default_stream()

        with torch.cuda.device(d1):
            s1 = torch.cuda.default_stream()

        s2 = torch.cuda.default_stream(device=0)
        s3 = torch.cuda.default_stream(d1)

        self.assertEqual(d0, s0.device)
        self.assertEqual(d1, s1.device)
        self.assertEqual(d0, s2.device)
        self.assertEqual(d1, s3.device)
        self.assertEqual(s0, s2)
        self.assertEqual(s1, s3)

        with torch.cuda.device(d0):
            self.assertEqual(torch.cuda.current_stream(), s0)

        with torch.cuda.device(d1):
            self.assertEqual(torch.cuda.current_stream(), s1)

        with self.assertRaisesRegex(ValueError,
                                    "Expected a cuda device, but got: cpu"):
            torch.cuda.default_stream(torch.device('cpu'))

    @skipCUDANonDefaultStreamIf(True)
    def test_streams(self):
        default_stream = torch.cuda.current_stream()
        user_stream = torch.cuda.Stream()
        self.assertEqual(torch.cuda.current_stream(), default_stream)
        self.assertNotEqual(default_stream, user_stream)
        self.assertEqual(default_stream.cuda_stream, 0)
        self.assertNotEqual(user_stream.cuda_stream, 0)
        with torch.cuda.stream(user_stream):
            self.assertEqual(torch.cuda.current_stream(), user_stream)
        self.assertTrue(user_stream.query())
        tensor1 = torch.ByteTensor(5).pin_memory()
        tensor2 = tensor1.cuda(non_blocking=True) + 1
        default_stream.synchronize()
        self.assertTrue(default_stream.query())

    @unittest.skipIf(not TEST_MULTIGPU, "detected only one GPU")
    def test_stream_event_device(self):
        d0 = torch.device('cuda:0')
        d1 = torch.device('cuda:1')
        e0 = torch.cuda.Event()

        self.assertEqual(None, e0.device)

        with torch.cuda.device(d0):
            s0 = torch.cuda.current_stream()
            s0.record_event(e0)

        with torch.cuda.device(d1):
            s1 = torch.cuda.Stream()
            e1 = s1.record_event()

        self.assertEqual(s0.device, torch.device('cuda:0'))
        self.assertEqual(e0.device, torch.device('cuda:0'))
        self.assertEqual(s1.device, torch.device('cuda:1'))
        self.assertEqual(e1.device, torch.device('cuda:1'))

    def test_stream_event_repr(self):
        s = torch.cuda.current_stream()
        self.assertTrue("torch.cuda.Stream" in s.__repr__())
        e = torch.cuda.Event()
        self.assertTrue("torch.cuda.Event" in e.__repr__())
        s.record_event(e)
        self.assertTrue("torch.cuda.Event" in e.__repr__())

    @unittest.skipIf(not TEST_MULTIGPU, "detected only one GPU")
    def test_stream_context(self):
        s0 = torch.cuda.current_stream()
        s1 = torch.cuda.Stream(device=1)
        s2 = torch.cuda.Stream(device=0)

        with torch.cuda.device(s1.device):
            prev_stream_on_cuda1 = torch.cuda.current_stream()

        self.assertEqual(torch.cuda.current_stream(), s0)
        self.assertEqual(0, torch.cuda.current_device())
        with torch.cuda.stream(s1):
            self.assertEqual(torch.cuda.current_stream(), s1)
            self.assertEqual(1, torch.cuda.current_device())
            with torch.cuda.stream(s2):
                self.assertEqual(torch.cuda.current_stream(), s2)
                self.assertEqual(0, torch.cuda.current_device())
                with torch.cuda.stream(s0):
                    self.assertEqual(torch.cuda.current_stream(), s0)
                    self.assertEqual(0, torch.cuda.current_device())
                self.assertEqual(torch.cuda.current_stream(), s2)
                self.assertEqual(0, torch.cuda.current_device())
            self.assertEqual(torch.cuda.current_stream(), s1)
            self.assertEqual(1, torch.cuda.current_device())

        with torch.cuda.device(s1.device):
            self.assertEqual(prev_stream_on_cuda1, torch.cuda.current_stream())

        self.assertEqual(torch.cuda.current_stream(), s0)
        self.assertEqual(0, torch.cuda.current_device())

    @unittest.skipIf(not TEST_MULTIGPU, "detected only one GPU")
    def test_streams_multi_gpu(self):
        default_stream = torch.cuda.current_stream()
        self.assertEqual(default_stream.device, torch.device('cuda:0'))
        stream = torch.cuda.Stream(device=1)
        self.assertEqual(stream.device, torch.device('cuda:1'))
        with torch.cuda.device(1):
            self.assertEqual(
                torch.cuda.current_stream().device, torch.device('cuda:1'))
            self.assertNotEqual(torch.cuda.current_stream(), default_stream)

    @unittest.skipIf(not TEST_MULTIGPU, "detected only one GPU")
    def test_streams_multi_gpu_query(self):
        d0 = torch.device('cuda:0')
        d1 = torch.device('cuda:1')
        torch.cuda.synchronize(d0)
        torch.cuda.synchronize(d1)

        with torch.cuda.device(d0):
            s0 = torch.cuda.current_stream()

        with torch.cuda.device(d1):
            s1 = torch.cuda.current_stream()
            torch.cuda._sleep(TestCuda.FIFTY_MIL_CYCLES)

        self.assertTrue(s0.query())
        self.assertFalse(s1.query())

        with torch.cuda.device(d0):
            self.assertTrue(s0.query())
            self.assertFalse(s1.query())

        with torch.cuda.device(d1):
            self.assertTrue(s0.query())
            self.assertFalse(s1.query())

        # deliberately using a different device
        with torch.cuda.device(d0):
            s1.synchronize()

        self.assertTrue(s0.query())
        self.assertTrue(s1.query())

        with torch.cuda.device(d0):
            self.assertTrue(s0.query())
            self.assertTrue(s1.query())

        with torch.cuda.device(d1):
            self.assertTrue(s0.query())
            self.assertTrue(s1.query())

    @unittest.skipIf(not TEST_MULTIGPU, "detected only one GPU")
    def test_streams_multi_gpu_eq(self):
        d0 = torch.device('cuda:0')
        d1 = torch.device('cuda:1')

        with torch.cuda.device(d0):
            s0 = torch.cuda.current_stream()
            s1 = torch.cuda.current_stream()

        with torch.cuda.device(d1):
            s2 = torch.cuda.current_stream()
            s3 = torch.cuda.current_stream()

        self.assertTrue(s0 == s0)
        self.assertTrue(s0 == s1)
        self.assertTrue(s2 == s2)
        self.assertTrue(s2 == s3)
        self.assertFalse(s0 == s2)
        self.assertFalse(s1 == s3)

        self.assertEqual(s0.device, s1.device)
        self.assertEqual(s0.cuda_stream, s1.cuda_stream)
        self.assertEqual(s2.device, s3.device)
        self.assertEqual(s2.cuda_stream, s3.cuda_stream)
        self.assertNotEqual(s0.device, s3.device)

        self.assertEqual(hash(s0), hash(s1))
        self.assertEqual(hash(s2), hash(s3))
        self.assertNotEqual(hash(s0), hash(s3))

    @unittest.skipIf(not TEST_MULTIGPU, "multi-GPU not supported")
    def test_streams_priority(self):
        low, high = torch.cuda.Stream.priority_range()
        s0 = torch.cuda.Stream(device=0, priority=low)

        self.assertEqual(low, s0.priority)
        self.assertEqual(torch.device('cuda:0'), s0.device)

        s1 = torch.cuda.Stream(device=1, priority=high)

        self.assertEqual(high, s1.priority)
        self.assertEqual(torch.device('cuda:1'), s1.device)

    @unittest.skipIf(not TEST_MULTIGPU, "multi-GPU not supported")
    def test_tensor_device(self):
        self.assertEqual(torch.cuda.FloatTensor(1).get_device(), 0)
        self.assertEqual(torch.cuda.FloatTensor(1, device=1).get_device(), 1)
        with torch.cuda.device(1):
            self.assertEqual(torch.cuda.FloatTensor(1).get_device(), 1)
            self.assertEqual(torch.cuda.FloatTensor(1, device=0).get_device(), 0)
            self.assertEqual(torch.cuda.FloatTensor(1, device=None).get_device(), 1)

    def test_events(self):
        stream = torch.cuda.current_stream()
        event = torch.cuda.Event(enable_timing=True)
        self.assertTrue(event.query())
        start_event = torch.cuda.Event(enable_timing=True)
        stream.record_event(start_event)
        torch.cuda._sleep(int(50 * get_cycles_per_ms()))
        stream.record_event(event)
        self.assertFalse(event.query())
        event.synchronize()
        self.assertTrue(event.query())
        self.assertGreater(start_event.elapsed_time(event), 0)

    @staticmethod
    def _stream_synchronize(self, spin_time_cycles):
        s = torch.cuda.current_stream()
        e_tik = torch.cuda.Event(enable_timing=True)
        e_tok = torch.cuda.Event(enable_timing=True)

        e_tik.record(s)
        torch.cuda._sleep(spin_time_cycles)
        e_tok.record(s)
        s.synchronize()

        self.assertTrue(s.query())

        # not necessary to check e_tik and e_tok, as elapsed_time would throw
        # exception if otherwise.
        return e_tik.elapsed_time(e_tok)

    @staticmethod
    def _event_synchronize(self, spin_time_cycles):
        s = torch.cuda.current_stream()
        e_tik = torch.cuda.Event(enable_timing=True)
        e_tok = torch.cuda.Event(enable_timing=True)

        e_tik.record(s)
        torch.cuda._sleep(spin_time_cycles)
        s.record_event(e_tok)
        e_tok.synchronize()

        self.assertTrue(s.query())

        # not necessary to check e_tik and e_tok, as elapsed_time would throw
        # exception if otherwise.
        return e_tik.elapsed_time(e_tok)

    @staticmethod
    def _event_wait(self, spin_time_cycles):
        s0 = torch.cuda.current_stream()
        s1 = torch.cuda.Stream()
        e_tik = torch.cuda.Event(blocking=True, enable_timing=True)
        e_tok = torch.cuda.Event(blocking=True, enable_timing=True)

        e_tik.record(s0)
        torch.cuda._sleep(spin_time_cycles - 10)
        e_sync = torch.cuda.Event(blocking=True)
        e_sync.record()
        e_sync.wait(s1)
        with torch.cuda.stream(s1):
            torch.cuda._sleep(10)
        s1.synchronize()
        e_tok.record()
        e_tok.synchronize()

        self.assertTrue(s0.query())
        self.assertTrue(s1.query())
        self.assertTrue(e_sync.query())

        # not necessary to check e_tik and e_tok, as elapsed_time would throw
        # exception if otherwise.
        return e_tik.elapsed_time(e_tok)

    @staticmethod
    def _test_stream_event_nogil(self, sync_func, p2c, c2p):
        with torch.cuda.device('cuda:1'):
            c2p.put(0)
            p2c.get()
            c2p.put(sync_func(self, TestCuda.FIFTY_MIL_CYCLES))

    # Skip the test for ROCm as per https://github.com/pytorch/pytorch/issues/53190
    @skipIfRocm
    @unittest.skipIf(not TEST_MULTIGPU, "detected only one GPU")
    def test_stream_event_nogil(self):
        for sync_func in [TestCuda._stream_synchronize,
                          TestCuda._event_synchronize,
                          TestCuda._event_wait]:
            p2c = queue.Queue()
            c2p = queue.Queue()
            e_tik = torch.cuda.Event(enable_timing=True)
            e_tok = torch.cuda.Event(enable_timing=True)

            t = threading.Thread(
                target=TestCuda._test_stream_event_nogil,
                args=(self, sync_func, p2c, c2p))
            t.daemon = True
            t.start()

            c2p.get()
            with torch.cuda.device('cuda:0'):
                e_tik.record()
                p2c.put(0)
                parent_time = sync_func(self, TestCuda.FIFTY_MIL_CYCLES)
                child_time = c2p.get()
                e_tok.record()
                e_tok.synchronize()
                total_time = e_tik.elapsed_time(e_tok)

            # Without GIL, synchronizations in parent and child threads can
            # overlap. The total execution time should be a little bit longer
            # than spinning fifty million cycles and much shorter than twice of
            # that. However, testing absolute execution time is not reliable as
            # it may vary on different hardware in different environments.
            # Therefore, this test uses relative comparisons, checking if the
            # sum of parent and child threads execution time is greater than the
            # real execution time by least 40%.
            self.assertGreater(parent_time + child_time, total_time * 1.4)

    # This test is flaky for ROCm, see issue #62602
    @skipIfRocm
    @unittest.skipIf(not TEST_MULTIGPU, "detected only one GPU")
    def test_events_wait(self):
        d0 = torch.device('cuda:0')
        d1 = torch.device('cuda:1')
        torch.cuda.synchronize(d0)
        torch.cuda.synchronize(d1)

        with torch.cuda.device(d0):
            s0 = torch.cuda.current_stream()
            torch.cuda._sleep(TestCuda.FIFTY_MIL_CYCLES)
            e0 = torch.cuda.Event()
            s0.record_event(e0)

        with torch.cuda.device(d1):
            s1 = torch.cuda.current_stream()

        self.assertFalse(s0.query())
        self.assertTrue(s1.query())

        s1.wait_event(e0)
        s1.synchronize()

        self.assertTrue(e0.query())
        self.assertTrue(s0.query())
        self.assertTrue(s1.query())

    @unittest.skipIf(not TEST_MULTIGPU, "detected only one GPU")
    def test_events_multi_gpu_query(self):
        d0 = torch.device('cuda:0')
        d1 = torch.device('cuda:1')

        with torch.cuda.device(d0):
            s0 = torch.cuda.current_stream()
            e0 = s0.record_event()
            s0.synchronize()

        with torch.cuda.device(d1):
            s1 = torch.cuda.current_stream()
            torch.cuda._sleep(TestCuda.FIFTY_MIL_CYCLES)
            e1 = s1.record_event()

        self.assertTrue(e0.query())
        self.assertFalse(e1.query())

        with torch.cuda.device(d0):
            self.assertTrue(e0.query())
            self.assertFalse(e1.query())

        with torch.cuda.device(d1):
            self.assertTrue(e0.query())
            self.assertFalse(e1.query())

        # deliberately using a different device
        with torch.cuda.device(d0):
            e1.synchronize()

        self.assertTrue(e0.query())
        self.assertTrue(e1.query())

        with torch.cuda.device(d0):
            self.assertTrue(e0.query())
            self.assertTrue(e1.query())

        with torch.cuda.device(d1):
            self.assertTrue(e0.query())
            self.assertTrue(e1.query())

    @unittest.skipIf(not TEST_MULTIGPU, "detected only one GPU")
    @skipIfRocm
    def test_events_multi_gpu_elapsed_time(self):
        d0 = torch.device('cuda:0')
        d1 = torch.device('cuda:1')

        with torch.cuda.device(d0):
            s0 = torch.cuda.current_stream()
            e0 = torch.cuda.Event(enable_timing=True)
            torch.cuda._sleep(10)
            s0.record_event(e0)

        with torch.cuda.device(d1):
            s1 = torch.cuda.current_stream()
            e1 = torch.cuda.Event(enable_timing=True)
            torch.cuda._sleep(TestCuda.FIFTY_MIL_CYCLES)
            s1.record_event(e1)

        e0.synchronize()
        e1.synchronize()
        with torch.cuda.device(d0):
            with self.assertRaises(RuntimeError):
                self.assertGreater(e0.elapsed_time(e1), 0)

        with torch.cuda.device(d1):
            with self.assertRaises(RuntimeError):
                self.assertGreater(e0.elapsed_time(e1), 0)

        with torch.cuda.device(d0):
            s0 = torch.cuda.current_stream()
            e2 = torch.cuda.Event(enable_timing=True)
            torch.cuda._sleep(TestCuda.FIFTY_MIL_CYCLES)
            s0.record_event(e2)
            s0.synchronize()

        self.assertGreater(e0.elapsed_time(e2), 0)

        # deliberately calling from a different device
        with torch.cuda.device(d1):
            self.assertGreater(e0.elapsed_time(e2), 0)

    def test_record_stream(self):
        cycles_per_ms = get_cycles_per_ms()

        t = torch.FloatTensor([1, 2, 3, 4]).pin_memory()
        result = torch.cuda.FloatTensor(t.size())
        stream = torch.cuda.Stream()
        ptr = [None]

        # Performs the CPU->GPU copy in a background stream
        def perform_copy():
            with torch.cuda.stream(stream):
                tmp = t.cuda(non_blocking=True)
                ptr[0] = tmp.data_ptr()
            torch.cuda.current_stream().wait_stream(stream)
            tmp.record_stream(torch.cuda.current_stream())
            torch.cuda._sleep(int(50 * cycles_per_ms))  # delay the copy
            result.copy_(tmp)

        perform_copy()
        with torch.cuda.stream(stream):
            tmp2 = torch.cuda.FloatTensor(t.size())
            tmp2.zero_()
            self.assertNotEqual(tmp2.data_ptr(), ptr[0], msg='allocation re-used to soon')

        self.assertEqual(result.tolist(), [1, 2, 3, 4])

        # Check that the block will be re-used after the main stream finishes
        torch.cuda.current_stream().synchronize()
        with torch.cuda.stream(stream):
            tmp3 = torch.cuda.FloatTensor(t.size())
            self.assertEqual(tmp3.data_ptr(), ptr[0], msg='allocation not re-used')

    def test_record_stream_on_shifted_view(self):
        # See issue #27366

        # This test detects unexpected block reallocation. For reliable test,
        # the stream to allocate tensors is isolated. The allocator will not
        # reuse free blocks which were allocated from another stream.
        stream_alloc = torch.cuda.Stream()
        with torch.cuda.stream(stream_alloc):
            base = torch.cuda.FloatTensor([10, 10])

        # Record another stream on a shifted view tensor.
        view = base[5:]
        assert view.storage_offset() > 0

        stream_record = torch.cuda.Stream()
        with torch.cuda.stream(stream_record):
            torch.cuda._sleep(int(50 * get_cycles_per_ms()))

        view.record_stream(stream_record)

        # Delete those tensors to make the block free soon.
        data_ptr = base.data_ptr()
        del base, view

        # A new tensor should not be allocated to the block above.
        stream_alloc.synchronize()

        with torch.cuda.stream(stream_alloc):
            try_realloc = torch.cuda.FloatTensor([10, 10])

        self.assertNotEqual(try_realloc.data_ptr(), data_ptr)

    @contextlib.contextmanager
    def _get_external_stream(self, device):
        cudart = torch.cuda.cudart()
        stream = ctypes.c_ulonglong(0)
        stream_p = ctypes.POINTER(ctypes.c_void_p)(stream)
        stream_p_int = ctypes.cast(stream_p, ctypes.c_void_p).value
        with device:
            try:
                out = cudart.cudaStreamCreate(stream_p_int)
                self.assertEqual(out, 0)
                self.assertNotEqual(stream.value, 0)
                yield stream.value
            finally:
                out = cudart.cudaStreamDestroy(stream.value)
                self.assertEqual(out, 0)

    @skipIfRocm
    def test_external_streams(self):
        device = torch.cuda.device(0)
        with self._get_external_stream(device) as stream_v:
            ext_stream = torch.cuda.ExternalStream(stream_v)
            self.assertEqual(stream_v, ext_stream.cuda_stream)
            self.assertEqual(ext_stream.device.index, device.idx)

    @skipIfRocm
    @unittest.skipIf(not TEST_MULTIGPU, "detected only one GPU")
    def test_external_streams_multi_device(self):
        device = torch.cuda.device(1)
        with self._get_external_stream(device) as stream_v:
            ext_stream = torch.cuda.ExternalStream(
                stream_v, device=device)
            self.assertEqual(stream_v, ext_stream.cuda_stream)
            self.assertEqual(ext_stream.device.index, device.idx)

    def test_noncontiguous_pinned_memory(self):
        # See issue #3266
        x = torch.arange(0, 10).view((2, 5))
        self.assertEqual(x.t(), x.t().pin_memory())

    def test_caching_pinned_memory(self):
        cycles_per_ms = get_cycles_per_ms()

        # check that allocations are re-used after deletion
        t = torch.FloatTensor([1]).pin_memory()
        ptr = t.data_ptr()
        del t
        t = torch.FloatTensor([1]).pin_memory()
        self.assertEqual(t.data_ptr(), ptr, msg='allocation not reused')

        # check that the allocation is not re-used if it's in-use by a copy
        gpu_tensor = torch.cuda.FloatTensor([0])
        torch.cuda._sleep(int(50 * cycles_per_ms))  # delay the copy
        gpu_tensor.copy_(t, non_blocking=True)
        del t
        t = torch.FloatTensor([1]).pin_memory()
        self.assertNotEqual(t.data_ptr(), ptr, msg='allocation re-used too soon')
        self.assertEqual(list(gpu_tensor), [1])

    @unittest.skipIf(not TEST_MULTIGPU, "only one GPU detected")
    def test_caching_pinned_memory_multi_gpu(self):
        # checks that the events preventing pinned memory from being re-used
        # too early are recorded on the correct GPU
        cycles_per_ms = get_cycles_per_ms()

        t = torch.FloatTensor([1]).pin_memory()
        ptr = t.data_ptr()
        gpu_tensor0 = torch.cuda.FloatTensor([0], device=0)
        gpu_tensor1 = torch.cuda.FloatTensor([0], device=1)

        with torch.cuda.device(1):
            torch.cuda._sleep(int(50 * cycles_per_ms))  # delay the copy
            gpu_tensor1.copy_(t, non_blocking=True)

        del t
        t = torch.FloatTensor([2]).pin_memory()
        self.assertNotEqual(t.data_ptr(), ptr, msg='allocation re-used too soon')

        with torch.cuda.device(0):
            gpu_tensor0.copy_(t, non_blocking=True)

        self.assertEqual(gpu_tensor1[0], 1)
        self.assertEqual(gpu_tensor0[0], 2)

    def test_caching_allocator_record_stream_oom(self):
        """allocations delayed by a record_stream call should still be freed on
        an out-of-memory in cuda_malloc_retry. see issue #19219"""
        stream = torch.cuda.Stream()

        with torch.cuda.stream(stream):
            y = torch.zeros(40 * 1024 * 1024, device='cuda')

        for _ in range(100):
            x = torch.empty(40 * 1024 * 1024, device='cuda')
            with torch.cuda.stream(stream):
                y += x
            # delays re-use of `x` until after all operations in `stream`
            x.record_stream(stream)
            del x

        # we've made a mess by allocating up to the device capacity. free any
        # cached blocks in case it affects future tests.
        torch.cuda.empty_cache()

    # Tests for historic illegal memory access, see #17040.
    def test_reduction_gpu_memory_accessing(self):
        x = torch.ones(512, 8, dtype=torch.float32, device='cuda')
        torch.sum(x, 0)

    def test_sum_fp16(self):
        x = torch.zeros(10, device='cuda', dtype=torch.float16)
        self.assertEqual(x.sum(), 0)

        x = torch.ones(65504, device='cuda', dtype=torch.float16)
        self.assertEqual(x.sum(), 65504)
        self.assertEqual(x.sum(dtype=torch.float32), 65504)

        x = torch.ones(65536, device='cuda', dtype=torch.float16)
        self.assertEqual(x.sum(dtype=torch.float32), 65536)

        a = torch.zeros(1203611).bernoulli_(0.0005)
        x = a.to(device='cuda', dtype=torch.float16)
        self.assertEqual(x.sum().item(), a.sum().item())

        a = torch.zeros(100, 121, 80).bernoulli_(0.0005)
        x = a.to(device='cuda', dtype=torch.float16)
        self.assertEqual(x.sum((0, 2)).float().cpu(), a.sum((0, 2)))

    def test_mean_fp16(self):
        x = torch.ones(65536, device='cuda', dtype=torch.float16)
        self.assertEqual(x.mean(), 1)

        x = torch.ones(65536, device='cuda', dtype=torch.float16)
        self.assertEqual(x.mean(dtype=torch.float32), 1)

    def test_prod_large(self):
        # tests global reduction (should_global_reduce = true) in case of non-zero identity element
        x = torch.ones(240000, device='cuda', dtype=torch.float32)
        self.assertEqual(x.prod(), 1)

        # test for complex types. Note 240k is divisible by 4
        for dtype in [torch.cfloat, torch.cdouble]:
            x = torch.ones(240000, device='cuda', dtype=dtype) * (0 + 1j)
            self.assertEqual(x.prod(), 1)

    def test_multinomial_ext(self):
        # Test two corner cases from older PyTorch (Issue #4858)
        freqs = torch.cuda.FloatTensor([
            0.0, 0.0, 0.0, 0.0, 0.0, 0.0, 0.0, 0.0, 0.0,
            0.03178183361887932, 0.027680952101945877, 0.033176131546497345,
            0.046052902936935425, 0.07742464542388916, 0.11543981730937958,
            0.14148041605949402, 0.15784293413162231, 0.13180233538150787,
            0.08271478116512299, 0.049702685326337814, 0.027557924389839172,
            0.018125897273421288, 0.011851548217236996, 0.010252203792333603,
            0.007422595750540495, 0.005372154992073774, 0.0045109698548913,
            0.0036087757907807827, 0.0035267581697553396, 0.0018864056328311563,
            0.0024605290964245796, 0.0022964938543736935, 0.0018453967059031129,
            0.0010662291897460818, 0.0009842115687206388, 0.00045109697384759784,
            0.0007791675161570311, 0.00020504408166743815, 0.00020504408166743815,
            0.00020504408166743815, 0.00012302644609007984, 0.0,
            0.00012302644609007984, 4.100881778867915e-05, 0.0, 0.0, 0.0, 0.0,
            0.0, 0.0])

        torch.cuda.manual_seed(11042)
        sample = torch.multinomial(freqs, 1000, True)
        self.assertNotEqual(freqs[sample].min(), 0)

        p = torch.zeros(3421, 2, device="cuda", dtype=torch.float)
        p[:, 1] = 1
        torch.cuda.manual_seed(5214)
        r = torch.multinomial(p, 1)
        self.assertNotEqual(r.min().item(), 0)

        # test corner case from Issue #13867
        torch.cuda.manual_seed(33)
        probs = torch.randn(1000000, device='cuda').clamp(min=0) * 3e-5
        samples = probs.multinomial(1000000, replacement=True)
        self.assertGreater(probs[samples].min().item(), 0)

    def _spawn_test_multinomial_invalid_probs_cuda(self, probs):
        import subprocess
        try:
            p = subprocess.Popen([sys.executable, '-c', f"""\
import sys
import torch
from torch._six import inf, nan
try:
    with torch.random.fork_rng(devices=[0]):
        torch.multinomial(torch.tensor({probs}).to('cuda'), 2, replacement=True)
        torch.cuda.synchronize()
    sys.exit(-1) # Should not be reached
except RuntimeError as e:
    sys.exit(-2)
"""], stdout=subprocess.PIPE, stderr=subprocess.PIPE, universal_newlines=True)
            out, err = p.communicate(timeout=10)
            p.wait(timeout=10)
        except subprocess.TimeoutExpired as e:
            p.kill()
            out, err = p.communicate()
        expected_messages = [
            'device-side assert triggered',  # CUDA
            'Assertion',  # CUDA
            'HSA_STATUS_ERROR_EXCEPTION',  # ROCm
            'Device-side assertion'  # ROCm
        ]
        self.assertTrue(any([msg in out or msg in err for msg in expected_messages]))

    @slowTest
    @unittest.skipIf(NO_MULTIPROCESSING_SPAWN, "Disabled for environments that \
                     don't support multiprocessing with spawn start method")
    def test_multinomial_invalid_probs_cuda(self):
        self._spawn_test_multinomial_invalid_probs_cuda([1., -1., 1.])
        self._spawn_test_multinomial_invalid_probs_cuda([1., inf, 1.])
        self._spawn_test_multinomial_invalid_probs_cuda([1., -inf, 1.])
        self._spawn_test_multinomial_invalid_probs_cuda([1., 1., nan])

    @slowTest
    @unittest.skipIf(not TEST_LARGE_TENSOR, "not enough memory")
    def test_huge_index(self):
        src = torch.empty(15000000, 45, device='cuda', dtype=torch.long).random_(0, 2**22)
        idx = torch.randperm(src.shape[0], device='cuda')
        res = src[idx]
        res_cpu = src.cpu()[idx.cpu()]
        self.assertEqual(res.cpu(), res_cpu)

    def test_min_max_inits(self):
        # Testing if THC_reduceAll received the correct index initialization.
        # This affects the result of THC_reduceAll operations at extreme values
        x = torch.cuda.ByteTensor([0])
        y = torch.cuda.ByteTensor([255])
        expected = torch.cuda.LongTensor([0])[0]

        _, v = x.max(dim=0)
        self.assertEqual(v, expected)

        _, v = y.min(dim=0)
        self.assertEqual(v, expected)

    @unittest.skipIf(not TEST_MULTIGPU, "only one GPU detected")
    def test_get_set_rng_state_all(self):
        states = torch.cuda.get_rng_state_all()
        before0 = torch.cuda.FloatTensor(100, device=0).normal_()
        before1 = torch.cuda.FloatTensor(100, device=1).normal_()
        torch.cuda.set_rng_state_all(states)
        after0 = torch.cuda.FloatTensor(100, device=0).normal_()
        after1 = torch.cuda.FloatTensor(100, device=1).normal_()
        self.assertEqual(before0, after0, atol=0, rtol=0)
        self.assertEqual(before1, after1, atol=0, rtol=0)

    def test_nvtx(self):
        # Just making sure we can see the symbols
        torch.cuda.nvtx.range_push("foo")
        torch.cuda.nvtx.mark("bar")
        torch.cuda.nvtx.range_pop()

    def test_bincount_ext(self):
        # ensure CUDA code coverage
        input_size = (5000,)
        w = torch.randn(input_size, dtype=torch.double, device='cuda')
        w_cpu = w.cpu()
        # test shared memory impl
        t = torch.randint(50, input_size, dtype=torch.int8, device='cuda')
        self.assertEqual(t.cpu().bincount(), t.bincount())
        self.assertEqual(t.cpu().bincount(w_cpu), t.bincount(w))
        # test multi block memory impl
        # see `THRESH_NUMBER_BINS_FOR_MULTI_BLOCK_MEM` in SummaryOps.cu
        t = torch.randint(500, input_size, dtype=torch.int64, device='cuda')
        self.assertEqual(t.cpu().bincount(), t.bincount())
        self.assertEqual(t.cpu().bincount(w_cpu), t.bincount(w))
        # test global memory impl
        # see `THRESH_NUMBER_BINS_FOR_GLOBAL_MEM` in SummaryOps.cu
        t = torch.randint(2000, input_size, dtype=torch.int64, device='cuda')
        self.assertEqual(t.cpu().bincount(), t.bincount())
        self.assertEqual(t.cpu().bincount(w_cpu), t.bincount(w))

        t = torch.zeros([10], dtype=torch.int32, device='cuda')
        # 35488 * 65536 as int32 would cause overflow to negative value
        # giving negative bin offset
        t[0] = 35488
        counted = t.bincount(minlength=65536)
        self.assertEqual(torch.sum(counted), 10)

    def test_tiny_half_norm_(self):
        a = torch.arange(25).cuda().float()
        a /= 100000000
        b = a.half()
        self.assertGreater(b.norm().item(), 0)

    def test_norm_type_conversion(self):
        a = torch.ones(65536).cuda().half()
        self.assertEqual(a.norm(p=0, dtype=torch.float32), 65536)

    # Verifies that mem_get_info works, including when called for a different device
    def test_mem_get_info(self):
        def _test(idx):
            before_free_bytes, before_available_bytes = torch.cuda.mem_get_info(idx)
            # increasing to 8MB to force acquiring a new block and overcome blocksize differences across platforms
            t = torch.randn(1024 * 1024 * 8, device='cuda:' + str(idx))
            after_free_bytes, after_available_bytes = torch.cuda.mem_get_info(idx)

            self.assertTrue(after_free_bytes < before_free_bytes)
            self.assertEqual(before_available_bytes, after_available_bytes)

        _test(0)
        if TEST_MULTIGPU:
            _test(1)

    # Test that wrap_with_cuda_memory_check successfully detects leak
    # skip for ROCM. Look into #62533.
    @skipIfRocm
    def test_cuda_memory_leak_detection(self):
        l = []

        @self.wrap_with_cuda_memory_check
        def no_leak():
            pass

        @self.wrap_with_cuda_memory_check
        def leak_gpu0():
            # increasing to 8MB to force acquiring a new block and overcome blocksize differences across platforms
            l.append(torch.randn(1024 * 1024 * 8, device=torch.device("cuda:0")))

        no_leak()

        with self.assertRaisesRegex(RuntimeError, r"CUDA driver API confirmed .+ on device 0.+"):
            leak_gpu0()

        if TEST_MULTIGPU:
            @self.wrap_with_cuda_memory_check
            def leak_gpu1():
                # increasing to 8MB to force acquiring a new block and overcome blocksize differences across platforms
                l.append(torch.randn(1024 * 1024 * 8, device=torch.device("cuda:1")))

            with self.assertRaisesRegex(RuntimeError, r"CUDA driver API confirmed .+ on device 1.+"):
                leak_gpu1()

    def test_cuda_memory_leak_detection_propagates_errors(self):
        with self.assertRaisesRegex(RuntimeError, r"The size of tensor a \(3\) must match"):
            with self.assertLeaksNoCudaTensors():
                x = torch.randn(3, 1, device='cuda')
                y = torch.randn(2, 1, device='cuda')
                z = x + y

    def test_trilu_indices(self):
        for test_args in tri_tests_args:
            _compare_trilu_indices(self, *test_args, device='cuda')

        # test default options
        x = torch.ones(
            3, 3, dtype=torch.long, device='cuda', layout=torch.strided)
        self.assertEqual(
            x.tril(0).nonzero().transpose(0, 1),
            torch.tril_indices(3, 3, device='cuda'))
        self.assertEqual(
            x.triu(0).nonzero().transpose(0, 1),
            torch.triu_indices(3, 3, device='cuda'))

    def test_large_trilu_indices(self):
        for test_args in tri_large_tests_args:
            _compare_large_trilu_indices(self, *test_args, device='cuda')

    @unittest.skipIf(not TEST_MEDIUM_TENSOR, "not enough memory")
    def test_cuda_kernel_loop_overflow(self):
        # Issue #24309: In extreme cases, the loop variable could overflow and continue
        # the kernel loop with a negative index, causing a RuntimeError (invalid write):
        x = torch.randn(1, 1, 1, 2**30 + 1, dtype=torch.float16, device="cuda")
        expected = x[0, 0, 0, 2**30]
        y = torch.nn.functional.avg_pool2d(x, kernel_size=1)
        torch.cuda.synchronize()
        self.assertEqual(y[0, 0, 0, 2**30], expected)

    @unittest.skipIf(not TEST_LARGE_TENSOR, "not enough memory")
    def test_cuda_kernel_loop_overflow_large(self):
        # Make sure input.numel() > INT_MAX is handled:
        x = torch.randn(1, 1, 1, 2**31, dtype=torch.float16, device="cuda")
        with self.assertRaisesRegex(RuntimeError, "integer out of range"):
            y = torch.nn.functional.avg_pool2d(x, kernel_size=1)

        # Issue #24309: In extreme cases, the loop variable could overflow and continue
        # the kernel loop with a negative index, causing a RuntimeError (invalid write):
        x = torch.randn(1, 1, 1, 2**31 - 1, dtype=torch.float16, device="cuda")
        expected = x[0, 0, 0, 2**31 - 2]
        y = torch.nn.functional.avg_pool2d(x, kernel_size=1)
        torch.cuda.synchronize()
        self.assertEqual(y[0, 0, 0, 2**31 - 2], expected)

    # this might create a reference cycle on self...
    def _make_multiply_in_stream(self):
        class MultiplyInStream(torch.autograd.Function):
            @staticmethod
            def forward(ctx, x, val):
                ctx.val = val
                ctx.stream = torch.cuda.current_stream()
                return x * val

            @staticmethod
            def backward(ctx, grad):
                self.assertEqual(torch.cuda.current_stream(), ctx.stream)
                # delays the operation in the the background stream
                torch.cuda._sleep(1000 * 5000)
                return grad * ctx.val, None

        return MultiplyInStream

    @skipCUDANonDefaultStreamIf(True)
    def test_streaming_backwards_sync(self):
        default_stream = torch.cuda.current_stream()
        stream = torch.cuda.Stream()

        MultiplyInStream = self._make_multiply_in_stream()

        # Tests using grads outside the backward() stream context
        # See "Stream semantics of backward passes" on https://pytorch.org/docs/stable/notes/cuda.html
        x = torch.randn(5, 5, device='cuda', requires_grad=True)
        with torch.cuda.stream(stream):
            stream.wait_stream(default_stream)
            output = MultiplyInStream.apply(x, 2)
            output.sum().backward()
        # sync needed
        default_stream.wait_stream(stream)
        self.assertEqual(x.grad, torch.ones_like(x) * 2)
        self.assertEqual(torch.cuda.current_stream(), default_stream)

        # Tests that using grads in the same stream context as backward()
        # is safe regardless what streams bwd ops ran on
        bwd_ambient_stream = torch.cuda.Stream()
        x = torch.randn(5, 5, device='cuda', requires_grad=True)
        with torch.cuda.stream(stream):
            stream.wait_stream(default_stream)
            output = MultiplyInStream.apply(x, 3)
        with torch.cuda.stream(bwd_ambient_stream):
            bwd_ambient_stream.wait_stream(stream)
            output.sum().backward()
            # x was first used on "stream" so its AccumulateGrad leaf should run on "stream".
            # The end of backward() should have synced "bwd_ambient_stream" with "stream"
            # so it should be safe to use x.grad here without any syncs.
            self.assertEqual(x.grad, torch.ones_like(x) * 3)
            self.assertEqual(torch.cuda.current_stream(), bwd_ambient_stream)

    # Skip the test for ROCm as per https://github.com/pytorch/pytorch/issues/53190
    @skipIfRocm
    def test_streaming_backwards_multiple_streams(self):
        MultiplyInStream = self._make_multiply_in_stream()

        class StreamModel(torch.nn.Module):
            def __init__(self):
                super(StreamModel, self).__init__()
                self.event = torch.cuda.Event()
                self.stream0 = torch.cuda.Stream()
                self.stream1 = torch.cuda.Stream()

            def forward(self, x, x_first_use_on_ambient):
                if x_first_use_on_ambient:
                    x0 = x.clone()
                self.stream0.wait_stream(torch.cuda.current_stream())
                self.stream1.wait_stream(torch.cuda.current_stream())
                with torch.cuda.stream(self.stream0):
                    if not x_first_use_on_ambient:
                        x0 = x.clone()
                    y0 = MultiplyInStream.apply(x0, 2)
                    self.event.record(stream=torch.cuda.current_stream())

                with torch.cuda.stream(self.stream1):
                    y1 = MultiplyInStream.apply(x, 3)
                    self.stream1.wait_event(self.event)
                    return y0 + y1

        stream = torch.cuda.Stream()

        for x_first_use_on_ambient in (True, False):
            # the out_of_place=False, iters=1 case stresses if proper syncs are inserted
            # when grads are initially None and stolen by backward ops.
            for out_of_place, iters in ((True, 1),
                                        (False, 1),
                                        (False, 5)):
                with torch.cuda.stream(stream):
                    x = torch.randn(5, 5, device='cuda', requires_grad=True)
                    model = StreamModel().cuda()
                    x.register_hook(lambda grad: self.assertEqual(torch.cuda.current_stream(),
                                                                  stream if x_first_use_on_ambient else model.stream0))
                    for p in model.parameters():
                        self.assertTrue(p.grad is None)
                    for i in range(iters):
                        loss = model(x, x_first_use_on_ambient).sum()
                        if out_of_place:
                            x_grad = torch.autograd.grad((loss,), (x,))[0]
                        else:
                            loss.backward()
                # See "Stream semantics of backward passes" on https://pytorch.org/docs/stable/notes/cuda.html
                torch.cuda.current_stream().wait_stream(stream)

                if out_of_place:
                    self.assertEqual(x_grad, torch.ones_like(x) * 5 * iters)
                else:
                    self.assertEqual(x.grad, torch.ones_like(x) * 5 * iters)

    @unittest.skipIf(not TEST_MULTIGPU, "only one GPU detected")
    def test_streaming_backwards_device_transfer(self):
        # This function must run with non-default current streams on all devices, otherwise it's meaningless.
        # The intention is to test that to()'s backward (CopyBackward) interacts properly with the
        # synchronization logic in torch/csrc/autograd/input_buffer.cpp.
        dev0 = torch.device("cuda:0")
        dev1 = torch.device("cuda:1")

        # Unfortunately I need to make the tensors largeish.
        # Bigger tensors = longer D2D transfers = more likely to expose races.
        size = 2**26

        a = torch.full((size,), 1, device=dev1, dtype=torch.float64, requires_grad=True)
        b = torch.full((size,), 1, device=dev1, dtype=torch.float64, requires_grad=True)

        # Here to_backward_recipient = a*b is used only once, so MulBackward's InputBuffer slot only expects 1 input.
        # This tests the situation where we don't call InputBuffer::accumulate for MulBackward's InputBuffer.
        to_backward_recipient = a * b
        s = to_backward_recipient.to(device="cuda:0").sum()
        torch.cuda.synchronize(device=dev0)
        torch.cuda.synchronize(device=dev1)
        s.backward()
        self.assertTrue(a.grad.sum().item() == size)
        self.assertTrue(b.grad.sum().item() == size)

        # Here to_backward_recipient = a*b is used twice, so MulBackward's InputBuffer slot expects 2 inputs.
        # This tests the situation where we do call InputBuffer::accumulate for MulBackward's InputBuffer.
        a.grad = None
        b.grad = None
        to_backward_recipient = a * b
        # Multiply by 2 here so to's backward creates gradient values that are different from the case above,
        # to mitigate weirdness if the caching allocator happens to reuse memory regions that were populated
        # with 1s by the case above
        s0 = to_backward_recipient.to(device="cuda:0").sum() * 2.
        s1 = to_backward_recipient.to(device="cuda:0").sum() * 2.
        torch.cuda.synchronize(device=dev0)
        torch.cuda.synchronize(device=dev1)
        s0.backward(retain_graph=True)
        s1.backward()
        self.assertTrue(a.grad.sum().item() == 4 * size)
        self.assertTrue(b.grad.sum().item() == 4 * size)

    def test_streaming_backwards_sync_graph_root(self):
        # This function tests if bwd ops running on a side stream properly sync with the GraphRoot.
        # The potential bug it targets is a race condition. The test uses multiple trials and
        # torch.cuda._sleep such that if the race condition exists, the test will almost certainly fail,
        # but there's a chance it may spuriously pass. Passing does not guarantee the backend is bug-free,
        # but failure does guarantee there is a bug.
        fwd_bwd_op_stream = torch.cuda.Stream()
        bwd_ambient_stream = torch.cuda.Stream()
        # We need these streams to be different otherwise the test is meaningless.
        self.assertTrue(fwd_bwd_op_stream != bwd_ambient_stream)

        size = int(1e3)

        a = torch.full((size,), 2.0, device="cuda", requires_grad=True)
        b = torch.full((size,), 3.0, device="cuda", requires_grad=True)

        # I don't think we need any manual record_streams below.
        # a and b remain in scope for the entire test.
        # c and grad remain in scope for each iteration, and there's a full sync between iterations.
        for trial in range(5):
            torch.cuda.synchronize()
            a.grad = b.grad = None
            with torch.cuda.stream(fwd_bwd_op_stream):
                c = a * b

            with torch.cuda.stream(bwd_ambient_stream):
                torch.cuda.synchronize()
                # Long-running dummy kernel on bwd_ambient_stream delays filling of grad
                torch.cuda._sleep(int(50 * get_cycles_per_ms()))
                # Fills grad on bwd_ambient_stream
                grad = torch.full((size,), float(trial + 1), device="cuda")

                # Bwd ops still run on fwd_bwd_ops_stream, so the following will likely fail if
                # bwd ops don't sync with bwd_ambient_stream before consuming grad.
                torch.autograd.backward(tensors=c, grad_tensors=grad)

                # See https://github.com/pytorch/pytorch/issues/47028
                # assertEquals below run on bwd_ambient_stream, so this test may also fail
                # if backward() fails to sync with bwd_ambient_stream at the end.
                # Synchronizing here works around the issue until a proper fix can be made.
                torch.cuda.synchronize()
                with torch.no_grad():
                    self.assertEqual(a.grad, grad * b)
                    self.assertEqual(b.grad, grad * a)

    def test_streaming_backwards_callback(self):
        # Tests if autograd callbacks sync properly with respect to leaf streams and
        # the user-facing stream surrounding backward(). If it fails, first suspect is
        # sync logic where  "final_callbacks_" are called in torch/csrc/autograd/engine.cpp
        MultiplyInStream = self._make_multiply_in_stream()

        size = int(1e3)
        a = torch.full((size,), 1, device="cuda", dtype=torch.float, requires_grad=True)
        b = torch.full((size,), 1, device="cuda", dtype=torch.float, requires_grad=True)

        s0 = torch.cuda.Stream()
        s1 = torch.cuda.Stream()
        s2 = torch.cuda.Stream()

        stash = []

        # sets up a nontrivial structure of leaf streams
        s0.wait_stream(torch.cuda.current_stream())
        with torch.cuda.stream(s0):
            c = MultiplyInStream.apply(a, 2)

        s1.wait_stream(torch.cuda.current_stream())
        with torch.cuda.stream(s1):
            d = MultiplyInStream.apply(b, 3)
            s1.wait_stream(s0)
            e = c * d

            def clone_leaf_grads():
                stash.append(a.grad.clone())
                stash.append(b.grad.clone())

            # Use a hook on e to install the callback
            e.register_hook(lambda grad: torch.autograd.Variable._execution_engine.queue_callback(clone_leaf_grads))

        s2.wait_stream(s1)
        with torch.cuda.stream(s2):
            e.sum().backward()
            # The autograd engine should sync s2 with all leaf streams then run the callback clone_leaf_grads on s2.
            # If those things happened properly, checking the values of the cloned grads on s2 should be safe:
            self.assertEqual(stash[0], torch.full_like(a, 6))
            self.assertEqual(stash[1], torch.full_like(a, 6))

    @unittest.skipIf(not TEST_MULTIGPU, "only one GPU detected")
    @unittest.skipIf(IS_SANDCASTLE or IS_REMOTE_GPU, "Does not work on Sandcastle")
    def test_cuda_init_race(self):
        # See https://github.com/pytorch/pytorch/issues/16559
        import subprocess
        subprocess.check_call([sys.executable, '-c', """\
import torch
import threading

def worker(rank):
    torch.tensor([1.]).cuda(rank)

t1 = threading.Thread(target=worker, args=(0,))
t2 = threading.Thread(target=worker, args=(1,))
t1.start()
t2.start()
"""])

    @unittest.skipIf(IS_JETSON, "Does not work on jetson")
    def test_fixed_cuda_assert_async(self):
        with self.assertRaisesRegex(RuntimeError, "Boolean value of Tensor with no values is ambiguous"):
            torch._assert_async(torch.tensor([], device="cuda"))
        with self.assertRaisesRegex(RuntimeError, "Boolean value of Tensor with more than one value is ambiguous"):
            torch._assert_async(torch.tensor([0, 0], device="cuda"))

        torch._assert_async(torch.tensor(1, device="cuda"))
        torch._assert_async(torch.tensor(0.1, device="cuda"))
        torch._assert_async(torch.tensor(-0.1, device="cuda"))
        torch._assert_async(torch.tensor(True, device="cuda"))
        torch._assert_async(torch.tensor(0 + 0.1j, device="cuda"))

        fail_stmts = [
            "torch._assert_async(torch.tensor(0, device='cuda'))",
            "torch._assert_async(torch.tensor(0.0, device='cuda'))",
            "torch._assert_async(torch.tensor(False, device='cuda'))",
            "torch._assert_async(torch.tensor(0 + 0j, device='cuda'))",
        ]

        import subprocess
        for stmt in fail_stmts:
            with self.subTest(stmt=stmt):
                r = subprocess.call([sys.executable, '-c', f"""\
import torch

{stmt}
torch.cuda.synchronize()
"""])
                self.assertTrue(r != 0)


    def test_grad_scaling_unscale(self, dtype=torch.float):
        inv_scale = torch.full((1,), 0.25, dtype=torch.float, device="cuda:0")
        found_inf = torch.full((1,), 0.0, dtype=torch.float, device="cuda:0")

        size = 10
        g = torch.full((size, size), 4.0, dtype=dtype, device="cuda:0")
        ginf = g.clone()
        ginf[2, 2] = float('inf')
        gnan = g.clone()
        gnan[2, 2] = float('nan')

        # Tries selected combinations of
        #  - contiguous grads
        #  - g.clone().t() which is not contiguous but still non overlapping and dense
        #  - variants of g.clone()[:, :5] which are not non overlapping and dense
        # Non overlapping and dense grads route into a multi tensor apply kernel,
        # others use a fallback per-tensor kernel, so we should try both.
        cases = (
            ([g.clone(), g.clone()], False),
            ([g.clone(), g.clone().t()], False),
            ([g.clone(), g.clone()[:, :5]], False),
            ([g.clone()[:, :5], g.clone()[:, :5]], False),
            ([g.clone(), ginf.clone()], True),
            ([g.clone(), gnan.clone()], True),
            ([g.clone(), ginf.clone()[:, :5]], True),
            ([g.clone(), gnan.clone()[:, :5]], True),
            ([ginf.clone(), g.clone()[:, :5]], True),
            ([ginf.clone()[:, :5], g.clone()[:, :5]], True),
        )

        for grads, has_inf in cases:
            found_inf.zero_()
            torch._amp_foreach_non_finite_check_and_unscale_(grads, found_inf, inv_scale)
            if has_inf:
                self.assertEqual(found_inf, 1.0)
            else:
                self.assertEqual(found_inf, 0.0)
                for grad in grads:
                    self.assertEqual(grad, torch.ones_like(grad), rtol=1e-5, atol=1e-7)

        # When passing lists with mismatched dtypes to a raw
        # _amp_foreach_non_finite_check_and_unscale_ call,
        # it's expected to fall back to single-tensor TensorIterator kernel.
        grads = [g.clone(), g.to(dtype=torch.float16)]
        torch._amp_foreach_non_finite_check_and_unscale_(grads, found_inf, inv_scale)
        for grad in grads:
            self.assertEqual(grad, torch.ones_like(grad), rtol=1e-5, atol=1e-7)

        # Passing lists with mismatched devices to a raw
        # _amp_foreach_non_finite_check_and_unscale_ call should raise errors.
        if TEST_MULTIGPU:
            with self.assertRaisesRegex(RuntimeError, r"Expected all tensors to be on the same device"):
                torch._amp_foreach_non_finite_check_and_unscale_([g.clone(), g.to(device="cuda:1")],
                                                                 found_inf,
                                                                 inv_scale)

        # Creates a list of grads with mismatched dtypes and devices, to ensure
        # scaler._unscale_grads_ organizes grads by dtype and device before calling
        # _amp_foreach_non_finite_check_and_unscale_ on each set.
        # If inject_inf >= 0, writes an inf into one grad for _unscale_grads_ to find.
        def perfect_storm_grads(inject_inf):
            grads = [g.clone(), g.clone()[:, :5], g.to(dtype=torch.float16), g.to(dtype=torch.float16)]
            if TEST_MULTIGPU:
                grads += [g.to(device="cuda:1"),
                          g.to(device="cuda:1")[:, :5],
                          g.to(device="cuda:1", dtype=torch.float16),
                          g.to(device="cuda:1", dtype=torch.float16)]
            if inject_inf >= 0:
                grads[inject_inf][2, 2] = float('inf')
            return grads

        scaler = torch.cuda.amp.GradScaler()
        dummy_params = [torch.empty_like(g) for g in perfect_storm_grads(-1)]
        dummy_opt = torch.optim.SGD(dummy_params, lr=1.)

        # Ensures the inf/nan checking can find an inf injected onto any grad in the perfect storm.
        for inject_inf in range(-1, len(dummy_params)):
            found_inf = torch.full((1,), 0.0, dtype=torch.float, device="cuda:0")
            grads = perfect_storm_grads(inject_inf)
            for i, p in enumerate(dummy_params):
                p.grad = grads[i]
            found_inf_per_device = scaler._unscale_grads_(dummy_opt, inv_scale, found_inf, True)
            if inject_inf < 0:
                # No inf was injected, ensures unscaling worked normally.
                self.assertTrue(sum(v.item() for v in found_inf_per_device.values()) == 0)
                for grad in grads:
                    self.assertEqual(grad, torch.ones_like(grad), rtol=1e-5, atol=1e-7)
            else:
                # inf was injected, ensures inf was found.
                self.assertTrue(sum(v.item() for v in found_inf_per_device.values()) == 1)

    def test_grad_scaling_update_scale(self, device="cuda", dtype=torch.float):
        growth = 2.0
        backoff = 0.25
        growth_interval = 2
        scale = torch.full((1,), 4.0, dtype=dtype, device=device)
        growth_tracker = torch.full((1,), 0.0, dtype=torch.int32, device=device)
        found_inf = torch.full((1,), 0.0, dtype=torch.float, device="cuda:0")

        # Simulates 2 consecutive unskipped iterations
        torch._amp_update_scale_(scale, growth_tracker, found_inf, growth, backoff, growth_interval)
        self.assertEqual(growth_tracker, 1)
        self.assertEqual(scale, 4.0)
        torch._amp_update_scale_(scale, growth_tracker, found_inf, growth, backoff, growth_interval)
        self.assertEqual(growth_tracker, 0)
        self.assertEqual(scale, 8.0)

        # Simulates a skipped iteration
        found_inf.fill_(1.0)
        torch._amp_update_scale_(scale, growth_tracker, found_inf, growth, backoff, growth_interval)
        self.assertEqual(growth_tracker, 0)
        self.assertEqual(scale, 2.0)

    def test_grad_scaling_unscale_sparse(self, device="cuda", dtype=torch.float):
        scaler = torch.cuda.amp.GradScaler()

        inv_scale = torch.full((1,), 0.25, dtype=dtype, device=device)
        found_inf = torch.empty((1,), dtype=dtype, device=device)
        cur = found_inf.device

        # As of d0c925f (4/16/20), docs are unclear about best API for sparse cuda tensor construction.
        # https://pytorch.org/docs/master/tensors.html shows torch.sparse_coo_tensor(...), but it has no docstring.
        # The same page shows several tensors with layout=torch.sparse_coo, but no constructors using that layout.
        # Meanwhile, https://pytorch.org/docs/master/sparse.html shows torch.sparse.FloatTensor(...), which looks
        # legacy and does not accept a device="cuda" kwarg.  Going with torch.sparse_coo_tensor.
        i = torch.tensor([[0, 1, 1],
                          [2, 0, 2]], device="cuda", dtype=torch.int64)
        v = torch.tensor([16., 32., 64.], device="cuda", dtype=torch.float)
        s = torch.sparse_coo_tensor(i, v, torch.Size([2, 3]), device="cuda", dtype=dtype)

        p = s.clone()
        assert p.is_sparse
        opt = torch.optim.SGD([p], lr=1.)

        p.grad = s.clone()
        found_inf.zero_()
        found_inf = scaler._unscale_grads_(opt, inv_scale, found_inf, False)[cur]
        self.assertEqual(found_inf, 0.0)
        self.assertEqual(p.grad.to_dense(), (s / 4).to_dense())

        v = torch.FloatTensor([16., 32., float('inf')])
        p.grad = torch.sparse_coo_tensor(i, v, torch.Size([2, 3]), device="cuda", dtype=dtype)
        found_inf.zero_()
        found_inf = scaler._unscale_grads_(opt, inv_scale, found_inf, False)[cur]
        self.assertEqual(found_inf, 1.0)

        v = torch.FloatTensor([16., 32., float('nan')])
        p.grad = torch.sparse_coo_tensor(i, v, torch.Size([2, 3]), device="cuda", dtype=dtype)
        found_inf.zero_()
        found_inf = scaler._unscale_grads_(opt, inv_scale, found_inf, False)[cur]
        self.assertEqual(found_inf, 1.0)

        p = s.clone().half()
        assert p.is_sparse
        opt = torch.optim.SGD([p], lr=1.)

        p.grad = s.clone().half()
        found_inf.zero_()
        found_inf = scaler._unscale_grads_(opt, inv_scale, found_inf, True)[cur]
        self.assertEqual(found_inf, 0.0)
        self.assertEqual(p.grad.to_dense(), (s.half() / 4).to_dense())

        # Creates fp16 sparse tensor with duplicated indices (uncoalesced).  The uncoalesced representation
        # does not overflow in fp16, but the coalesced representation would, because 64000 + 64000 > fp16 max.
        # _amp_non_finite_check_and_unscale_ should report an overflow here.
        i = torch.LongTensor([[0, 1, 0],
                              [2, 0, 2]])
        v = torch.FloatTensor([64000., 32., 64000.])
        p.grad = torch.sparse_coo_tensor(i, v, torch.Size([2, 3]), device="cuda", dtype=torch.float16)
        found_inf.zero_()
        found_inf = scaler._unscale_grads_(opt, inv_scale, found_inf, True)[cur]
        self.assertEqual(found_inf, 1.0)

    @unittest.skipIf(not TEST_MULTIGPU, "only one GPU detected")
    def test_grad_scaling_device_as_key(self):
        # Ensure that different instances of "device" objects that point to the same device
        # are treated as identical keys by dicts.  GradScaler relies on this behavior, and may
        # error otherwise in a way that's difficult to detect (a silent performance hit).
        d = {}
        t = torch.empty((1,), device="cuda:0")
        dev0a = torch.device("cuda:0")
        dev0b = torch.device("cuda:0")
        dev1a = torch.device("cuda:1")
        dev1b = torch.device("cuda:1")

        self.assertTrue(hash(dev0a) == hash(dev0b))
        self.assertTrue(hash(dev1a) == hash(dev1b))

        d[dev0a] = "0a"
        d[dev0b] = "0b"
        self.assertTrue(len(d) == 1)
        self.assertTrue(d[dev0a] == "0b")
        d[t.device] = "t"
        self.assertTrue(len(d) == 1)
        self.assertTrue(d[dev0a] == "t")

        d[dev1a] = "1a"
        d[dev1b] = "1b"
        self.assertTrue(len(d) == 2)
        self.assertTrue(d[dev1a] == "1b")

    @unittest.skipIf(not TEST_MULTIGPU, "only one GPU detected")
    def test_grad_scaling_scale(self):
        scaler = torch.cuda.amp.GradScaler(init_scale=2.)
        t0 = torch.full((1,), 4.0, dtype=torch.float32, device="cuda:0")
        t1 = torch.full((1,), 4.0, dtype=torch.float32, device="cuda:1")
        # Create some nested iterables of tensors on different devices.
        outputs = (t1.clone(), (t0.clone(), t1.clone()), [t0.clone(), (t1.clone(), t0.clone())])
        outputs = scaler.scale(outputs)
        self.assertTrue(outputs[0] == 8.0 and outputs[1][0] == 8.0 and outputs[1][1] == 8.0 and
                        outputs[2][0] == 8.0 and outputs[2][1][0] == 8.0 and outputs[2][1][1] == 8.0)
        self.assertTrue(scaler._scale.device == t1.device)

    def test_grad_scaling_state_dict(self):
        for lazy_init_scale in True, False:
            s0 = torch.cuda.amp.GradScaler(init_scale=3., growth_factor=4., backoff_factor=.5, growth_interval=2)
            s1 = torch.cuda.amp.GradScaler(init_scale=6., growth_factor=7., backoff_factor=.8, growth_interval=1)

            # sets a random value for load_state_dict to overwrite
            s1._init_growth_tracker = 7

            if lazy_init_scale:
                # Dummy scale() call to ensure the scale tensor is lazily initialized.
                s1.scale(torch.full((1,), 4.0, dtype=torch.float32, device="cuda:0"))
                self.assertTrue(isinstance(s1._scale, torch.cuda.FloatTensor))

            s1.load_state_dict(s0.state_dict())

            self.assertEqual(s1.get_scale(), 3.)
            self.assertEqual(s1.get_growth_factor(), 4.)
            self.assertEqual(s1.get_backoff_factor(), .5)
            self.assertEqual(s1.get_growth_interval(), 2)
            self.assertEqual(s1._init_growth_tracker, 0)

    def _create_scaling_models_optimizers(self, device="cuda"):
        # Create a module+optimizer that will use scaling, and a control module+optimizer
        # that will not use scaling, against which the scaling-enabled module+optimizer can be compared.
        mod_control = torch.nn.Sequential(torch.nn.Linear(8, 8), torch.nn.Linear(8, 8)).to(device=device)
        mod_scaling = torch.nn.Sequential(torch.nn.Linear(8, 8), torch.nn.Linear(8, 8)).to(device=device)
        for c, s in zip(mod_control.parameters(), mod_scaling.parameters()):
            s.data.copy_(c.data)

        opt_control = torch.optim.SGD(mod_control.parameters(), lr=1.0)
        opt_scaling = torch.optim.SGD(mod_scaling.parameters(), lr=1.0)

        return mod_control, mod_scaling, opt_control, opt_scaling

    def _create_scaling_case(self, device="cuda", dtype=torch.float):
        data = [(torch.randn((8, 8), dtype=dtype, device=device), torch.randn((8, 8), dtype=dtype, device=device)),
                (torch.randn((8, 8), dtype=dtype, device=device), torch.randn((8, 8), dtype=dtype, device=device)),
                (torch.randn((8, 8), dtype=dtype, device=device), torch.randn((8, 8), dtype=dtype, device=device)),
                (torch.randn((8, 8), dtype=dtype, device=device), torch.randn((8, 8), dtype=dtype, device=device))]

        loss_fn = torch.nn.MSELoss().cuda()

        skip_iter = 2

        return self._create_scaling_models_optimizers(device=device) + (data, loss_fn, skip_iter)

    # _run_scaling_case generalizes some single-optimizer test logic to avoid too much copy-pasting below.
    def _run_scaling_case(self, run, unskipped, skipped, atol=1e-7):
        # Ensure scaling can be disabled without changing user control flow.
        for enabled in True, False:
            mod_control, mod_scaling, opt_control, opt_scaling, data, loss_fn, skip_iter = self._create_scaling_case()

            # For functionality, test with a modest initial scale, and an unrealistically-large growth factor
            # so any potential errors with the growth factor handling will be magnified.
            scaler = torch.cuda.amp.GradScaler(init_scale=128., growth_factor=2.0, enabled=enabled, growth_interval=1)

            _ = run(data, mod_control, opt_control, scaler, loss_fn, skip_iter, False)
            ret = run(data, mod_scaling, opt_scaling, scaler, loss_fn, skip_iter, True)

            # Allows run() to optionally return a different scaler instance.
            scaler = ret if ret else scaler

            # If scaling was enabled, the scale factor should have been multiplied by the growth factor
            # len(data) - skipped times and the backoff factor "skipped" times.
            if enabled:
                net_growth = scaler.get_growth_factor()**unskipped if unskipped > 0 else 1.0
                net_backoff = scaler.get_backoff_factor()**skipped if skipped > 0 else 1.0
                self.assertTrue(scaler.get_scale() == (128. * net_growth * net_backoff))
            else:
                self.assertTrue(scaler.get_scale() == 1.0)

            for c, s in zip(mod_control.parameters(), mod_scaling.parameters()):
                self.assertEqual(c, s, atol=atol, rtol=1e-05)

    # Compares no scaling + no autocasting against scaling + autocasting.
    def test_grad_scaling_autocast(self):
        try_pickle = False

        def run(data, model, optimizer, scaler, loss_fn, skip_iter, try_scaling_api):
            for i, (input, target) in enumerate(data):
                optimizer.zero_grad()
                with torch.autocast('cuda', enabled=try_scaling_api):
                    output = model(input)
                    loss = loss_fn(output, target)
                if try_scaling_api:
                    scaler.scale(loss).backward()
                    if i == skip_iter and scaler.is_enabled():
                        model[1].weight.grad.data.fill_(float('inf'))
                    scaler.step(optimizer)
                    scaler.update()
                    if try_pickle:
                        scaler = pickle.loads(pickle.dumps(scaler))
                else:
                    loss.backward()
                    if (not scaler.is_enabled()) or (i != skip_iter):
                        optimizer.step()
            return scaler

        # sets atol=1e-3 because we're comparing pure fp32 arithmetic vs a mixture of fp16 and fp32
        self._run_scaling_case(run, unskipped=3, skipped=1, atol=1e-3)
        # this will be picked up by try_pickle within run():
        try_pickle = True
        self._run_scaling_case(run, unskipped=3, skipped=1, atol=1e-3)

    def test_grad_scaling_clipping(self):
        def run(data, model, optimizer, scaler, loss_fn, skip_iter, try_scaling_api):
            max_norm = 0.2  # A reasonable value that actually has an effect, based on printouts of grads
            for i, (input, target) in enumerate(data):
                optimizer.zero_grad()
                output = model(input)
                loss = loss_fn(output, target)
                if try_scaling_api:
                    scaler.scale(loss).backward()
                    torch.nn.utils.clip_grad_norm_(model.parameters(), max_norm * scaler.get_scale())
                    if i == skip_iter and scaler.is_enabled():
                        model[1].weight.grad.data.fill_(float('inf'))
                    scaler.step(optimizer)
                    scaler.update()
                else:
                    loss.backward()
                    torch.nn.utils.clip_grad_norm_(model.parameters(), max_norm)
                    if (not scaler.is_enabled()) or (i != skip_iter):
                        optimizer.step()

        self._run_scaling_case(run, unskipped=3, skipped=1, atol=1e-5)

    def test_grad_scaling_clipping_separate_unscale(self):
        def run(data, model, optimizer, scaler, loss_fn, skip_iter, try_scaling_api):
            max_norm = 0.2  # A reasonable value that actually has an effect, based on printouts of grads
            for i, (input, target) in enumerate(data):
                optimizer.zero_grad()
                output = model(input)
                loss = loss_fn(output, target)
                if try_scaling_api:
                    scaler.scale(loss).backward()
                    if i == skip_iter and scaler.is_enabled():
                        model[1].weight.grad.data.fill_(float('inf'))
                    scaler.unscale_(optimizer)
                    torch.nn.utils.clip_grad_norm_(model.parameters(), max_norm, error_if_nonfinite=False)
                    scaler.step(optimizer)
                    scaler.update()
                else:
                    loss.backward()
                    torch.nn.utils.clip_grad_norm_(model.parameters(), max_norm)
                    if (not scaler.is_enabled()) or (i != skip_iter):
                        optimizer.step()

        self._run_scaling_case(run, unskipped=3, skipped=1)

    @unittest.skipIf(IS_WINDOWS, 'FIXME: fix this test for Windows')
    def test_grad_scaling_penalty(self):
        def run(data, model, optimizer, scaler, loss_fn, skip_iter, try_scaling_api):
            for i, (input, target) in enumerate(data):
                optimizer.zero_grad()
                output = model(input)
                loss = loss_fn(output, target)

                if try_scaling_api:
                    grad_params = torch.autograd.grad(scaler.scale(loss),
                                                      model.parameters(), create_graph=True)
                    inv_scale = 1. / scaler.get_scale()
                    grad_params = [p * inv_scale for p in grad_params]
                else:
                    grad_params = torch.autograd.grad(loss, model.parameters(), create_graph=True)

                grad_norm = 0
                for grad in grad_params:
                    grad_norm += grad.pow(2).sum()
                grad_norm = grad_norm.sqrt()
                loss = loss + grad_norm

                if try_scaling_api:
                    scaler.scale(loss).backward()
                    if i == skip_iter and scaler.is_enabled():
                        model[1].weight.grad.data.fill_(float('inf'))
                    scaler.step(optimizer)
                    scaler.update()
                else:
                    loss.backward()
                    if (not scaler.is_enabled()) or (i != skip_iter):
                        optimizer.step()

        self._run_scaling_case(run, unskipped=3, skipped=1)

    def test_grad_scaling_accumulation(self):
        def run(data, model, optimizer, scaler, loss_fn, skip_iter, try_scaling_api):
            iters_to_accumulate = 2
            for i, (input, target) in enumerate(data):
                output = model(input)
                loss = loss_fn(output, target)
                loss = loss / iters_to_accumulate
                if try_scaling_api:
                    scaler.scale(loss).backward()
                else:
                    loss.backward()
                if (i + 1) % iters_to_accumulate == 0:
                    if try_scaling_api:
                        scaler.step(optimizer)
                        scaler.update()
                        optimizer.zero_grad()
                    else:
                        optimizer.step()
                        optimizer.zero_grad()

        self._run_scaling_case(run, unskipped=2, skipped=0)

    def test_grad_scaling_multiple(self):
        # Tests gradient scaling with 2 models and 2 optimizers that both receive gradients from 2 losses.
        # Some of the logic here cannot reuse the generic helper functions created for the 1-optimizer cases.
        for enabled in True, False:
            mod_control0, mod_scaling0, opt_control0, opt_scaling0, data, loss_fn, skip_iter = \
                self._create_scaling_case()
            mod_control1, mod_scaling1, opt_control1, opt_scaling1 = \
                self._create_scaling_models_optimizers()

            scaler = torch.cuda.amp.GradScaler(init_scale=128., growth_factor=2.0, enabled=enabled, growth_interval=1)

            def run(model0, model1, optimizer0, optimizer1, try_scaling_api):
                for i, (input, target) in enumerate(data):
                    optimizer0.zero_grad()
                    optimizer1.zero_grad()
                    output0 = model0(input)
                    output1 = model1(input)
                    loss0 = loss_fn(0.3 * output0 + 0.7 * output1, target)
                    loss1 = loss_fn(0.6 * output0 - 0.4 * output1, target)

                    if try_scaling_api:
                        scaler.scale(loss0).backward(retain_graph=True)
                        scaler.scale(loss1).backward()
                        if i == skip_iter and scaler.is_enabled():
                            model1[1].weight.grad.data.fill_(float('inf'))

                        # As an additional stress test, separately unscale for one of the optimizers.
                        scaler.unscale_(optimizer0)

                        scaler.step(optimizer0)
                        scaler.step(optimizer1)
                        scaler.update()
                    else:
                        loss0.backward(retain_graph=True)
                        loss1.backward()
                        optimizer0.step()
                        if (not scaler.is_enabled()) or (i != skip_iter):
                            optimizer1.step()

            run(mod_control0, mod_control1, opt_control0, opt_control1, False)
            run(mod_scaling0, mod_scaling1, opt_scaling0, opt_scaling1, True)

            # The loss scale should have been multiplied by the growth factor 3 times and the backoff factor once.
            self.assertTrue(scaler.get_scale() == (128. * scaler.get_growth_factor()**3 *
                                                   scaler.get_backoff_factor()**1) if enabled else 1.0)

            for c, s in zip(chain(mod_control0.parameters(), mod_control1.parameters()),
                            chain(mod_scaling0.parameters(), mod_scaling1.parameters())):
                self.assertEqual(c, s, rtol=1e-5, atol=1e-7)

    @unittest.skipIf(not TEST_MULTIGPU, "only one GPU detected")
    def test_grad_scaling_multigpu(self):
        # Same as above, but runs some of the models on device 1.
        # GradScaler should transparently handle losses and gradients on multiple devices.
        # This test could be combined with the test above, but I think it makes sense to treat
        # multi-GPU operations separately.
        dev0 = torch.device("cuda:0")
        dev1 = torch.device("cuda:1")

        for enabled in True, False:
            mod_control0, mod_scaling0, opt_control0, opt_scaling0, data, loss_fn, skip_iter = \
                self._create_scaling_case()
            mod_control1, mod_scaling1, opt_control1, opt_scaling1 = \
                self._create_scaling_models_optimizers(device=dev1)

            scaler = torch.cuda.amp.GradScaler(init_scale=128., growth_factor=2.0, enabled=enabled, growth_interval=1)

            def run(model0, model1, optimizer0, optimizer1, try_scaling_api):
                for i, (input, target) in enumerate(data):
                    optimizer0.zero_grad()
                    optimizer1.zero_grad()
                    output0 = model0(input)
                    output1 = model1(input.to(dev1))
                    loss0 = loss_fn(0.3 * output0 + 0.7 * output1.to(dev0), target)
                    loss1 = loss_fn(0.6 * output0.to(dev1) - 0.4 * output1, target.to(dev1))

                    if try_scaling_api:
                        scaler.scale(loss0).backward(retain_graph=True)
                        scaler.scale(loss1).backward()
                        if i == skip_iter and scaler.is_enabled():
                            model1[1].weight.grad.data.fill_(float('inf'))

                        # As an additional stress test, separately unscale for one of the optimizers.
                        scaler.unscale_(optimizer0)

                        scaler.step(optimizer0)
                        scaler.step(optimizer1)

                        # Make sure the found_infs were collected properly across optimizers and devices.
                        if scaler.is_enabled():
                            self.assertTrue(len(scaler._found_inf_per_device(optimizer0)) == 1)
                            self.assertTrue(len(scaler._found_inf_per_device(optimizer1)) == 1)
                            self.assertTrue(scaler._found_inf_per_device(optimizer0)[dev0].item() == 0.)
                            self.assertTrue(scaler._found_inf_per_device(optimizer1)[dev1].item() ==
                                            float(i == skip_iter))

                        scaler.update()
                    else:
                        loss0.backward(retain_graph=True)
                        loss1.backward()
                        optimizer0.step()
                        if (not scaler.is_enabled()) or (i != skip_iter):
                            optimizer1.step()

            run(mod_control0, mod_control1, opt_control0, opt_control1, False)
            run(mod_scaling0, mod_scaling1, opt_scaling0, opt_scaling1, True)

            # The loss scale should have been multiplied by the growth factor 3 times and the backoff factor once.
            self.assertTrue(scaler.get_scale() == (128. * scaler.get_growth_factor()**3 *
                                                   scaler.get_backoff_factor()**1) if enabled else 1.0)

            # Copy mod_control1 and mod_scaling1 back the device 0 for comparison
            mod_control1.to(dev0)
            mod_scaling1.to(dev0)

            for c, s in zip(chain(mod_control0.parameters(), mod_control1.parameters()),
                            chain(mod_scaling0.parameters(), mod_scaling1.parameters())):
                self.assertEqual(c, s, rtol=1e-5, atol=1e-7)

    def test_cublas_multiple_threads_same_device(self):
        # Note, these parameters should be very carefully tuned
        # Too small number makes it hard for the racing condition
        # to happen, while too large number sometimes cause hang
        size = 1024
        num_threads = 2
        trials = 3
        test_iters = 100

        weight = torch.ones((size, size), device='cuda')
        results = {}
        barrier = threading.Barrier(num_threads)

        def _worker(t):
            my_stream = torch.cuda.Stream()
            # Hard sync so we don't need to worry about creating and using tensors
            # across streams or the fact that default streams are thread-local.
            # Those issues are not the target of this test.
            torch.cuda.synchronize()
            # Line up threads to increase likelihood of race conditions.
            barrier.wait()
            with torch.cuda.stream(my_stream):
                for i in range(test_iters):
                    # If all threads are sharing the same cublas handle,
                    # the following sequence may occur:
                    # thread 0 calls cublasSetStream()
                    # thread 1 calls cublasSetStream()
                    # thread 0 launches its raw gemm, which it thinks is in
                    #          its own stream, but is actually in thread 1's stream.
                    # thread 0 enqueues its div_, which IS is its own stream,
                    #          but actually now races with its gemm.
                    results[t] = torch.mm(results[t], weight)
                    results[t].div_(float(size))
            torch.cuda.synchronize()

        for _ in range(trials):
            for t in range(num_threads):
                results[t] = torch.ones((size, size), device='cuda')

            threads = [threading.Thread(target=_worker,
                                        args=(t,)) for t in range(num_threads)]

            for thread in threads:
                thread.start()
            for thread in threads:
                thread.join()

            for t in range(num_threads):
                self.assertEqual(results[t].sum().item(), size * size)

    # Test is flaky on Windows (https://github.com/pytorch/pytorch/issues/57401)
    @unittest.skipIf(IS_WINDOWS, 'Test is flaky on Windows (see issue 57401)')
    @unittest.skipIf(not TEST_CUDNN, 'CUDNN not available')
    @skipIfRocm
    def test_cudnn_multiple_threads_same_device(self):
        # This function is intended to test the lazy creation and reuse of per-thread
        # cudnn handles on each device in aten/src/ATen/cudnn/Handles.cpp.
        # Failure here likely indicates something wrong with that logic.
        weight = torch.ones((1, 1, 2, 2), device='cuda')

        results = {}

        num_threads = 2
        trials = 3
        test_iters = 1000
        barrier = threading.Barrier(num_threads)

        with torch.backends.cudnn.flags(enabled=True):
            def _worker(t):
                my_stream = torch.cuda.Stream()
                # Hard sync so we don't need to worry about creating and using tensors
                # across streams or the fact that default streams are thread-local.
                # Those issues are not the target of this test.
                torch.cuda.synchronize()
                # Line up threads to increase likelihood of race conditions.
                barrier.wait()
                with torch.cuda.stream(my_stream):
                    for _ in range(test_iters):
                        # If all threads are sharing the same cudnn handle,
                        # the following sequence may occur:
                        # thread 0 calls setCuDNNStreamToCurrent()
                        # thread 1 calls setCuDNNStreamToCurrent()
                        # thread 0 launches its raw convolution, which it thinks is in
                        #          its own stream, but is actually in thread 1's stream.
                        # thread 0 enqueues its div_, which IS is its own stream,
                        #          but now races with its convolution.
                        results[t] = torch.nn.functional.conv2d(results[t], weight, padding=0)
                        results[t].div_(4.0)
                torch.cuda.synchronize()

            for _ in range(trials):
                for t in range(num_threads):
                    results[t] = torch.ones((1, 1, 2048, 2048), device='cuda')

                threads = [threading.Thread(target=_worker,
                                            args=(t,)) for t in range(num_threads)]

                for thread in threads:
                    thread.start()
                for thread in threads:
                    thread.join()

                for t in range(num_threads):
                    self.assertEqual(results[t].sum().item(),
                                     (2048 - test_iters) * (2048 - test_iters))

    def test_cusparse_multiple_threads_same_device(self):
        size = 1024
        num_threads = 2
        trials = 3
        test_iters = 500

        def ones_sparse(size):
            a = torch.arange(size, device='cuda')
            indices = torch.cartesian_prod(a, a).t()
            values = torch.ones(size * size, device='cuda')
            return torch.sparse_coo_tensor(indices, values)

        weight = ones_sparse(size)
        results = {}
        barrier = threading.Barrier(num_threads)

        def _worker(t):
            my_stream = torch.cuda.Stream()
            # Hard sync so we don't need to worry about creating and using tensors
            # across streams or the fact that default streams are thread-local.
            # Those issues are not the target of this test.
            torch.cuda.synchronize()
            # Line up threads to increase likelihood of race conditions.
            barrier.wait()
            with torch.cuda.stream(my_stream):
                for i in range(test_iters):
                    # If all threads are sharing the same cublas handle,
                    # the following sequence may occur:
                    # thread 0 calls cublasSetStream()
                    # thread 1 calls cublasSetStream()
                    # thread 0 launches its raw gemm, which it thinks is in
                    #          its own stream, but is actually in thread 1's stream.
                    # thread 0 enqueues its div_, which IS is its own stream,
                    #          but actually now races with its gemm.
                    results[t] = weight.mm(results[t])
                    results[t].div_(float(size))
            torch.cuda.synchronize()

        for _ in range(trials):
            for t in range(num_threads):
                results[t] = torch.ones((size, size), device='cuda')

            threads = [threading.Thread(target=_worker,
                                        args=(t,)) for t in range(num_threads)]

            for thread in threads:
                thread.start()
            for thread in threads:
                thread.join()

            for t in range(num_threads):
                self.assertEqual(results[t].sum().item(), size * size)

    def _run_autocast_outofplace(self, op, args, run_as_type, out_type=None, module=torch, add_kwargs=None):
        # helper to cast args
        def cast(val, to_type):
            if isinstance(val, torch.Tensor):
                return val.to(to_type) if val.is_floating_point() else val
            elif isinstance(val, collections.abc.Iterable):
                return type(val)(cast(v, to_type) for v in val)
            else:
                return val

        if add_kwargs is None:
            add_kwargs = {}
        fast_dtype = torch.bfloat16 if run_as_type == torch.bfloat16 else torch.float16
        self.assertFalse(torch.is_autocast_enabled())
        with torch.autocast('cuda', dtype=fast_dtype):
            self.assertTrue(torch.is_autocast_enabled())

            out_type = out_type if out_type is not None else run_as_type
            output = output_method = None

            # Try module.* variant, if requested:
            if module is not None and hasattr(module, op):
                output = getattr(module, op)(*args, **add_kwargs)
                if isinstance(output, torch.Tensor):
                    self.assertTrue(out_type == output.dtype,
                                    "autocast for torch.{} produced {}, should produce {}"
                                    .format(op, output.dtype, out_type))

            # Try Tensor.* variant:
            if hasattr(torch.Tensor, op):
                output_method = getattr(args[0], op)(*args[1:], **add_kwargs)
                if isinstance(output_method, torch.Tensor):
                    self.assertTrue(out_type == output_method.dtype,
                                    "autocast for torch.{} produced {}, should produce torch.{}"
                                    .format(op, output_method.dtype, out_type))

            self.assertTrue((output is not None) or (output_method is not None),
                            "{} not found as an attribute on either Tensor or the requested module {}".format(
                            op, module))

            # Accounts for ops that return Tensors, iterables, and other non-Tensors.
            # For example, lstm_cell returns a tuple and equal returns bool.
            def compare(first, second):
                if isinstance(first, torch.Tensor):
                    return torch.equal(first, second)
                elif isinstance(first, collections.abc.Iterable):
                    return all(compare(f, s) for f, s in zip(first, second))
                else:
                    return first == second

            # If both torch.* and Tensor.* variants were found, check outputs are identical
            if (output is not None) and (output_method is not None):
                self.assertTrue(type(output) == type(output_method))
                comparison = compare(output, output_method)
                self.assertTrue(comparison, "torch.{0} result did not match Tensor.{0} result".format(op))

            # Compare numerics to Python-side "autocasting" that (we expect) does the same thing
            # as the C++-side autocasting, and should be bitwise accurate.
            output_to_compare = output if output is not None else output_method
            with torch.autocast('cuda', enabled=False):
                self.assertFalse(torch.is_autocast_enabled())

                if module is not None and hasattr(module, op):
                    control = getattr(module, op)(*cast(args, run_as_type), **add_kwargs)
                else:
                    control = getattr(args[0].to(run_as_type), op)(*cast(args[1:], run_as_type), **add_kwargs)
                self.assertTrue(type(output_to_compare) == type(control))
                comparison = compare(output_to_compare, control)
                self.assertTrue(comparison, "torch.{} result did not match control".format(op))
            self.assertTrue(torch.is_autocast_enabled())
        self.assertFalse(torch.is_autocast_enabled())

    def args_maybe_kwargs(self, op_with_args):
        if len(op_with_args) == 2:
            return op_with_args[0], op_with_args[1], {}
        else:
            return op_with_args[0], op_with_args[1], op_with_args[2]

    @unittest.skipIf(not TEST_CUDNN, 'CUDNN not available')
    def test_autocast_torch_fp16(self):
        with torch.backends.cudnn.flags(enabled=True, deterministic=True):
            for op_with_args in self.autocast_lists.torch_fp16:
                skip_test = False
                op, args = op_with_args[0], op_with_args[1]
                if len(op_with_args) == 3:
                    skip_test = op_with_args[2]  # TEST_WITH_ROCM
                if not skip_test:
                    self._run_autocast_outofplace(op, args, torch.float16)

    @unittest.skipIf(not TEST_CUDNN, 'CUDNN not available')
    def test_autocast_torch_bf16(self):
        with torch.backends.cudnn.flags(enabled=True, deterministic=True):
            for op_with_args in self.autocast_lists.torch_fp16:
                skip_test = False
                op, args = op_with_args[0], op_with_args[1]
                if len(op_with_args) == 3:
                    skip_test = op_with_args[2]  # TEST_WITH_ROCM
                should_error_from_not_implemented = 'cudnn' in op or 'prelu' in op or 'thnn' in op \
                    or 'fused' in op or 'gru' in op or op == '_thnn_fused_lstm_cell' or op == 'lstm_cell'
                if not skip_test:
                    if should_error_from_not_implemented:
                        with self.assertRaises(RuntimeError, msg=str(op) + ' should not be supported for bfloat16!'):
                            self._run_autocast_outofplace(op, args, torch.bfloat16)
                    else:
                        if torch.cuda.is_bf16_supported():
                            self._run_autocast_outofplace(op, args, torch.bfloat16)
                        else:
                            with self.assertRaisesRegex(RuntimeError, 'Device does not support bfloat16'):
                                self._run_autocast_outofplace(op, args, torch.bfloat16)

    @unittest.skipIf(not TEST_CUDNN, 'CUDNN not available')
    def test_autocast_torch_fp32(self):
        for op_with_args in self.autocast_lists.torch_fp32:
            op, args, maybe_kwargs = self.args_maybe_kwargs(op_with_args)
            self._run_autocast_outofplace(op, args, torch.float32, add_kwargs=maybe_kwargs)

    @unittest.skipIf(not TEST_CUDNN, 'CUDNN not available')
    def test_autocast_torch_need_autocast_promote(self):
        for op, args in self.autocast_lists.torch_need_autocast_promote:
            self._run_autocast_outofplace(op, args, torch.float32)

    @unittest.skipIf(not TEST_CUDNN, 'CUDNN not available')
    def test_autocast_torch_expect_builtin_promote(self):
        for op, args, out_type in self.autocast_lists.torch_expect_builtin_promote:
            self._run_autocast_outofplace(op, args, torch.float32, out_type=out_type)

    @unittest.skipIf(not TEST_CUDNN, 'CUDNN not available')
    def test_autocast_nn_fp16(self):
        with torch.backends.cudnn.flags(enabled=True, deterministic=True):
            for op, args in self.autocast_lists.nn_fp16:
                self._run_autocast_outofplace(op, args, torch.float16, module=torch._C._nn)



    @unittest.skipIf(not TEST_CUDNN, 'CUDNN not available')
    def test_autocast_nn_bf16(self):
        with torch.backends.cudnn.flags(enabled=True, deterministic=True):
            for op, args in self.autocast_lists.nn_fp16:
                if torch.cuda.is_bf16_supported():
                    self._run_autocast_outofplace(op, args, torch.bfloat16, module=torch._C._nn)
                else:
                    with self.assertRaisesRegex(RuntimeError, 'Device does not support bfloat16'):
                        self._run_autocast_outofplace(op, args, torch.bfloat16, module=torch._C._nn)

    @unittest.skipIf(not TEST_CUDNN, 'CUDNN not available')
    def test_autocast_nn_fp32(self):
        for op, args in self.autocast_lists.nn_fp32:
            self._run_autocast_outofplace(op, args, torch.float32, module=torch._C._nn)

    @unittest.skipIf(not TEST_CUDNN, 'CUDNN not available')
    def test_autocast_linalg_fp16(self):
        with torch.backends.cudnn.flags(enabled=True, deterministic=True):
            for op, args in self.autocast_lists.linalg_fp16:
                self._run_autocast_outofplace(op, args, torch.float16, module=torch._C._linalg)

    @unittest.skipIf(not TEST_CUDNN, 'CUDNN not available')
    def test_autocast_methods_fp16(self):
        with torch.backends.cudnn.flags(enabled=True, deterministic=True):
            for op, args in self.autocast_lists.methods_fp16:
                self._run_autocast_outofplace(op, args, torch.float16, module=None)

    @unittest.skipIf(not TEST_CUDNN, 'CUDNN not available')
    def test_autocast_methods_fp32(self):
        for op, args in self.autocast_lists.methods_fp32:
            self._run_autocast_outofplace(op, args, torch.float32, module=None)

    @unittest.skipIf(not TEST_CUDNN, 'CUDNN not available')
    def test_autocast_methods_expect_builtin_promote(self):
        for op, args, out_type in self.autocast_lists.methods_expect_builtin_promote:
            self._run_autocast_outofplace(op, args, torch.float32, module=None, out_type=out_type)

    def test_autocast_banned(self):
        with torch.autocast('cuda'):
            for op, args, module in self.autocast_lists.banned:
                with self.assertRaises(RuntimeError):
                    getattr(module, op)(*args)

    def test_autocast_ignored_types(self):
        with torch.autocast('cuda'):
            for ignore_type in (torch.double, torch.int32):
                a_ignore = torch.ones((8, 8), dtype=ignore_type, device="cuda:0")
                b_ignore = torch.ones((8, 8), dtype=ignore_type, device="cuda:0")
                c_16 = torch.ones((8, 8), dtype=torch.float16, device="cuda:0")

                # Tests if CastPolicy::fp16 ops ignore double and int
                # Currently, no ops belonging to this policy support integer inputs.
                if ignore_type is torch.double:
                    with self.assertRaises(RuntimeError):
                        torch.mm(a_ignore, c_16)
                    with torch.autocast('cuda', enabled=False):
                        type_no_autocast = torch.mm(a_ignore, b_ignore).dtype
                    self.assertTrue(torch.mm(a_ignore, b_ignore).dtype is type_no_autocast)

                # Tests if CastPolicy::fp32 ops ignore double and int
                with torch.autocast('cuda', enabled=False):
                    type_no_autocast = torch.pow(a_ignore, 2.0).dtype
                self.assertTrue(torch.pow(a_ignore, 2.0).dtype is type_no_autocast)

                # Tests if CastPolicy::fp32_set_opt_dtype ops ignore double and int
                with torch.autocast('cuda', enabled=False):
                    type_no_autocast = torch.sum(a_ignore).dtype
                self.assertTrue(torch.sum(a_ignore).dtype is type_no_autocast)

                # Tests if CastPolicy::fp32_append_dtype ops ignore double and int
                # Currently, no ops belonging to this policy support integer inputs.
                if ignore_type is torch.double:
                    with torch.autocast('cuda', enabled=False):
                        type_no_autocast = torch.norm(a_ignore).dtype
                    self.assertTrue(torch.norm(a_ignore).dtype is type_no_autocast)

    def test_autocast_custom_enabled(self):
        class MyMM(torch.autograd.Function):
            @staticmethod
            @torch.cuda.amp.custom_fwd
            def forward(ctx, a, b):
                self.assertTrue(a.dtype is torch.float32)
                self.assertTrue(b.dtype is torch.float32)
                self.assertTrue(torch.is_autocast_enabled())
                ctx.save_for_backward(a, b)
                return a.mm(b)

            @staticmethod
            @torch.cuda.amp.custom_bwd
            def backward(ctx, grad):
                self.assertTrue(torch.is_autocast_enabled())
                a, b = ctx.saved_tensors
                return grad.mm(b.t()), a.t().mm(grad)

        mymm = MyMM.apply

        x = torch.randn((8, 8), device="cuda", dtype=torch.float32, requires_grad=True)
        y = torch.randn((8, 8), device="cuda", dtype=torch.float32, requires_grad=True)

        with torch.cuda.amp.autocast():
            output = mymm(x, y)
            self.assertTrue(output.dtype is torch.float16)
            loss = output.sum()
        loss.backward()

    def test_autocast_custom_cast_inputs(self):
        class MyMM(torch.autograd.Function):
            @staticmethod
            @torch.cuda.amp.custom_fwd(cast_inputs=torch.float32)
            def forward(ctx, a, container, expect_type):
                b = container[1][0]
                self.assertTrue(a.dtype is expect_type)
                self.assertTrue(b.dtype is expect_type)
                self.assertFalse(torch.is_autocast_enabled())
                ctx.save_for_backward(a, b)
                return a.mm(b)

            @staticmethod
            @torch.cuda.amp.custom_bwd
            def backward(ctx, grad):
                self.assertFalse(torch.is_autocast_enabled())
                a, b = ctx.saved_tensors
                return grad.mm(b.t()), None, None

        mymm = MyMM.apply

        x = torch.randn((8, 8), device="cuda", dtype=torch.float16, requires_grad=True)
        # Puts one input tensor in a nested container.  y's contained Tensor won't receive a gradient,
        # because torch.autograd.Function can't hand gradients back to non-Tensor forward arguments.
        # Sets requires_grad=False explicitly so we don't lie about expecting a gradient.
        y = (0, {0: torch.randn((8, 8), device="cuda", dtype=torch.float16, requires_grad=False)})

        with torch.autocast('cuda', ):
            output = mymm(x, y, torch.float32)
            self.assertTrue(output.dtype is torch.float32)
            loss = output.sum()
        loss.backward()

        # Tests if custom_fwd becomes a no-op when mymm runs outside an autocast-enabled region.
        output = mymm(x, y, torch.float16)
        self.assertTrue(output.dtype is torch.float16)
        loss = output.sum()
        loss.backward()

    def test_autocast_cat_jit(self):
        # Reported at https://github.com/pytorch/pytorch/issues/38958

        class Model(torch.nn.Module):
            def forward(self):
                a = torch.randn(1)
                b = torch.randn(1)
                c = torch.cat((a, b), 0)
                d = torch.stack([c, c], 0)
                return d

        # The JIT here doesn't really matter, we just need to call
        # cat via the boxed API
        model = Model()
        model_jit_script = torch.jit.script(model)

        with torch.autocast('cuda', enabled=True):
            model()
            model_jit_script()

    # cudnn RNNs require special backend handling (weights are cast to FP16 and reflattened)
    # so they get a dedicated test.
    # Despite the large number of RNN cases it tries, the test takes < 15 seconds on a Titan V (similar to V100).
    @skipIfRocm
    @unittest.skipIf(not TEST_CUDNN, 'CUDNN not available')
    def test_autocast_rnn(self):
        with torch.backends.cudnn.flags(enabled=True, deterministic=True):
            # seq, batch, features, hidden size
            clses = ("RNN", "GRU", "LSTM")
            T, B, F, H = 3, 4, 5, 6
            dtypes = (torch.float16, torch.float32)
            input_layouts = ("seq_first", "batch_first", "packed")

            for (cls, num_layers, bias, input_layout, bidirectional, try_nonpreflattened_weights,
                 input_dtype, hidden_dtype, weight_dtype) in \
                    product(clses, (1, 2), (True, False), input_layouts, (True, False), (True, False),
                            dtypes, dtypes, dtypes):
                if input_layout == "seq_first":
                    batch_first = False
                    x = torch.randn((T, B, F), device="cuda", dtype=input_dtype)
                elif input_layout == "batch_first":
                    batch_first = True
                    x = torch.randn((B, T, F), device="cuda", dtype=input_dtype)
                elif input_layout == "packed":
                    batch_first = False
                    x = torch.randn((T, B, F), device="cuda", dtype=input_dtype)
                    x = torch.nn.utils.rnn.pack_padded_sequence(torch.randn((T, B, F),
                                                                            device="cuda", dtype=input_dtype),
                                                                lengths=(3, 2, 1, 3),
                                                                enforce_sorted=False)

                rnn = getattr(torch.nn, cls)(F, H, num_layers=num_layers, bidirectional=bidirectional,
                                             bias=bias, batch_first=batch_first).cuda().to(dtype=weight_dtype)

                if try_nonpreflattened_weights:
                    for p in rnn.parameters():
                        with torch.no_grad():
                            p.set_(p.clone())

                h = torch.randn((num_layers * (2 if bidirectional else 1), B, H),
                                device="cuda", dtype=hidden_dtype)
                if cls == "LSTM":
                    c = torch.randn((num_layers * (2 if bidirectional else 1), B, H),
                                    device="cuda", dtype=hidden_dtype)
                    h = (h, c)

                with torch.autocast('cuda', ):
                    out, h_out = rnn(x, h)
                out = out.data if input_layout == "packed" else out
                self.assertEqual(out.dtype, torch.float16)
                # Autocast wrapper requires at::_cudnn_rnn is autograd-exposed.  This check can't guarantee
                # at::_cudnn_rnn is autograd-exposed, but if it fires, it indicates some funny business has
                # occurred and we should double check that at::_cudnn_rnn remains autograd-exposed.
                self.assertEqual(out.grad_fn.name(), "CudnnRnnBackward0")
                out.sum().backward()
                grads = [p.grad.clone() for p in rnn.parameters()]

                rnn.zero_grad()

                if cls == "LSTM":
                    out_control, h_out_control = rnn.to(dtype=torch.float16)(x.half(), (h[0].half(), h[1].half()))
                else:
                    out_control, h_out_control = rnn.to(dtype=torch.float16)(x.half(), h.half())
                out_control = out_control.data if input_layout == "packed" else out_control
                out_control.sum().backward()
                grads_control = [p.grad.clone() for p in rnn.parameters()]

                # Compares with default tolerances, even for FP16 execution.  Barring nondeterminism,
                # autocast and control results should be bitwise identical.
                self.assertEqual(out, out_control)

                if cls == "LSTM":
                    self.assertTrue(h_out[0].dtype is torch.float16 and h_out[1].dtype is torch.float16)
                    self.assertEqual(h_out[0], h_out_control[0])
                    self.assertEqual(h_out[1], h_out_control[1])
                else:
                    self.assertEqual(h_out.dtype, torch.float16)
                    self.assertEqual(h_out, h_out_control)
                for grad, grad_control in zip(grads, grads_control):
                    self.assertEqual(grad.half(), grad_control)

    def test_autocast_cache_leak(self):
        # Reported at https://github.com/pytorch/pytorch/issues/48049
        # Test is used to check, if autocast recaches the same parameters
        # when executed in a `torch.no_grad()` block.

        linear = torch.nn.Linear(10, 10).to('cuda')
        data = torch.randn(1, 10, device='cuda')

        with torch.autocast('cuda', ):
            with torch.no_grad():
                out = linear(data)
                first_iter_mem = torch.cuda.memory_allocated()
                for _ in range(3):
                    out = linear(data)
                self.assertTrue(first_iter_mem == torch.cuda.memory_allocated())

    def test_autocast_checkpointing(self):
        model = torch.nn.Sequential(torch.nn.Linear(8, 8),
                                    torch.nn.Linear(8, 8),
                                    torch.nn.Linear(8, 8)).cuda()
        input = torch.rand((8, 8), device="cuda", dtype=torch.float16, requires_grad=True)
        with torch.autocast('cuda', ):
            output = checkpoint_sequential(model, 2, input)
        self.assertTrue(output.requires_grad)
        self.assertTrue(output.dtype is torch.float16)
        output.sum().backward()

    @slowTest
    @unittest.skipIf(not TEST_LARGE_TENSOR, "not enough memory")
    def test_max_large_axis(self):
        x = torch.zeros(2**32, device='cuda', dtype=torch.int8)
        x[-1] = 1
        val, idx = x.max(0)
        self.assertEqual(val, 1)
        self.assertEqual(idx, x.shape[0] - 1)

    @unittest.skipIf(not TEST_NUMPY, "Numpy not found")
    def test_to_numpy(self):
        self.assertRaises(TypeError, lambda: torch.empty(1, device="cuda").numpy())

    @unittest.skipIf((not TEST_CUDA) or
                     TEST_WITH_ROCM or
                     int(torch.version.cuda.split(".")[0]) < 11, "CUDA >= 11.0 required for graphs")
    def test_graph_capture_simple(self):
        s = torch.cuda.Stream()

        with torch.cuda.stream(s):
            a = torch.full((1000,), 1, device="cuda")
            g = torch.cuda.CUDAGraph()
            torch.cuda.empty_cache()
            g.capture_begin()
            b = a
            for _ in range(10):
                b = b + 1
            g.capture_end()
        torch.cuda.current_stream().wait_stream(s)

        g.replay()

        self.assertTrue(b.sum().item() == 11000.)

    @unittest.skipIf((not TEST_CUDA) or
                     TEST_WITH_ROCM or
                     int(torch.version.cuda.split(".")[0]) < 11, "CUDA >= 11.0 required for graphs")
    def test_graph_rng_functional(self):
        ops_with_kwargs = ((torch.nn.functional.dropout, {"p": 0.1}),
                           (torch.nn.functional.rrelu, {"training": True}),)
        size = 10000

        def run(op, kwargs):
            a = torch.randn((size,), device="cuda", dtype=torch.float)

            # Control
            torch.cuda.manual_seed(5)
            eager_out = a
            for _ in range(6):
                eager_out = op(eager_out, **kwargs)

            graph_in = a.clone()
            stream = torch.cuda.Stream()
            stream.wait_stream(torch.cuda.current_stream())
            with torch.cuda.stream(stream):
                torch.cuda.manual_seed(5)

                g = torch.cuda.CUDAGraph()
                torch.cuda.empty_cache()
                g.capture_begin()
                graph_out = graph_in
                for _ in range(2):
                    graph_out = op(graph_out, **kwargs)
                g.capture_end()
            torch.cuda.current_stream().wait_stream(stream)

            # Runs a graphed->eager->graphed sequence of RNG ops.
            # replay() plays 2 invocations of the op, so the sequence has 6
            # invocations total, matching Control.
            # replay() reads from graph_in and writes to graph_out.
            g.replay()
            out = op(graph_out, **kwargs)
            out = op(out, **kwargs)
            graph_in.copy_(out)
            g.replay()

            # If replay() updated RNG state correctly, graph_out
            # should now hold data equal to eager_out.
            try:
                self.assertEqual(eager_out, graph_out)
            except Exception as e:
                raise RuntimeError("Failed on ", op) from e

            # We hold references to all tensors used across streams up til this sync,
            # so no need to call record_stream on those tensors.
            torch.cuda.synchronize()

        for op, kwargs in ops_with_kwargs:
            run(op, kwargs)

    @unittest.skipIf((not TEST_CUDA) or
                     TEST_WITH_ROCM or
                     int(torch.version.cuda.split(".")[0]) < 11, "CUDA >= 11.0 required for graphs")
    def test_graph_rng_distributions(self):
        size = 10000
        input = torch.rand((size,), device="cuda", dtype=torch.float)
        alloc = torch.empty((size,), device="cuda", dtype=torch.float)

        # Torch ops to test with sample args (tuple) and kwargs (dict)
        torch_with_args = (("bernoulli", (input.clone(),), {}),
                           # multinomial uses some uncapturable CUDA calls.
                           # TODO: reenable multinomial tests if/when the implementation is capturable.
                           # ("multinomial", (input.clone(), size, True), {}),
                           # ("multinomial", (input.clone(), size // 2, False), {}),
                           # TODO: reenable normal test, where std is a device
                           # tensor, when graph test failures are fixed
                           # ("normal", (input.clone() + 1, input.clone()), {}),
                           ("normal", (input.clone() + 1, 1.0), {}),
                           ("poisson", (input.clone(),), {}),
                           ("rand", (size,), {"device": "cuda", "dtype": torch.float}),
                           ("randint", (0, 3, (size,)), {"device": "cuda", "dtype": torch.float}),
                           ("randn", (size,), {"device": "cuda", "dtype": torch.float}),)

        # Tensor methods to test with sample args (tuple)
        tensor_with_args = (("bernoulli_", (input.clone(),)),
                            ("cauchy_", ()),
                            ("exponential_", ()),
                            ("geometric_", (0.3,)),
                            ("log_normal_", ()),
                            ("normal_", ()),
                            ("random_", ()),
                            ("uniform_", ()),)

        def run(module, op, args, kwargs):
            torch.cuda.manual_seed(5)

            # Each path runs a dummy op to increment the state a bit before creating controls.
            if (module == "torch"):
                dummy = getattr(torch, op)(*args, **kwargs)
                control1 = getattr(torch, op)(*args, **kwargs)
                control2 = getattr(torch, op)(*args, **kwargs)
            else:
                dummy = alloc.clone()
                control1 = alloc.clone()
                control2 = alloc.clone()
                getattr(dummy, op)(*args)
                getattr(control1, op)(*args)
                getattr(control2, op)(*args)

            stream = torch.cuda.Stream()
            stream.wait_stream(torch.cuda.current_stream())
            with torch.cuda.stream(stream):
                torch.cuda.manual_seed(5)

                g = torch.cuda.CUDAGraph()
                torch.cuda.empty_cache()
                if (module == "torch"):
                    g.capture_begin()
                    t1 = getattr(torch, op)(*args, **kwargs)
                    t2 = getattr(torch, op)(*args, **kwargs)
                    g.capture_end()
                else:
                    t1 = alloc.clone()
                    t2 = alloc.clone()
                    g.capture_begin()
                    getattr(t1, op)(*args)
                    getattr(t2, op)(*args)
                    g.capture_end()
            torch.cuda.current_stream().wait_stream(stream)

            try:
                self.assertNotEqual(control1, t1)
                self.assertNotEqual(control2, t2)
            except Exception as e:
                raise RuntimeError("Failed on " + module + "." + op) from e

            # Runs a dummy op prelude, as for controls, to make sure replay()
            # picks up the dummy op's state increment.
            if module == "torch":
                dummy = getattr(torch, op)(*args, **kwargs)
            else:
                dummy = alloc.clone()
                getattr(dummy, op)(*args)

            # Runs RNG ops that fill t1 and t2.
            g.replay()

            try:
                self.assertEqual(control1, t1)
                self.assertEqual(control2, t2)
            except Exception as e:
                raise RuntimeError("Failed on " + module + "." + op) from e

            # We hold references to all tensors used across streams up til this sync,
            # so no need to call record_stream on those tensors.
            torch.cuda.synchronize()

        for op_with_args in torch_with_args:
            run("torch", *op_with_args)

        for meth_with_args in tensor_with_args:
            # Adds an empty dict for kwargs, which none of the Tensor methods use
            run("Tensor", *(meth_with_args + ({},)))

    @unittest.skipIf((not TEST_CUDA) or
                     TEST_WITH_ROCM or
                     int(torch.version.cuda.split(".")[0]) < 11, "CUDA >= 11.0 required for graphs")
    def test_graph_two_successive(self):
        torch.cuda.empty_cache()

        size = 1000
        kSmallBuffer = 2097152

        def func_with_temps(t, val):
            x = t.clone() + val
            y = t.clone() + val
            return x + y

        s = torch.cuda.Stream()

        for share_mem in ("Don't share", "via pool()", "via graph_pool_handle()"):
            g0 = torch.cuda.CUDAGraph()
            g1 = torch.cuda.CUDAGraph()

            a = torch.ones((size,), device="cuda")

            s.wait_stream(torch.cuda.current_stream())
            with torch.cuda.stream(s):
                g0_args = (torch.cuda.graph_pool_handle(),) if share_mem == "via graph_pool_handle()" else ()
                g0.capture_begin(*g0_args)
                b = a.clone()
                for _ in range(5):
                    b = func_with_temps(b, 1)
                g0.capture_end()

                g1_args = (g0.pool(),) if share_mem == "via pool()" else g0_args
                g1.capture_begin(*g1_args)
                for _ in range(5):
                    b = func_with_temps(b, 1)
                g1.capture_end()
            torch.cuda.current_stream().wait_stream(s)

            # mixes unrelated eager ops with replays
            c = a.clone()
            for _ in range(2):
                c = func_with_temps(c, 3)
            g0.replay()
            for _ in range(2):
                c = func_with_temps(c, 3)
            g1.replay()
            for _ in range(2):
                c = func_with_temps(c, 3)

            self.assertEqual(b.sum().item(), size * 3070)
            self.assertEqual(c.sum().item(), size * 442)

            if share_mem != "Don't share":
                self.assertEqual(reserved_no_sharing - torch.cuda.memory_stats()["reserved_bytes.all.current"],
                                 kSmallBuffer)
            else:
                reserved_no_sharing = torch.cuda.memory_stats()["reserved_bytes.all.current"]

            del a, b, c, g0, g1
            # Tensors used across streams (a and b) were held until just now, so no need to call record_stream on them.
            torch.cuda.synchronize()
            torch.cuda.empty_cache()

    @unittest.skip("Temporarily disabled due to a graphs bug in libcuda.so, " +
                   "see https://github.com/pytorch/pytorch/pull/57556")
    @unittest.skipIf((not TEST_CUDA) or
                     TEST_WITH_ROCM or
                     int(torch.version.cuda.split(".")[0]) < 11, "CUDA >= 11.0 required for graphs")
    def test_graph_concurrent_replay(self):
        torch.cuda.empty_cache()

        size = 1000000  # largeish to help expose race conditions

        def func_with_temps(t, val):
            x = t.clone() + val
            y = t.clone() + val
            return x + y

        s = torch.cuda.Stream()

        for share_mem in ("Don't share", "via pool()", "via graph_pool_handle()"):
            g0 = torch.cuda.CUDAGraph()
            g1 = torch.cuda.CUDAGraph()

            s0 = torch.cuda.Stream()
            s1 = torch.cuda.Stream()

            a = torch.ones((size,), device="cuda")

            s.wait_stream(torch.cuda.current_stream())
            with torch.cuda.stream(s):
                g0_args = (torch.cuda.graph_pool_handle(),) if share_mem == "via graph_pool_handle()" else ()
                g0.capture_begin(*g0_args)
                b = a.clone()
                for _ in range(5):
                    b = func_with_temps(b, 1)
                g0.capture_end()

                g1_args = (g0.pool(),) if share_mem == "via pool()" else g0_args
                g1.capture_begin(*g1_args)
                c = a.clone()
                for _ in range(5):
                    c = func_with_temps(c, 2)
                g1.capture_end()

            # To reproduce data corruption, I need g0 and g1's kernels to run concurrently.
            # But replay() (especially cudaGraphLaunch) can incur significant CPU overhead.
            # The following pattern helps align device-side execution of g0 and g1's kernels.
            torch.cuda.synchronize()
            with torch.cuda.stream(s0):
                torch.cuda._sleep(1000000)
                s1.wait_stream(s0)
                g0.replay()
            with torch.cuda.stream(s1):
                g1.replay()
            torch.cuda.current_stream().wait_stream(s0)
            torch.cuda.current_stream().wait_stream(s1)

            if share_mem != "Don't share":
                # Confirms concurrent replays using the same mempool corrupted each other.
                self.assertNotEqual(b.sum().item(), size * 94)
                self.assertNotEqual(c.sum().item(), size * 156)
            else:
                # Confirms concurrent replays using different mempools did not corrupt each other.
                self.assertEqual(b.sum().item(), size * 94)
                self.assertEqual(c.sum().item(), size * 156)

            del a, b, c, g0, g1
            # Tensors used across streams (a, b, c) were held until just now, so no need to call record_stream on them.
            torch.cuda.synchronize()
            torch.cuda.empty_cache()

    @unittest.skipIf((not TEST_CUDA) or
                     TEST_WITH_ROCM or
                     int(torch.version.cuda.split(".")[0]) < 11, "CUDA >= 11.0 required for graphs")
    def test_graph_three_successive(self):
        torch.cuda.empty_cache()

        size = 1000

        s = torch.cuda.Stream()

        for share_mem in ("Don't share", "via pool()", "via graph_pool_handle()"):
            a = torch.ones((size,), device="cuda")

            g0 = torch.cuda.CUDAGraph()
            g1 = torch.cuda.CUDAGraph()
            g2 = torch.cuda.CUDAGraph()

            s.wait_stream(torch.cuda.current_stream())
            with torch.cuda.stream(s):
                g0_args = (torch.cuda.graph_pool_handle(),) if share_mem == "via graph_pool_handle()" else ()
                g0.capture_begin(*g0_args)
                b = a.clone()
                c = b + 1
                d = b + 2
                g0.capture_end()

                args = (g0.pool(),) if share_mem == "via pool()" else g0_args

                g1.capture_begin(*args)
                e = c + 3
                del c
                g1.capture_end()

                g2.capture_begin(*args)
                f = d + 4
                g2.capture_end()
            torch.cuda.current_stream().wait_stream(s)

            # Tests that replaying in capture order is valid
            g0.replay()
            g1.replay()
            g2.replay()

            self.assertEqual(e.sum().item(), size * 5)
            self.assertEqual(f.sum().item(), size * 7)

            # Tests that replaying as g0, g2, g1 is only valid if they don't share a pool
            g0.replay()
            g2.replay()
            g1.replay()

            # If share_mem is True, g2's capture should have reused c's memory for f. We replayed g2 then g1,
            # so we expect g1's captured "e = c + 3" mistakenly filled e with "f's vals + 3".
            self.assertEqual(e.sum().item(), size * (7 + 3) if share_mem != "Don't share" else size * 5)
            self.assertEqual(f.sum().item(), size * 7)

            del a, b, d, e, f, g0, g1, g2
            # Tensors used across streams (a, e, f) were held until just now, so no need to call record_stream on them.
            torch.cuda.synchronize()
            torch.cuda.empty_cache()

    @unittest.skipIf((not TEST_CUDA) or
                     TEST_WITH_ROCM or
                     int(torch.version.cuda.split(".")[0]) < 11, "CUDA >= 11.0 required for graphs")
    def test_graph_memory_stats_and_use_result_after_destroy_graph(self):
        kSmallSize = 1048576
        kSmallBuffer = 2097152
        kLargeBuffer = 20971520
        kMinLargeAlloc = 10485760
        kRoundLarge = 2097152

        elem = 4

        # this was annoying to write but stresses the expectations pretty rigorously
        cases = ((512 // elem, 1, kSmallBuffer, kSmallBuffer, "small_pool"),
                 (kSmallSize // elem, 2, 2 * kSmallBuffer, kSmallBuffer, "small_pool"),
                 ((kSmallSize + 512) // elem, 1, kLargeBuffer, kLargeBuffer, "large_pool"),
                 ((kMinLargeAlloc - 512) // elem, 2, 2 * kLargeBuffer, kLargeBuffer, "large_pool"),
                 ((kMinLargeAlloc + 512) // elem, 3,
                  3 * (kRoundLarge * ((kMinLargeAlloc + 512 + kRoundLarge - 1) // kRoundLarge)),
                  kRoundLarge * ((kMinLargeAlloc + 512 + kRoundLarge - 1) // kRoundLarge),
                  "large_pool"),)

        stats_to_check = ("segment.",
                          "reserved_bytes.",
                          "active.",
                          "active_bytes.")

        gc.collect()
        torch.cuda.empty_cache()

        s = torch.cuda.Stream()

        for (numel,
             delta_cudaMallocs,
             delta_cudaMalloc_bytes,
             delta_cudaMalloc_bytes_post_del_g,
             pool_string) in cases:
            if pool_string == "small_pool":
                delta_active_blocks = 2  # one from "b" plus a sneaky one from CUDAGraph's one-element rng offset holder
                delta_active_bytes = numel * elem + 512  # + 512 for CUDAGraph's rng offset holder
            else:
                delta_active_blocks = 1  # We only check the large pool, which isn't affected by rng offset holder
                delta_active_bytes = numel * elem

            g = torch.cuda.CUDAGraph()
            s.wait_stream(torch.cuda.current_stream())
            with torch.cuda.stream(s):
                # Allocation stat estimates assume input is created on the same stream as capture_begin()
                # (in other words, the same stream silo as the rng offset holder, which is not allocated from the
                # capture's private pool).
                a = torch.ones((numel,), device="cuda")

                precapture_stats = torch.cuda.memory_stats()

                g.capture_begin()
                b = a.clone()
                for _ in range(5):
                    b = b.clone() + 1
                g.capture_end()
            torch.cuda.current_stream().wait_stream(s)

            gc.collect()

            postcapture_stats = torch.cuda.memory_stats()

            expecteds = (delta_cudaMallocs,
                         delta_cudaMalloc_bytes,
                         delta_active_blocks,
                         delta_active_bytes)
            # Double checks replay and stats before and after a call to empty_cache
            for i in range(2):
                for stat, expected in zip(stats_to_check, expecteds):
                    stat = stat + pool_string + ".current"
                    current = postcapture_stats[stat] - precapture_stats[stat]
                    self.assertEqual(current, expected, "Pre to post capture delta of " +
                                     stat + " = {}, expected = {}, numel = {}".format(current, expected, numel))

                g.replay()
                self.assertEqual(b.sum().item(), 6 * numel)
                if i == 0:
                    torch.cuda.empty_cache()

            del g
            gc.collect()
            torch.cuda.empty_cache()
            postdel_stats = torch.cuda.memory_stats()

            # Uses graph result b after graph has been deleted
            self.assertEqual(b.sum().item(), 6 * numel)

            # b should be the only live reference remaining from the graph's private pool
            expecteds = (1, delta_cudaMalloc_bytes_post_del_g, 1, numel * elem)
            for stat, expected in zip(stats_to_check, expecteds):
                stat = stat + pool_string + ".current"
                current = postdel_stats[stat] - precapture_stats[stat]
                self.assertEqual(current, expected, "Pre capture to post graph delete delta of " +
                                 stat + " = {}, expected = {}, numel = {}".format(current, expected, numel))

            # del a, b before the next case is essential, otherwise overwriting a and b in the next case
            # can throw off its allocation/deallocation counts.
            del a, b
            # Tensors used across streams (a and b) were held until just now, so no need to call record_stream on them.
            torch.cuda.synchronize()
            torch.cuda.empty_cache()

    @unittest.skipIf((not TEST_CUDA) or
                     TEST_WITH_ROCM or
                     int(torch.version.cuda.split(".")[0]) < 11, "CUDA >= 11.0 required for graphs")
    def test_graph_record_stream(self):
        # Makes sure graph capture defers attempting to reclaim allocations used across streams. See
        # "Q. Why skip process_events if a capture might be underway?" in c10/cuda/CUDACachingAllocator.cpp
        torch.cuda.empty_cache()

        potential_problem = torch.zeros((3,), device="cuda")
        a = torch.zeros((3,), device="cuda")
        s0 = torch.cuda.Stream()
        s1 = torch.cuda.Stream()
        s2 = torch.cuda.Stream()
        g = torch.cuda.CUDAGraph()

        torch.cuda.synchronize()
        with torch.cuda.stream(s0):
            potential_problem.record_stream(s0)
            torch.cuda._sleep(TestCuda.FIFTY_MIL_CYCLES)
            potential_problem.fill_(1.)
        del potential_problem

        with torch.cuda.stream(s1):
            g.capture_begin()
            # potential_problem's allocation should still be outstanding. if DeviceCachingAllocator::malloc
            # mistakenly calls process_events, it will trigger cudaEventQueries on potential_problem's end-of-life
            # event, which will cause the capture to error.
            b = a.clone()

            # Let's also see what happens if we record_stream on a tensor during capture.
            s2.wait_stream(s1)
            with torch.cuda.stream(s2):
                b.fill_(1.)
                b.record_stream(s2)  # dummy record_stream
                del b
            s1.wait_stream(s2)
            g.capture_end()
        torch.cuda.synchronize()

        # dummy allocation triggers process_events, Hopefully successfully processes b's end-of-life event.
        c = torch.zeros((3,), device="cuda")

    @unittest.skipIf((not TEST_CUDA) or
                     TEST_WITH_ROCM or
                     int(torch.version.cuda.split(".")[0]) < 11, "CUDA >= 11.0 required for graphs")
    # If this test is the first in the process to try cudnn rnns with dropout, it'll initialize
    # DropoutState's long-lived internal buffer. Calling code perceives this (correct) behavior
    # as a memory leak unless we skip the leak check.
    @skipCUDAMemoryLeakCheckIf(True)
    def test_graph_cudnn_dropout(self):
        # Tests the interaction of cuda graph capture with DropoutState's syncs in ATen/native/cudnn/RNN.cpp.
        # In particular, if user runs a sequence of captured and noncaptured cudnn rnns, DropoutState should
        # avoid syncing noncapturing streams with captured events or vice versa.
        torch.cuda.empty_cache()

        model = torch.nn.LSTM(512, 512, 2, dropout=0.5).cuda()
        x = torch.ones(100, 192, 512, device="cuda")

        y = model(x)

        g = torch.cuda.CUDAGraph()
        s = torch.cuda.Stream()
        s.wait_stream(torch.cuda.current_stream())
        with torch.cuda.stream(s):
            g.capture_begin()
            y = model(x)
            g.capture_end()
        torch.cuda.current_stream().wait_stream(s)

        y = model(x)

    @unittest.skipIf((not TEST_CUDA) or
                     TEST_WITH_ROCM or
                     int(torch.version.cuda.split(".")[0]) < 11, "CUDA >= 11.0 required for graphs")
    def test_graph_grad_scaling(self):
        torch.cuda.empty_cache()

        scaler = torch.cuda.amp.GradScaler(init_scale=4.)
        g = torch.cuda.CUDAGraph()
        s = torch.cuda.Stream()

        weight = torch.ones((100,), device="cuda", requires_grad=True)
        opt = torch.optim.SGD([weight], lr=0.1)
        static_input = torch.ones_like(weight)
        static_grad = torch.ones_like(weight)

        # warmup
        s = torch.cuda.Stream()
        s.wait_stream(torch.cuda.current_stream())
        with torch.cuda.stream(s):
            loss = (weight.half() * static_input).sum()
            scaler.scale(loss).backward()
        torch.cuda.current_stream().wait_stream(s)

        opt.zero_grad(set_to_none=True)

        # capture
        with torch.cuda.graph(g):
            loss = (weight.half() * static_input).sum()
            scaler.scale(loss).backward()

        input_vals = [5, 20000, 5, 40000]
        # If the scale gets updated properly, these are the scale, growth tracker,
        # and grad values we expect.
        expected_scales = [4, 2, 2, 1]
        expected_growth_trackers = [1, 0, 1, 0]
        expected_grad_vals = [5 * 4, float("inf"), 5 * 2, float("inf")]

        for data, scale, growth_tracker, grad_val in zip(input_vals,
                                                         expected_scales,
                                                         expected_growth_trackers,
                                                         expected_grad_vals):
            static_input.fill_(data)
            g.replay()
            self.assertEqual(weight.grad, torch.full_like(weight.grad, grad_val))
            scaler.step(opt)
            scaler.update()
            self.assertEqual(scaler._scale, scale)
            self.assertEqual(scaler._growth_tracker, growth_tracker)

    @unittest.skipIf((not TEST_CUDA) or
                     TEST_WITH_ROCM or
                     int(torch.version.cuda.split(".")[0]) < 11, "CUDA >= 11.0 required for graphs")
    def test_graph_make_graphed_callables(self):
        torch.manual_seed(5)
        torch.cuda.manual_seed(5)

        N, D_in, H, D_out = 640, 4096, 2048, 1024

        models = []
        for _ in range(2):
            model_section1 = torch.nn.Sequential(torch.nn.Linear(D_in, H),
                                                 torch.nn.Dropout(p=0.1)).cuda()
            model_section2 = torch.nn.Sequential(torch.nn.Linear(H, D_out),
                                                 torch.nn.Dropout(p=0.2)).cuda()
            models.append(torch.nn.Sequential(model_section1, model_section2))

        model_graphed = models[0]
        model_control = models[1]

        model_graphed.load_state_dict(model_control.state_dict())

        opt_graphed = torch.optim.SGD(model_graphed.parameters(), lr=0.1)
        opt_control = torch.optim.SGD(model_control.parameters(), lr=0.1)

        x = torch.randn(N, D_in, device='cuda')
        h = torch.randn(N, H, device='cuda', requires_grad=True)
        y_pred = torch.randn(N, D_out, device='cuda', requires_grad=True)
        y = torch.randn(N, D_out, device='cuda')

        loss_fn_control = torch.nn.functional.mse_loss
        relu_control = torch.nn.functional.relu

        # This is a good stress test. It graphs four callables: two Modules and two python functions.
        model_graphed[0], model_graphed[1], relu_graphed, loss_fn_graphed = \
            torch.cuda.make_graphed_callables((model_graphed[0], model_graphed[1], relu_control, loss_fn_control),
                                              ((x,), (h,), (y_pred,), (y_pred, y)))

        real_inputs = [torch.rand_like(x) for _ in range(10)]
        real_targets = [torch.rand_like(y) for _ in range(10)]

        for m, opt, relu, loss_fn in zip((model_graphed, model_control),
                                         (opt_graphed, opt_control),
                                         (relu_graphed, relu_control),
                                         (loss_fn_graphed, loss_fn_control)):
            # Resets RNC states before iterations for graphed and ungraphed models,
            # so dropout math should be bitwise identical for both.
            torch.manual_seed(5)
            torch.cuda.manual_seed(5)
            for data, target in zip(real_inputs, real_targets):
                opt.zero_grad(set_to_none=True)
                y_pred = m(data)
                y_pred = relu(y_pred)
                loss = loss_fn(y_pred, target)
                loss.backward()
                opt.step()

        for p, pc in zip(model_graphed.parameters(), model_control.parameters()):
            self.assertEqual(p, pc)

        # We graphed the models in training mode. Eval should still run ungraphed.
        model_graphed.eval()
        model_control.eval()
        self.assertEqual(model_graphed(real_inputs[0]), model_control(real_inputs[0]))

    def test_batch_norm_gather_stats(self):
        input = torch.randn(1, 3, 3, 3, device='cuda')
        mean, invstd = torch.batch_norm_gather_stats(
            input, mean=torch.ones(2, 3, device='cuda'), invstd=torch.ones(2, 3, device='cuda'),
            running_mean=None, running_var=None  , momentum=.1, eps=1e-5, count=2
        )
        self.assertEqual(mean, torch.ones(3, device='cuda'))
        self.assertEqual(invstd, torch.ones(3, device='cuda'))

    @unittest.skipIf(not TEST_MULTIGPU, "Test needs multiple GPUs")
    def test_cuda_device_memory_allocated(self):
        from torch.cuda import memory_allocated
        device_count = torch.cuda.device_count()
        current_alloc = [memory_allocated(idx) for idx in range(device_count)]
        x = torch.ones(10, device="cuda:0")
        self.assertTrue(memory_allocated(0) > current_alloc[0])
        self.assertTrue(all(memory_allocated(torch.cuda.device(idx)) == current_alloc[idx] for idx in range(1, device_count)))

    def test_matmul_memory_use(self):
        def get_max_used():
            torch.cuda.synchronize()
            val = torch.cuda.max_memory_allocated()
            torch.cuda.reset_peak_memory_stats()
            return val

        a = torch.rand(1, 32, 32, device="cuda")
        b = torch.rand(24, 32, 1, device="cuda")

        get_max_used()

        torch.matmul(a, b)

        matmul_mem = get_max_used()

        a = a.expand(24, 32, 32)
        torch.matmul(a, b)

        matmul_expand_mem = get_max_used()

        torch.bmm(a, b)

        bmm_mem = get_max_used()

        self.assertEqual(matmul_expand_mem, matmul_mem)
        self.assertEqual(bmm_mem, matmul_mem)


class TestCudaComm(TestCase):
    def _test_broadcast(self, input):
        if not TEST_MULTIGPU:
            raise unittest.SkipTest("only one GPU detected")
        # test regular
        results = comm.broadcast(input, (0, 1))
        for i, t in enumerate(results):
            self.assertEqual(t.get_device(), i)
            self.assertEqual(t, input)
            if input.is_cuda and input.get_device() == i:  # test not copying on same device
                self.assertEqual(t.data_ptr(), input.data_ptr())
        # test out=
        for inplace in [True, False]:
            if inplace:
                outputs = [torch.empty_like(input, device=0), torch.empty_like(input, device=1)]
            else:
                outputs = [input.cuda(0), torch.empty_like(input, device=1)]
            results = comm.broadcast(input, out=outputs)
            for r, o in zip(results, outputs):
                self.assertIs(r, o)
            for i, t in enumerate(results):
                self.assertEqual(t.get_device(), i)
                self.assertEqual(t, input)
        # test error msg
        with self.assertRaisesRegex(RuntimeError, r"Exactly one of 'devices' and 'out'"):
            comm.broadcast(input, (0, 1), out=outputs)
        with self.assertRaisesRegex(RuntimeError,
                                    r"Expected all output tensors to be CUDA tensors, but output tensor at index 1"):
            comm.broadcast(input, out=[input.cuda(0), input.cpu()])
        with self.assertRaisesRegex(RuntimeError,
                                    r"Expected all output tensors to have same shape as the source .+ at index 1"):
            comm.broadcast(input, out=[input.cuda(0), input.cuda(1).unsqueeze(0)])

    def test_broadcast_cpu(self):
        self._test_broadcast(torch.randn(5, 5))

    def test_broadcast_gpu(self):
        self._test_broadcast(torch.randn(5, 5).cuda())

    def _test_broadcast_coalesced(self, tensors, buffer_size):
        b_tensors = [comm.broadcast(t, (0, 1)) for t in tensors]
        for (_, bt), t in zip(b_tensors, tensors):
            self.assertEqual(bt.get_device(), 1)
            self.assertEqual(bt, t)
            self.assertIsInstance(bt, type(t))

        bc_tensors = comm.broadcast_coalesced(tensors, (0, 1), buffer_size=buffer_size)
        bc_tensors_t = list(zip(*bc_tensors))
        self.assertEqual(b_tensors, bc_tensors_t)
        for (_, bt), (_, bct) in zip(b_tensors, bc_tensors_t):
            self.assertEqual(bt.get_device(), bct.get_device())
            self.assertIsInstance(bct, type(bt))

        # check that tensors on device[0] are returned as-is
        for out_tensors in (b_tensors, bc_tensors_t):
            for inp_t, (out_t, _) in zip(tensors, out_tensors):
                self.assertIs(inp_t, out_t)

        # check that the tensors not on device[0] have different version counters
        # NOTE [ Version Counter in comm.*_coalesced ]
        versions = [t._version for _, t in bc_tensors_t]
        for old_version, (_, t) in zip(versions, bc_tensors_t):
            self.assertEqual(t._version, old_version)
            t.zero_()
            self.assertEqual(t._version, old_version + 1)

    @unittest.skipIf(not TEST_MULTIGPU, "only one GPU detected")
    # Note: fails sometimes on the CI, passes on dual gfx906
    def test_broadcast_coalesced(self):
        numel = 5
        num_bytes = numel * 8
        tensors = [
            make_sparse_tensor(torch.cuda.sparse.DoubleTensor, 1, 2, 3),
            torch.randn(numel).long().cuda(),
            torch.randn(numel).cuda(),
            make_sparse_tensor(torch.cuda.sparse.DoubleTensor, 10, 2, 3),
            make_sparse_tensor(torch.cuda.sparse.DoubleTensor, 5, 2, 3),
            make_sparse_tensor(torch.cuda.sparse.LongTensor, 7, 3, 3),
            make_sparse_tensor(torch.cuda.sparse.FloatTensor, 2, 2, 3),
            torch.randn(numel).long().cuda(),
            torch.randn(numel).long().cuda(),
            make_sparse_tensor(torch.cuda.sparse.LongTensor, 3, 2, 7),
            torch.randn(numel * 2).int().cuda(),  # int is 2x shorter
            torch.randn(numel).cuda(),
        ]
        self._test_broadcast_coalesced(tensors, num_bytes * 5 // 2)

    @unittest.skipIf(not TEST_MULTIGPU, "only one GPU detected")
    def test_broadcast_coalesced_dense_only(self):
        numel = 5
        num_bytes = numel * 8
        tensors = [
            torch.randn(numel).long().cuda(),
            torch.randn(numel).cuda(),
            torch.randn(numel).long().cuda(),
            torch.randn(numel).long().cuda(),
            torch.randn(numel * 2).int().cuda(),  # int is 2x shorter
            torch.randn(numel).cuda(),
        ]
        self._test_broadcast_coalesced(tensors, num_bytes * 5 // 2)

    @unittest.skipIf(not TEST_MULTIGPU, "only one GPU detected")
    def test_broadcast_coalesced_empty_tensors(self):
        tensors = [
            torch.tensor([]).byte().cuda(),
            torch.randn(5).cuda(),
            torch.randn(5).double().cuda()
        ]
        self._test_broadcast_coalesced(tensors, 256)

    @unittest.skipIf(not TEST_MULTIGPU, "only one GPU detected")
    def test_reduce_add(self):
        x = torch.randn(5, 5)
        y = torch.randn(5, 5)
        x_cuda = x.cuda(0)
        y_cuda = y.cuda(1)
        result = comm.reduce_add((x_cuda, y_cuda))
        self.assertEqual(result.get_device(), 0)
        self.assertEqual(result.cpu(), x + y)

    def _test_reduce_add_coalesced(self, tensors, buffer_size):
        dup_tensors = [tensors, [t.cuda(1) for t in tensors]]

        r_tensors = [comm.reduce_add(t) for t in zip(*dup_tensors)]
        for r, t in zip(r_tensors, tensors):
            self.assertEqualTypeString(r, t)
            self.assertEqual(r, t * 2)

        rc_tensors = comm.reduce_add_coalesced(dup_tensors, buffer_size=buffer_size)
        self.assertEqual(r_tensors, rc_tensors)
        for r, rc in zip(r_tensors, rc_tensors):
            self.assertEqualTypeString(rc, r)

        # Since we have both cuda:0 and cuda:1 inputs, the outputs must be new.
        # We can check that they have different version counters.
        # NOTE [ Version Counter in comm.*_coalesced ]
        versions = [t._version for t in rc_tensors]
        for old_version, t in zip(versions, rc_tensors):
            self.assertEqual(t._version, old_version)
            t.zero_()
            self.assertEqual(t._version, old_version + 1)

    @unittest.skipIf(not TEST_MULTIGPU, "only one GPU detected")
    def test_reduce_add_coalesced(self):
        numel = 5
        num_bytes = numel * 8
        tensors = [
            make_sparse_tensor(torch.cuda.sparse.DoubleTensor, 1, 2, 3),
            torch.randn(numel).long().cuda(),
            torch.randn(numel).cuda(),
            make_sparse_tensor(torch.cuda.sparse.DoubleTensor, 10, 2, 3),
            make_sparse_tensor(torch.cuda.sparse.DoubleTensor, 5, 2, 3),
            make_sparse_tensor(torch.cuda.sparse.LongTensor, 7, 3, 3),
            make_sparse_tensor(torch.cuda.sparse.FloatTensor, 2, 2, 3),
            torch.randn(numel).long().cuda(),
            torch.randn(numel).long().cuda(),
            make_sparse_tensor(torch.cuda.sparse.LongTensor, 3, 2, 7),
            torch.randn(numel * 2).int().cuda(),  # int is 2x shorter
            torch.randn(numel).cuda(),
        ]
        self._test_reduce_add_coalesced(tensors, num_bytes * 5 // 2)

    @unittest.skipIf(not TEST_MULTIGPU, "only one GPU detected")
    def test_reduce_add_coalesced_dense_only(self):
        numel = 5
        num_bytes = numel * 8
        tensors = [
            torch.randn(numel).long().cuda(),
            torch.randn(numel).cuda(),
            torch.randn(numel).long().cuda(),
            torch.randn(numel).long().cuda(),
            torch.randn(numel * 2).int().cuda(),  # int is 2x shorter
            torch.randn(numel).cuda(),
        ]
        self._test_reduce_add_coalesced(tensors, num_bytes * 5 // 2)

    def _test_scatter(self, input, chunk_sizes=None, dim=0):
        if not TEST_MULTIGPU:
            raise unittest.SkipTest("only one GPU detected")
        if chunk_sizes is None:
            ref_chunk_sizes = tuple(repeat(input.size(dim) // 2, 2))
        else:
            ref_chunk_sizes = chunk_sizes

        # test regular
        result = comm.scatter(input, (0, 1), chunk_sizes, dim)
        self.assertEqual(len(result), 2)
        chunk_start = 0
        for i, r in enumerate(result):
            chunk_end = chunk_start + ref_chunk_sizes[i]
            index = [slice(None, None) for _ in range(input.dim())]
            index[dim] = slice(chunk_start, chunk_end)
            self.assertEqual(r, input[tuple(index)], atol=0, rtol=0)
            chunk_start = chunk_end
            if r.device == input.device:
                self.assertEqual(r.data_ptr(), input.data_ptr())  # for target @ same device, a view should be returned

        # test out
        out = [torch.empty_like(t) for t in result]
        result = comm.scatter(input, dim=dim, out=out)
        self.assertEqual(len(result), 2)
        chunk_start = 0
        for i, r in enumerate(result):
            self.assertIs(r, out[i])
            chunk_end = chunk_start + ref_chunk_sizes[i]
            index = [slice(None, None) for _ in range(input.dim())]
            index[dim] = slice(chunk_start, chunk_end)
            self.assertEqual(r, input[tuple(index)], atol=0, rtol=0)
            chunk_start = chunk_end

        # test error msg
        if chunk_sizes is not None:
            with self.assertRaisesRegex(RuntimeError, r"Expected devices and chunk_sizes to be of same length"):
                comm.scatter(input, [0 for _ in range(len(chunk_sizes) + 1)], dim=dim, chunk_sizes=chunk_sizes)
        with self.assertRaisesRegex(RuntimeError, r"'devices' must not be specified"):
            comm.scatter(input, (0, 1), dim=dim, out=out)
        with self.assertRaisesRegex(RuntimeError, r"Expected at least one device to scatter to"):
            comm.scatter(input, (), dim=dim)
        with self.assertRaisesRegex(RuntimeError, r"Expected at least one output tensor to scatter to"):
            comm.scatter(input, dim=dim, out=[])
        with self.assertRaisesRegex(RuntimeError,
                                    r"Expected all output tensors to be CUDA tensors, but output tensor at index 0"):
            comm.scatter(input, dim=dim, out=([out[0].cpu()] + out[1:]))
        with self.assertRaisesRegex(RuntimeError, r"Output tensor at index 0 has incorrect shape"):
            comm.scatter(input, dim=dim, out=([out[0].unsqueeze(0)] + out[1:]))
        with self.assertRaisesRegex(RuntimeError, r"Total size for output tensors along scatter dim \d+ does not match"):
            index = [slice(None, None) for _ in range(input.dim())]
            index[dim] = slice(1, None)
            comm.scatter(input, dim=dim, out=([out[0][tuple(index)]] + out[1:]))

    def test_scatter_cpu(self):
        self._test_scatter(torch.randn(4, 4), dim=0)

    def test_scatter_cpu_dim(self):
        self._test_scatter(torch.randn(4, 4), dim=1)

    def test_scatter_cpu_neg_dim(self):
        self._test_scatter(torch.randn(4, 4), dim=-2)

    def test_scatter_cpu_sizes(self):
        self._test_scatter(torch.randn(6, 4), chunk_sizes=(2, 4))

    def test_scatter_gpu(self):
        self._test_scatter(torch.randn(4, 4).cuda(), dim=0)

    def test_scatter_gpu_dim(self):
        self._test_scatter(torch.randn(4, 4).cuda(), dim=1)

    def test_scatter_gpu_neg_dim(self):
        self._test_scatter(torch.randn(4, 4).cuda(), dim=-2)

    def test_scatter_gpu_sizes(self):
        self._test_scatter(torch.randn(6, 4).cuda(), chunk_sizes=(2, 4))

    def _test_gather(self, dim):
        if not TEST_MULTIGPU:
            raise unittest.SkipTest("only one GPU detected")
        x = torch.randn(2, 5, device=0)
        y = torch.randn(2, 5, device=1)
        expected_size = list(x.size())
        expected_size[dim] += y.size(dim)
        expected_size = torch.Size(expected_size)

        destinations = [None, torch.device('cuda:0'), torch.device('cpu')]
        if torch.cuda.device_count() > 2:
            destinations.append(torch.device('cuda:2'))
        with torch.cuda.device(1):
            for destination in destinations:
                if destination is None:
                    expected_device = torch.device('cuda', torch.cuda.current_device())
                else:
                    expected_device = destination
                for use_out in [True, False]:
                    if use_out:
                        out = torch.empty(expected_size, device=expected_device)
                        result = comm.gather((x, y), dim, out=out)
                        self.assertIs(out, result)
                    else:
                        result = comm.gather((x, y), dim, destination=destination)

                    self.assertEqual(result.device, expected_device)
                    self.assertEqual(result.size(), expected_size)

                    index = [slice(None, None), slice(None, None)]
                    index[dim] = slice(0, x.size(dim))
                    self.assertEqual(result[tuple(index)], x)
                    index[dim] = slice(x.size(dim), x.size(dim) + y.size(dim))
                    self.assertEqual(result[tuple(index)], y)

        # test error msg
        with self.assertRaisesRegex(RuntimeError, r"'destination' must not be specified"):
            comm.gather((x, y), dim, destination='cpu', out=torch.empty(expected_size, device='cpu'))
        with self.assertRaisesRegex(RuntimeError, r"Expected at least one tensor to gather from"):
            comm.gather(())
        with self.assertRaisesRegex(RuntimeError, r"Expected all input tensors to be CUDA tensors, "):
            comm.gather((x.cpu(), y))
        with self.assertRaisesRegex(RuntimeError, r"Expected all input tensors to have the same number of dimensions"):
            comm.gather((x, y.unsqueeze(0)))
        with self.assertRaisesRegex(RuntimeError, r"Input tensor at index 1 has invalid shape"):
            if dim in [0, -2]:
                comm.gather((x, y[:, 1:]), dim=dim)
            elif dim in [1, -1]:
                comm.gather((x, y[1:, :]), dim=dim)

    def test_gather(self):
        self._test_gather(0)

    def test_gather_dim(self):
        self._test_gather(1)

    def test_gather_neg_dim(self):
        self._test_gather(-1)

    @unittest.skipIf(not TEST_MULTIGPU, "only one GPU detected")
    def test_memory_format_scatter_gather(self):
        nhwc = torch.randn((10, 3, 32, 32), device='cpu').contiguous(memory_format=torch.channels_last)
        results = torch.cuda.comm.scatter(nhwc, (0, 1), None, 0)
        for result in results:
            self.assertFalse(result.is_contiguous())
            self.assertTrue(result.is_contiguous(memory_format=torch.channels_last))

        gathered = torch.cuda.comm.gather(results)
        self.assertTrue(gathered.is_contiguous(memory_format=torch.channels_last))


    def test_matmul_device_mismatch(self):
        cpu = torch.rand((10, 10))
        cuda = cpu.cuda()
        with self.assertRaisesRegex(RuntimeError, "Expected all tensors to be on the same device"):
            cpu @ cuda
        with self.assertRaisesRegex(RuntimeError, "Expected all tensors to be on the same device"):
            cuda @ cpu

        for s, m1, m2 in product((cpu, cuda), repeat=3):
            if s.device == m1.device == m2.device:
                torch.addmm(s, m1, m2)
            else:
                with self.assertRaisesRegex(RuntimeError, "Expected all tensors to be on the same device"):
                    torch.addmm(s, m1, m2)

    @unittest.skipIf(not TEST_MULTIGPU, "Test needs multiple GPUs")
    def test_scatter_namedtuple(self):
        # tests ability to scatter namedtuples and retrieve a list where each
        # element is of the expected namedtuple type.
        fields = ("a", "b")
        TestNamedTupleInput_0 = collections.namedtuple("NamedTuple", fields)
        num_gpus = torch.cuda.device_count()
        a = torch.rand(num_gpus * 2, device=0)
        b = torch.rand(num_gpus * 2, device=0)
        a_tensors_for_gpu = [a[2 * i : 2 * i + 2].to(i) for i in range(num_gpus)]
        b_tensors_for_gpu = [b[2 * i : 2 * i + 2].to(i) for i in range(num_gpus)]

        inp = TestNamedTupleInput_0(a, b)
        target_gpus = [torch.device(i) for i in range(num_gpus)]
        scatter_out = scatter_gather.scatter(inp, target_gpus)

        for i, x in enumerate(scatter_out):
            self.assertTrue(isinstance(x, type(inp)))
            self.assertEqual(x._fields, fields)
            expected_a = a_tensors_for_gpu[i]
            expected_b = b_tensors_for_gpu[i]
            self.assertEqual(expected_a, x.a)
            self.assertEqual(expected_b, x.b)

        class TestNamedTupleInput_1(NamedTuple):
            a: torch.tensor
            b: torch.tensor

        a = torch.rand(num_gpus * 2, device=0)
        b = torch.rand(num_gpus * 2, device=0)
        a_tensors_for_gpu = [a[2 * i : 2 * i + 2].to(i) for i in range(num_gpus)]
        b_tensors_for_gpu = [b[2 * i : 2 * i + 2].to(i) for i in range(num_gpus)]
        inp = TestNamedTupleInput_1(a, b)

        scatter_out = scatter_gather.scatter(inp, target_gpus)
        for i, x in enumerate(scatter_out):
            self.assertTrue(isinstance(x, type(inp)))
            self.assertEqual(x._fields, fields)
            expected_a = a_tensors_for_gpu[i]
            expected_b = b_tensors_for_gpu[i]
            self.assertEqual(expected_a, x.a)
            self.assertEqual(expected_b, x.b)

    @unittest.skipIf(not TEST_MULTIGPU, "Test needs multiple GPUs")
    def test_gather_namedtuple(self):
        # tests ability to gather a list of namedtuples and return a namedtuple where each
        # element is of the expected tensor type.
        fields = ['a', 'b']
        TestNamedTupleInput_0 = collections.namedtuple('NamedTuple', fields)

        num_gpus = torch.cuda.device_count()
        a = torch.rand(num_gpus * 2, device=0)
        b = torch.rand(num_gpus * 2, device=1)
        out1 = TestNamedTupleInput_0(a, b)

        a = torch.rand(num_gpus * 2, device=1)
        b = torch.rand(num_gpus * 2, device=0)
        out2 = TestNamedTupleInput_0(a, b)

        outputs = [out1, out2]

        out = scatter_gather.gather(outputs, 'cpu')  # test on CPU
        for i, x in enumerate(out):
            self.assertTrue(isinstance(x, type(out2[-1])))  # x must be a tensor
            cat = torch.cat((outputs[0][i].to('cpu'), outputs[1][i].to('cpu')))
            self.assertTrue(torch.equal(x, cat))

        out = scatter_gather.gather(outputs, 0)  # test on GPU
        for i, x in enumerate(out):
            self.assertTrue(isinstance(x, type(out2[-1])))
            cat = torch.cat((outputs[0][i].to(0), outputs[1][i].to(0)))
            self.assertTrue(torch.equal(x, cat))

        class TestNamedTupleInput_1(NamedTuple):
            a: torch.tensor
            b: torch.tensor

        a = torch.rand(num_gpus * 2, device=0)
        b = torch.rand(num_gpus * 2, device=1)
        out1 = TestNamedTupleInput_1(a, b)

        a = torch.rand(num_gpus * 2, device=1)
        b = torch.rand(num_gpus * 2, device=0)
        out2 = TestNamedTupleInput_1(a, b)

        outputs = [out1, out2]

        out = scatter_gather.gather(outputs, 0)  # test on GPU
        for i, x in enumerate(out):
            self.assertTrue(isinstance(x, type(out2[-1])))
            cat = torch.cat((outputs[0][i].to(0), outputs[1][i].to(0)))
            self.assertTrue(torch.equal(x, cat))

        out = scatter_gather.gather(outputs, 'cpu')  # test on CPU
        for i, x in enumerate(out):
            self.assertTrue(isinstance(x, type(out2[-1])))
            cat = torch.cat((outputs[0][i].to('cpu'), outputs[1][i].to('cpu')))
            self.assertTrue(torch.equal(x, cat))

if __name__ == '__main__':
    run_tests()<|MERGE_RESOLUTION|>--- conflicted
+++ resolved
@@ -56,7 +56,6 @@
     TEST_MEDIUM_TENSOR = torch.cuda.get_device_properties(0).total_memory >= 6e9
     TEST_BF16 = torch.cuda.is_bf16_supported()
 
-<<<<<<< HEAD
 types = [
     torch.FloatTensor,
     torch.DoubleTensor,
@@ -68,8 +67,6 @@
     torch.HalfTensor,
 ]
 
-=======
->>>>>>> b372be42
 
 def make_sparse_tensor(t, n, *sizes):
     assert t.is_sparse
