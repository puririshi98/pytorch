import sys
import tempfile

import torch
import torch.distributed as c10d
import torch.multiprocessing as mp
<<<<<<< HEAD
import torch.nn as nn

from torch.testing._internal.common_cuda import TEST_CUDA, TEST_MULTIGPU
from torch.testing._internal.common_distributed import \
    create_device, MultiProcessTestCase, skip_if_lt_x_gpu
from torch.testing._internal.common_utils import TestCase, load_tests, \
    run_tests
from torch.testing._internal.common_utils import NO_MULTIPROCESSING_SPAWN, TEST_WITH_TSAN

=======
from torch.testing._internal.common_utils import NO_MULTIPROCESSING_SPAWN
from torch.testing._internal.common_utils import load_tests
>>>>>>> 8ef58432

# Torch distributed.nn is not available in windows
# check #42095, it errors on import.
_torch_dist_nn_available = True
try:
    import torch.distributed.nn
except ImportError:
    _torch_dist_nn_available = False

# load_tests from common_utils is used to automatically filter tests for
# sharding on sandcastle. This line silences flake warnings
load_tests = load_tests

if not c10d.is_available():
    print('c10d not available, skipping tests', file=sys.stderr)
    sys.exit(0)

if NO_MULTIPROCESSING_SPAWN:
    print('spawn not available, skipping tests', file=sys.stderr)
    sys.exit(0)


class AbstractProcessGroupShareTensorTest(object):
<<<<<<< HEAD

=======
>>>>>>> 8ef58432
    world_size = 2

    def _test_multiprocess(self, f, shared_tensors, init_pg, n_output):
        ws = self.world_size
        # file store will delete the test file on destruction
        file = tempfile.NamedTemporaryFile(delete=False)
        ctx = mp.get_context('spawn')
        c2p = ctx.Queue(2)
        p2c = ctx.Queue(2)
        ps = []
        for i in range(ws):
            p = ctx.Process(
                target=f,
                args=(i, file.name, shared_tensors, ws, init_pg, c2p, p2c))

            p.start()
            ps.append(p)

        for _ in range(ws * n_output):
            pid, expected, result = c2p.get()
            self.assertEqual(
                expected,
                result,
                msg=(
                    "Expect rank {} to receive tensor {} but got {}."
                ).format(pid, expected, result)
            )

        for _ in range(ws):
            p2c.put(0)

        for p in ps:
            p.join(2)

    # Why classmethod? multiprocessing cannot pickle TestCase subclass when in
    # spawn mode. See https://bugs.python.org/issue33884.
    @classmethod
    def _test_broadcast_process(
            cls, rank, filename, shared_tensors, world_size, init_pg, c2p, p2c):
        pg = init_pg(rank, filename, world_size)
        xs = [shared_tensors[rank]]
        pg.broadcast(xs).wait()
        c2p.put((rank, torch.zeros(2, 2), xs[0].to("cpu")))
        p2c.get()

    @classmethod
    def _test_allreduce_process(
            cls, rank, filename, shared_tensors, world_size, init_pg, c2p, p2c):
        pg = init_pg(rank, filename, world_size)
        xs = [shared_tensors[rank]]
        pg.allreduce(xs, op=c10d.ReduceOp.SUM).wait()
        c2p.put((rank, torch.ones(2, 2) * 2, xs[0].to("cpu")))
        p2c.get()

    @classmethod
    def _test_allgather_process(
            cls, rank, filename, shared_tensors, world_size, init_pg, c2p, p2c):
        pg = init_pg(rank, filename, world_size)
        xs = [shared_tensors[rank]]
        ys = [[torch.zeros_like(xs[0]) for i in range(world_size)]]
        pg.allgather(ys, xs).wait()
        for i in range(world_size):
            c2p.put((rank, torch.ones(2, 2) * i, ys[0][i].to("cpu")))

        p2c.get()<|MERGE_RESOLUTION|>--- conflicted
+++ resolved
@@ -4,20 +4,8 @@
 import torch
 import torch.distributed as c10d
 import torch.multiprocessing as mp
-<<<<<<< HEAD
-import torch.nn as nn
-
-from torch.testing._internal.common_cuda import TEST_CUDA, TEST_MULTIGPU
-from torch.testing._internal.common_distributed import \
-    create_device, MultiProcessTestCase, skip_if_lt_x_gpu
-from torch.testing._internal.common_utils import TestCase, load_tests, \
-    run_tests
-from torch.testing._internal.common_utils import NO_MULTIPROCESSING_SPAWN, TEST_WITH_TSAN
-
-=======
 from torch.testing._internal.common_utils import NO_MULTIPROCESSING_SPAWN
 from torch.testing._internal.common_utils import load_tests
->>>>>>> 8ef58432
 
 # Torch distributed.nn is not available in windows
 # check #42095, it errors on import.
@@ -41,10 +29,6 @@
 
 
 class AbstractProcessGroupShareTensorTest(object):
-<<<<<<< HEAD
-
-=======
->>>>>>> 8ef58432
     world_size = 2
 
     def _test_multiprocess(self, f, shared_tensors, init_pg, n_output):
