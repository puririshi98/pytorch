# Owner(s): ["module: nn"]
import unittest
import random
import itertools
from itertools import product

import torch
from torch.testing._internal.common_utils import run_tests, set_default_dtype, \
    instantiate_parametrized_tests, parametrize as parametrize_test, _assertGradAndGradgradChecks
from torch.testing._internal.common_cuda import TEST_CUDA, skipDtypeForJetsonCPU
from torch.testing._internal.common_nn import NNTestCase
from torch.testing._internal.common_device_type import onlyNativeDeviceTypes, dtypes, \
    instantiate_device_type_tests, dtypesIfCUDA, onlyCUDA, \
    TEST_WITH_ROCM, skipCUDAIf, skipMeta
import torch.nn.functional as F
import torch.nn as nn
from torch.testing._internal.common_utils import dtype2prec_DONTUSE

class TestEmbeddingNN(NNTestCase):
    _do_cuda_memory_leak_check = True
    _do_cuda_non_default_stream = True

    @unittest.skipIf(not TEST_CUDA, "CUDA unavailable")
    def test_embedding_max_norm_unsorted_repeating_indices(self):
        def create_embedding(device):
            # Seed RNG so we get the same Embedding each time
            torch.manual_seed(0)
            return torch.nn.Embedding(
                num_embeddings=20,
                embedding_dim=64,
                max_norm=1.0).to(device)

        ix = torch.arange(2, device='cpu', dtype=torch.long).repeat(2000)
        out_cpu = create_embedding('cpu')(ix)

        ix = ix.to('cuda')
        out = create_embedding('cuda')(ix)
        self.assertEqual(out.cpu(), out_cpu)

    def test_embedding_sparse_basic(self):
        embedding = nn.Embedding(10, 20, sparse=True)
        input = torch.tensor([[0, 2, 4, 5], [4, 3, 0, 9]], dtype=torch.long)
        embedding(input).sum().backward()
        self.assertTrue(embedding.weight.grad.is_sparse)
        self.assertEqual(embedding.weight.grad.shape, embedding.weight.shape)

    def test_embedding_sparse_empty_tensor(self):
        embedding = nn.Embedding(0, 0, sparse=True)
        input = torch.tensor([], dtype=torch.int64)
        embedding(input).sum().backward()
        self.assertTrue(embedding.weight.grad.is_sparse)
        self.assertEqual(embedding.weight.grad.shape, embedding.weight.shape)

        embedding = nn.Embedding(10, 0, sparse=True)
        input = torch.LongTensor([[0, 2, 4, 5], [4, 3, 0, 9]])
        embedding(input).sum().backward()
        self.assertTrue(embedding.weight.grad.is_sparse)
        self.assertEqual(embedding.weight.grad.shape, embedding.weight.shape)

    def test_move_sparse_half_embedding(self):
        embedding = nn.Embedding(10, 3, sparse=True)
        self.assertEqual(embedding.weight.device.type, 'cpu')
        self.assertEqual(embedding.weight.dtype, torch.get_default_dtype())
        embedding.to(torch.float16)
        self.assertEqual(embedding.weight.dtype, torch.float16)
        self.assertEqual(embedding.embedding_dim, 3)
        self.assertEqual(embedding.num_embeddings, 10)

        if torch.cuda.is_available():
            embedding.to('cuda')
            self.assertEqual(embedding.weight.device.type, 'cuda')
            embedding.to('cpu')
            self.assertEqual(embedding.weight.device.type, 'cpu')

    def test_embedding_max_norm(self):
        embedding = nn.Embedding(22, 5, max_norm=1.0)
        input = torch.tensor([2, 8, 8, 6], dtype=torch.long)
        output = embedding(input)
        self.assertEqual(output[1], output[2])
        self.assertTrue(output.data.norm(p=2, dim=1).le(1).all())

    @parametrize_test("dtype", (torch.uint8, torch.int8, torch.int16, torch.int32, torch.int64, torch.float, torch.double))
    def test_embedding_from_pretrained(self, dtype):
        a = torch.tensor([[1., 2., 3.], [4., 5., 6.]], dtype=dtype)
        embedding = nn.Embedding.from_pretrained(a)
        self.assertEqual(a, embedding.weight.data)

        input = torch.LongTensor([0, 1])
        output = embedding(input)
        self.assertEqual(a, output)

    def test_embedding_bag_from_pretrained(self):
        a = torch.tensor([[1., 2., 3.], [4., 5., 6.]])
        embedding = nn.EmbeddingBag.from_pretrained(a)
        self.assertEqual(a, embedding.weight)

        input = torch.tensor([0, 1], dtype=torch.long)
        output = embedding(input, torch.arange(input.size(0)))
        self.assertEqual(a, output)

    def test_embedding_from_pretrained_padding_idx(self):
        padding_idx = 2
        padding_vec = torch.ones(3) * 7
        embeddings = torch.rand(4, 3, requires_grad=True)
        with torch.no_grad():
            embeddings[padding_idx] = padding_vec
        embedding_nn = nn.Embedding.from_pretrained(embeddings, padding_idx=padding_idx)
        self.assertEqual(embedding_nn.weight[padding_idx], padding_vec)

    def test_embedding_bag_from_pretrained_padding_idx(self):
        padding_idx = 2
        embeddings = torch.rand(4, 3, requires_grad=True)
        embedding_nn = nn.EmbeddingBag.from_pretrained(embeddings, padding_idx=padding_idx)
        self.assertEqual(embedding_nn.weight, embeddings)

    def test_embedding_from_pretrained_options(self):
        with set_default_dtype(torch.double):
            a = torch.tensor([[1., 2., 3.], [4., 5., 6.]])
            opts = {
                "max_norm": 2.,
                "norm_type": .5,
                "scale_grad_by_freq": False,
                "sparse": True
            }
            embedding = nn.Embedding.from_pretrained(a, **opts)
            input = torch.LongTensor([0, 1])
            output = embedding(input)
            # test output and that weight matrix was renormalized
            self.assertEqual(a, output)
            self.assertTrue(a.ne(torch.arange(1, 7, dtype=a.dtype).view(2, 3)).all())
            self.assertTrue(output.data.norm(p=opts["norm_type"], dim=1).le(opts["max_norm"]).all())

    def test_embedding_functional(self):
        a = torch.tensor([
            [1, 3, 2],
            [0, 2, 1]
        ], dtype=torch.long)
        embeddings = torch.rand(4, 3, requires_grad=True)

        embed_old = torch.nn.Embedding(4, 3)
        embed_old.weight.data = embeddings.data
        res_old = embed_old(a)

        res_F = F.embedding(a, embeddings)
        self.assertEqual(res_old, res_F)

        embed_old = torch.nn.Embedding(4, 3)
        embed_old = embed_old.from_pretrained(embeddings, padding_idx=2)
        res_old = embed_old(a)
        res_F = F.embedding(a, embeddings, padding_idx=2)

        self.assertEqual(res_old, res_F)

    def test_embedding_bag_functional(self):
        a = torch.tensor([
            [1, 3, 2],
            [0, 2, 1]
        ], dtype=torch.long)
        embeddings = torch.rand(4, 3, requires_grad=True)

        embed_old = torch.nn.EmbeddingBag(4, 3)
        embed_old.weight = torch.nn.Parameter(embeddings)
        res_old = embed_old(a)

        res_F = F.embedding_bag(a, embeddings)
        self.assertEqual(res_old, res_F)

        embed_old = torch.nn.EmbeddingBag(4, 3)
        embed_old = embed_old.from_pretrained(embeddings, padding_idx=2)
        res_old = embed_old(a)
        res_F = F.embedding_bag(a, embeddings, padding_idx=2)

        self.assertEqual(res_old, res_F)

    # Make sure that error is thrown if padding_idx is out of bounds
    def test_embedding_bag_padding_idx_error(self):
        a = torch.tensor([
            [1, 3, 2],
            [0, 2, 1]
        ], dtype=torch.long)
        num_embeddings = 4
        num_features = 3
        embeddings = torch.rand(num_embeddings, num_features, requires_grad=True)

        functional_err_msg = r'padding_idx must be within the number of embeddings'
        module_err_msg = r'padding_idx must be within num_embeddings'

        for padding_idx in range(-(num_embeddings + 2), (num_embeddings + 2)):
            if (padding_idx < -num_embeddings) or (padding_idx >= num_embeddings):
                with self.assertRaisesRegex(RuntimeError, functional_err_msg):
                    F.embedding_bag(a, embeddings, padding_idx=padding_idx)
                with self.assertRaisesRegex(AssertionError, module_err_msg):
                    torch.nn.EmbeddingBag(num_embeddings, num_features, padding_idx=padding_idx)
            else:
                F.embedding_bag(a, embeddings, padding_idx=padding_idx)
                torch.nn.EmbeddingBag(num_embeddings, num_features, padding_idx=padding_idx)

    def test_embeddingbag_from_pretrained(self):
        a = torch.tensor([[1., 2., 3.], [4., 5., 6.]])
        embeddingbag = nn.EmbeddingBag.from_pretrained(a)
        self.assertEqual(a, embeddingbag.weight.data)

        input = torch.LongTensor([[0, 1]])
        output = embeddingbag(input)
        self.assertEqual(a.mean(0, keepdim=True), output)

    def test_embeddingbag_from_pretrained_options(self):
        with set_default_dtype(torch.double):
            a = torch.tensor([[1., 2., 3.], [4., 5., 6.]])
            opts = {
                "max_norm": 2.,
                "norm_type": .5,
                "scale_grad_by_freq": False,
                "mode": "max",
                "sparse": False
            }
            embeddingbag = nn.EmbeddingBag.from_pretrained(a, **opts)

            input = torch.LongTensor([[0, 1]])
            output = embeddingbag(input)
            self.assertEqual(a.max(0, keepdim=True)[0], output)
            self.assertTrue(a.ne(torch.arange(1, 7, dtype=a.dtype).view(2, 3)).all())
            self.assertTrue(a.norm(p=opts["norm_type"], dim=1).le(opts["max_norm"]).all())

    def test_embeddingbag_include_last_offset(self):
        # Test case from https://github.com/pytorch/pytorch/issues/89677
        embeddingbag = nn.EmbeddingBag(100, 3, include_last_offset=True, padding_idx=61)
        input = torch.tensor([0, 1, 2, 3])
        out = embeddingbag(input, torch.tensor([0, 3, 3]))
        out2 = embeddingbag(input, torch.tensor([0, 3, 4]))

        weight = embeddingbag.weight
        row0 = weight[0:3].mean(0)
        row1 = weight[3]
        ref_out = torch.stack([row0, row1])

        self.assertEqual(ref_out, out)
        self.assertEqual(ref_out, out2)

class TestEmbeddingNNDeviceType(NNTestCase):
    def test_embedding_dense_grad(self, device):
        with set_default_dtype(torch.double):
            embd = nn.Embedding(20, 20).to(device)
            weight = embd.weight

            def fn_wrapper(device):
                def fn(weight):
                    inp = torch.tensor([[0, 1, 1, 2], [3, 5, 7, 11]], dtype=torch.long).to(device)
                    return torch.nn.functional.embedding(inp, weight)
                return fn

            fn = fn_wrapper(device)
            _assertGradAndGradgradChecks(self, fn, (weight, ))

    def test_embedding_scalar_weight_error(self, device):
        indices = torch.rand(2, 2, device=device).long()
        weights = [
            torch.tensor(1.0, device=device),
            torch.tensor(1.0, device=device).reshape(1, 1, 1),
        ]

        for weight in weights:
            with self.assertRaisesRegex(RuntimeError, "'weight' must be 2-D"):
                torch.nn.functional.embedding(indices, weight)

    @dtypesIfCUDA(torch.float16, torch.float64)
    @dtypes(torch.float64)
    def test_embedding_backward(self, device, dtype):
        embedding = nn.Embedding(10, 3, sparse=True)
        tensor = torch.tensor([[7, 1, 3]])
        ones = torch.tensor(1., dtype=dtype).expand(3, 3)
        tensorTwice = tensor.repeat(1, 2)
        onesTwice = torch.cat((ones, ones))

        embedding = embedding.to(dtype=dtype).to(device)
        tensor = tensor.to(device)
        ones = ones.to(device)
        tensorTwice = tensorTwice.to(device)
        onesTwice = onesTwice.to(device)

        embedding.zero_grad()
        embedding(tensor[0]).sum().backward()
        self.assertEqual(embedding.weight.grad._indices(), tensor)
        self.assertEqual(embedding.weight.grad._values(), ones)

        embedding.zero_grad()
        embedding(tensor[0]).sum().backward()
        embedding(tensor[0]).sum().backward()
        self.assertEqual(embedding.weight.grad._indices(), tensorTwice)
        self.assertEqual(embedding.weight.grad._values(), onesTwice)

        embedding.zero_grad()
        embedding(tensor[0]).sum().backward()
        tensor[0, 0] = 8
        embedding(tensor[0]).sum().backward()
        tensorTwice[0, 3] = 8
        self.assertEqual(embedding.weight.grad._indices(), tensorTwice)
        self.assertEqual(embedding.weight.grad._values(), onesTwice)

    @dtypesIfCUDA(*((torch.float, torch.double, torch.bfloat16, torch.half)
                    if TEST_WITH_ROCM else (torch.float, torch.double, torch.half)))
    @dtypes(torch.float32)
    def test_embedding_max_norm_backward(self, device, dtype):
        # can't use gradcheck since in place renorm makes analytical gradients different from produced ones
        weight = torch.randn((4, 4), device=device, dtype=dtype) * 2
        weight.requires_grad_()
        inp_list = [0, 1, 2, 2]
        inp = torch.tensor(inp_list, device=device)
        out = nn.functional.embedding(inp, weight, max_norm=1.).sum()
        out.backward()

        expected_grad = torch.tensor([[1., 1., 2., 0.]], device=device, dtype=dtype).transpose(0, 1).expand(4, 4)
        self.assertEqual(weight.grad, expected_grad)

    @dtypesIfCUDA(*((torch.float, torch.double, torch.bfloat16, torch.half)
                    if TEST_WITH_ROCM else (torch.float, torch.double, torch.half)))
    @dtypes(torch.float32)
    def test_embedding_max_norm_fwd_AD(self, device, dtype):
        if torch.device(device).type == 'xla':
            self.skipTest("forward AD doesn't work on xla")

        # can't use gradcheck since in place renorm makes analytical gradients different from produced ones
        weight = torch.randn((4, 4), device=device, dtype=dtype) * 2
        tangent = torch.ones((4, 4), device=device, dtype=dtype)
        inp = torch.tensor([[0, 1], [2, 2]], device=device)
        with torch.autograd.forward_ad.dual_level():
            dual_weight = torch.autograd.forward_ad.make_dual(weight, tangent)
            out = nn.functional.embedding(inp, dual_weight, max_norm=1.)
            jvp = torch.autograd.forward_ad.unpack_dual(out).tangent

        expected_grad = torch.ones((2, 2, 4), device=device, dtype=dtype)
        self.assertEqual(jvp, expected_grad)

    @dtypesIfCUDA(*((torch.float, torch.double, torch.bfloat16, torch.half)
                    if TEST_WITH_ROCM else (torch.float, torch.double, torch.half)))
    @dtypes(torch.float32)
    def test_embedding_padding_idx(self, device, dtype):
        embedding = nn.Embedding(10, 20, padding_idx=0).to(device, dtype)
        input = torch.tensor([[0, 2, 4, 5], [4, 3, 0, 9]], dtype=torch.long).to(device)
        output = embedding(input)
        self.assertEqual(output[0][0].sum(), 0)
        self.assertEqual(output[1][2].sum(), 0)

        embedding = nn.Embedding(10, 20, padding_idx=0, sparse=True).to(device, dtype)
        input = torch.tensor([[0, 2, 4, 5], [4, 3, 0, 9]], dtype=torch.long).to(device)
        output = embedding(input)
        self.assertEqual(output[0][0].sum(), 0)
        self.assertEqual(output[1][2].sum(), 0)

        # negative indexing check for padding_idx
        # padding_idx=-2, num_embeddings=10 ==> index 8 padded
        embedding = nn.Embedding(10, 20, padding_idx=-2).to(device, dtype)
        input = torch.tensor([[0, 2, 8, 5], [4, 8, 0, 9]], dtype=torch.long).to(device)
        output = embedding(input)
        self.assertEqual(output[0][2].sum(), 0)
        self.assertEqual(output[1][1].sum(), 0)

        embedding = nn.Embedding(10, 20, padding_idx=-2, sparse=True).to(device, dtype)
        input = torch.tensor([[0, 2, 8, 5], [4, 8, 0, 9]], dtype=torch.long).to(device)
        output = embedding(input)
        self.assertEqual(output[0][2].sum(), 0)
        self.assertEqual(output[1][1].sum(), 0)

        # change padding vector
        padding_vector = torch.ones(20, dtype=dtype, device=device)
        embedding = nn.Embedding(10, 20, padding_idx=2, sparse=True).to(device, dtype)
        with torch.no_grad():
            embedding.weight[2] = padding_vector
        input = torch.tensor([0, 2], dtype=torch.long).to(device)
        output = embedding(input)
        self.assertEqual(output[1], padding_vector)

        # out of bounds check for padding_idx
        self.assertRaises(AssertionError, nn.Embedding, num_embeddings=10, embedding_dim=20, padding_idx=25)
        self.assertRaises(AssertionError, nn.Embedding, num_embeddings=10, embedding_dim=20, padding_idx=-25)

        padding_idx = 0
        embedding = nn.Embedding(5, 2, padding_idx=padding_idx).to(device, dtype)
        for n in (1, 2, 1000):  # Need large N to trigger all the methods we have implemented
            for other_indices in ([], [1, 3], [2]):
                indices = torch.tensor(other_indices + [padding_idx] * n, dtype=torch.long).to(device)
                pre = embedding.weight[padding_idx].clone()
                embedding(indices).sum().backward()
                after = (embedding.weight + embedding.weight.grad)[padding_idx]
                embedding.zero_grad()
                self.assertEqual(after, pre)

                # test double backward
                emb_sum = embedding(indices).sum()
                emb_grad = torch.autograd.grad(outputs=emb_sum, inputs=list(embedding.parameters()), retain_graph=True)
                scalar = emb_grad[0].sum() + emb_sum
                scalar.backward()
                after = (embedding.weight + embedding.weight.grad)[padding_idx]
                embedding.zero_grad()
                self.assertEqual(after, pre)

    # Check correctness of torch.nn.functional.embedding_bag forward and
    # backward functions with padding_idx, given a 1D input separated into bags
    # with an offset array. Compare against an equivalent 2D input that uses
    # padding indices to fill in the gaps indicated by the offset array

    @onlyNativeDeviceTypes
    @dtypes(torch.float32, torch.float64)
    @dtypesIfCUDA(torch.half, torch.bfloat16)
    def test_embedding_bag_1D_padding_idx(self, device, dtype):
        num_features = 3
        max_indices_per_bag = 10
        num_bags = 10
        num_words = 100

        def gen_1D_indices_offsets(include_last_offset, allpad):
            indices = []
            offsets = []
            cur_offset = 0

            # Make one bag full and one bag empty, for extra coverage
            empty_bag = random.randint(0, num_bags - 1)
            full_bag = empty_bag
            while full_bag == empty_bag:
                full_bag = random.randint(0, num_bags - 1)

            for bag in range(num_bags):
                offsets.append(cur_offset)
                if bag == full_bag:
                    bag_size = max_indices_per_bag
                elif bag == empty_bag:
                    bag_size = 0
                else:
                    bag_size = random.randint(1, max_indices_per_bag - 1)
                indices += [1 if allpad else random.randint(0, num_words - 1) for _ in range(bag_size)]
                cur_offset += bag_size

            # embedding_bag requires first entry of offsets to be 0
            assert offsets[0] == 0

            indices = torch.tensor(indices, device=device)

            if include_last_offset:
                offsets.append(indices.size(0))

            offsets = torch.tensor(offsets, device=device)

            return indices, offsets

        # Convert a 1-D indices-offsets representation into 2-D. Fill any empty
        # indices with padding_idx
        def gen_2D_indices_from_1D(indices_1D, offsets, include_last_offset, padding_idx):
            assert offsets[0] == 0
            if include_last_offset:
                offsets = offsets[:-1]
            indices_2D = torch.empty(num_bags, max_indices_per_bag, device=device, dtype=torch.long)
            for bag in range(num_bags):
                # Determine the start and end position of the bag within indices_1D
                start = offsets[bag]
                end = len(indices_1D) if bag + 1 == num_bags else offsets[bag + 1]
                end = min(len(indices_1D), end)

                # Pull out the bag's indices from indices_1D, and fill any
                # remaining space with padding indices
                indices_in_bag = []
                for item_pos in range(0, max_indices_per_bag):
                    if (start + item_pos) < end:
                        indices_in_bag.append(indices_1D[start + item_pos])
                    else:
                        indices_in_bag.append(padding_idx)
                indices_2D[bag] = torch.tensor(indices_in_bag, device=device)

            return indices_2D

        test_cases = product(['max', 'mean', 'sum'], [False, True], [False, True], [False, True])

        for mode, sparse, include_last_offset, allpad in test_cases:
            # Max sparse and bfloat16 are not supported
            if mode == 'max':
                if sparse or (dtype == torch.bfloat16):
                    continue
            indices_1D, offsets = gen_1D_indices_offsets(include_last_offset, allpad)
            for padding_idx_1D in list(set(indices_1D.tolist())) + [None]:
                msg = (
                    f"mode: '{mode}', sparse: {sparse}, include_last_offset: {include_last_offset}, "
                    f"padding_idx_1D: {padding_idx_1D}")

                # If 1D input does not use a padding index, we still need one for the 2D input,
                # so we can add one dummy word to the weights to act as the padded word
                padding_idx_2D = padding_idx_1D if padding_idx_1D is not None else num_words
                num_words_with_padding = num_words if padding_idx_1D is not None else num_words + 1

                indices_2D = gen_2D_indices_from_1D(
                    indices_1D,
                    offsets,
                    include_last_offset,
                    padding_idx_2D)

                weights = torch.randn(
                    num_words_with_padding,
                    num_features,
                    dtype=dtype,
                    device=device,
                    requires_grad=True)
                weights_check = weights.clone().detach().requires_grad_(True)

                bag = torch.nn.functional.embedding_bag(
                    indices_1D,
                    weights,
                    offsets,
                    padding_idx=padding_idx_1D,
                    mode=mode,
                    sparse=sparse,
                    include_last_offset=include_last_offset)

                bag_check = torch.nn.functional.embedding_bag(
                    indices_2D,
                    weights_check,
                    padding_idx=padding_idx_2D,
                    mode=mode,
                    sparse=sparse)
                self.assertEqual(bag, bag_check, msg=msg)

                bag.sum().backward()
                bag_check.sum().backward()

                # Sometimes, half dtype gradients mismatch by a greater amount
                # than other dtypes
                if dtype in [torch.half, torch.bfloat16]:
                    atol = 0.01
                    rtol = 0.01
                else:
                    atol = None
                    rtol = None
                self.assertEqual(weights.grad, weights_check.grad, msg=msg, atol=atol, rtol=rtol)

    # Check correctness of torch.nn.functional.embedding_bag forward and
    # backward functions with padding_idx, given a 2D indices input. Compare
    # against torch.nn.functional.embedding followed by a reduction.
    @onlyNativeDeviceTypes
    @dtypes(torch.float32, torch.float64)
    @dtypesIfCUDA(torch.half, torch.bfloat16)
    def test_embedding_bag_2D_padding_idx(self, device, dtype):
        # Use a Python implementation of embedding_bag with padding_idx support
        # to check torch.nn.functional.embedding_bag correctness
        def embedding_bag_check(indices, weights, mode, sparse, padding_idx):
            assert padding_idx is not None
            embedding = torch.nn.functional.embedding(
                indices,
                weights,
                padding_idx=padding_idx,
                sparse=sparse)

            reduction_dim = indices.dim() - 1

            if mode == 'sum' or mode == 'mean':
                # We must avoid including elements at padding_idx in the
                # sum/mean, so multiply those elements by 0, and multiply
                # all other elements by 1
                per_sample_weights = indices.ne(padding_idx).to(dtype).unsqueeze(-1)
                res = embedding.mul(per_sample_weights).sum(dim=reduction_dim)

                if mode == 'mean':
                    weights_sum = per_sample_weights.sum(dim=reduction_dim)
                    res = res.div(weights_sum)

            elif mode == 'max':
                # We must avoid allowing elements at padding_idx to be chosen
                # as the max, so set those elements to negative infinity
                res = embedding.masked_fill(
                    indices.unsqueeze(-1) == padding_idx, -float('inf')
                ).amax(dim=reduction_dim)

            else:
                raise RuntimeError(f"mode '{mode}' is not available")

            # If a row is all padding, set its corresponding result row to 0.
            # This is needed because the above mean and max mode
            # implementations set these elements to nan and -inf, respectively
            if mode in ['mean', 'max']:
                res = res.masked_fill(
                    indices.eq(padding_idx).all(dim=-1).unsqueeze(-1),
                    0)

            return res

        num_features = 3
        num_words = 10
        indices_dim1 = 10

        for mode, sparse, allpad, indices_dim0 in product(['max', 'mean', 'sum'], [False, True], [False, True], [1, 10]):
            # Max sparse and bfloat16 are not supported
            if mode == 'max':
                if sparse or (dtype == torch.bfloat16):
                    continue

            if allpad:
                indices = torch.empty(indices_dim0, indices_dim1, dtype=torch.long, device=device).fill_(1)
            else:
                indices = torch.randint(0, num_words, (indices_dim0, indices_dim1), device=device)

                if indices_dim0 > 1:
                    # Fill one row with duplicate index so we can test with a fully
                    # padded row
                    duplicate_row = random.randint(0, indices_dim0 - 1)
                    indices[duplicate_row] = indices[duplicate_row][0]

            for padding_idx in list(set(indices.flatten(0, -1).tolist())):
                weights = torch.randn(num_words, num_features, dtype=dtype, device=device, requires_grad=True)
                weights_check = weights.clone().detach().requires_grad_(True)

                msg = (
                    f"mode: '{mode}', sparse: {sparse}, padding_idx: {padding_idx}, "
                    f"allpad: {allpad}, indices.size(): {indices.size()}")

                # Check forward with a Python implementation of padding_idx embedding_bag
                bag_check = embedding_bag_check(
                    indices,
                    weights_check,
                    mode,
                    sparse,
                    padding_idx)
                bag = torch.nn.functional.embedding_bag(
                    indices,
                    weights,
                    padding_idx=padding_idx,
                    mode=mode,
                    sparse=sparse)

                self.assertEqual(bag, bag_check, msg=msg)

                bag_check.sum().backward()
                grad_check = weights_check.grad

                bag.sum().backward()
                grad = weights.grad

                # Sometimes, half dtype gradients mismatch by a greater amount
                # than other dtypes
                if dtype in [torch.half, torch.bfloat16]:
                    atol = 0.01
                    rtol = 0.01
                else:
                    atol = None
                    rtol = None
                self.assertEqual(grad, grad_check, msg=msg, atol=atol, rtol=rtol)

    @onlyCUDA
    @dtypes(*((torch.float, torch.double, torch.bfloat16, torch.half)
              if TEST_WITH_ROCM else (torch.float, torch.double, torch.half)))
    def test_embedding_max_norm_device(self, device, dtype):
        embedding = nn.Embedding(22, 5, max_norm=1.0).to(device, dtype=dtype)
        # nn.Embedding only takes LongTensor as input
        input = torch.tensor([2, 8, 8, 6], device=device, dtype=torch.long)
        output = embedding(input)
        self.assertEqual(output[1], output[2])
        self.assertTrue(output.data.norm(p=2, dim=1).le(1).all())

    @dtypes(*itertools.product((torch.int, torch.long), (torch.int, torch.long)))
    def test_embedding_bag_empty_input(self, device, dtypes):
        m = 4
        n = 3
        x = torch.tensor([], device=device, dtype=dtypes[0])
        for sparse in [True, False]:
            Embed = torch.nn.EmbeddingBag(m, n, sparse=sparse)
            Embed.to(device)

            output = Embed(input=x, offsets=torch.tensor([0], device=device, dtype=dtypes[1]))
            self.assertEqual(output, torch.zeros_like(output))

            output = Embed(input=x, offsets=torch.tensor([0, 0], device=device, dtype=dtypes[1]))
            self.assertEqual(output, torch.zeros_like(output))

    @skipCUDAIf(True, "no out-of-bounds check on CUDA for perf.")
    @dtypes(*itertools.product((torch.float, torch.double), (torch.int, torch.long)))
    @parametrize_test("padding_idx", [None, 0])
    @parametrize_test("mode", ["sum", "mean", "max"])
    def test_embedding_bag_out_of_bounds_idx(self, device, dtypes, padding_idx, mode):
        padding_idx = 0
        w_dtype, idx_dtype = dtypes
        # negative out-of-bound
        idx1 = torch.tensor([[-1, 1]], device=device, dtype=idx_dtype)
        # positive out-of-bound
        idx2 = torch.tensor([[11, 8]], device=device, dtype=idx_dtype)
        weight = torch.randn(10, 2, device=device, dtype=w_dtype)
        if mode == 'sum':
            # Only `sum` supports per_sample_weight
            per_sample_weights = (None, torch.randn_like(idx1, device=device, dtype=w_dtype))
        else:
            per_sample_weights = (None,)

        for p_s_weights, idx in itertools.product(per_sample_weights, (idx1, idx2)):
            msg = "Expected idx >= 0 && idx < num_embeddings"
            with self.assertRaisesRegex(RuntimeError, msg):
                torch.nn.functional.embedding_bag(idx, weight,
                                                  per_sample_weights=p_s_weights, padding_idx=padding_idx,
                                                  mode=mode)

    def test_embedding_bag_dimension_errors(self, device):
        weight = torch.full((2, 0, 0, 6, 6,), 0, dtype=torch.float64, device=device)
        indices = torch.full((2, 0, 0, 6, 6,), 2, dtype=torch.int64, device=device)
        offsets = torch.full((2, 0, 0, 6, 6), 0, dtype=torch.int64, device=device)

        with self.assertRaisesRegex(ValueError, r'input has to be 1D or 2D Tensor'):
            torch.nn.functional.embedding_bag(indices, weight, offsets)

        with self.assertRaisesRegex(RuntimeError, r'input has to be a 1D or 2D Tensor'):
            torch.embedding_bag(weight, indices, offsets)

        with self.assertRaisesRegex(RuntimeError, r'input has to be a 1D or 2D Tensor'):
            torch._embedding_bag(weight, indices, offsets)

        with self.assertRaisesRegex(RuntimeError, r'input has to be a 1D or 2D Tensor'):
            torch._embedding_bag_forward_only(weight, indices, offsets)

        weight = torch.full((2,), 0, dtype=torch.float64, device=device)
        indices = torch.full((2,), 2, dtype=torch.int64, device=device)

        with self.assertRaisesRegex(ValueError, r'offsets has to be a 1D Tensor'):
            torch.nn.functional.embedding_bag(indices, weight, offsets)

        with self.assertRaisesRegex(RuntimeError, r'offsets has to be a 1D Tensor'):
            torch.embedding_bag(weight, indices, offsets)

        with self.assertRaisesRegex(RuntimeError, r'offsets has to be a 1D Tensor'):
            torch._embedding_bag(weight, indices, offsets)

        with self.assertRaisesRegex(RuntimeError, r'offsets has to be a 1D Tensor'):
            torch._embedding_bag_forward_only(weight, indices, offsets)

    @dtypes(*itertools.product((torch.int, torch.long), (torch.int, torch.long)))
    def test_EmbeddingBag_per_sample_weights_failures(self, device, dtypes):
        # Failure 1: mismatched embeddings / per_sample_weights dtype
        es = nn.EmbeddingBag(5, 2, mode='sum').to(dtype=torch.float, device=device)
        input = torch.tensor([3, 1, 1, 1, 4, 0], dtype=dtypes[0], device=device)
        offsets = torch.tensor([0, 0, 3, 3, 6], dtype=dtypes[1], device=device)
        per_sample_weights = torch.randn_like(input, dtype=torch.double, device=device)
        if device == 'cpu':
            with self.assertRaisesRegex(RuntimeError, 'have the same type as'):
                es(input, offsets, per_sample_weights)
        else:
            with self.assertRaisesRegex(RuntimeError, 'expected scalar type'):
                es(input, offsets, per_sample_weights)

        # Failure 2.1: input/per_sample_weights have different sizes (1d input)
        input = torch.tensor([3, 1, 1, 1, 4, 0], dtype=dtypes[0], device=device)
        offsets = torch.tensor([0, 0, 3, 3, 6], dtype=dtypes[1], device=device)
        per_sample_weights = torch.randn(5, dtype=torch.float, device=device)
        with self.assertRaisesRegex(ValueError, 'same shape as the input'):
            es(input, offsets, per_sample_weights)

        # Failure 2.2: input/per_sample_weights have different sizes (2d input)
        input = torch.randint(5, (7, 3), dtype=dtypes[0], device=device)
        offsets = None
        per_sample_weights = torch.randn(7 * 3, dtype=torch.float, device=device)
        with self.assertRaisesRegex(ValueError, 'same shape as the input'):
            es(input, offsets, per_sample_weights)

        # Failure 3: Unsupported per_sample_weights and mode=('max', 'mean')
        for unsupported_mode in ('max', 'mean'):
            es = nn.EmbeddingBag(5, 2, mode=unsupported_mode).to(
                dtype=torch.float, device=device)
            input = torch.randint(5, (7, 3), dtype=dtypes[0], device=device)
            offsets = None
            per_sample_weights = torch.randn(7, 3, dtype=torch.float, device=device)
            with self.assertRaisesRegex(NotImplementedError,
                                        "only supported for mode='sum'"):
                es(input, offsets, per_sample_weights)

    def _embedding_bag_reference_impl(self, input, weight, offsets=None, mode='sum',
                                      per_sample_weights=None, include_last_offset=False):
        assert mode == 'sum' or per_sample_weights is None
        assert offsets is not None
        if per_sample_weights is None:
            per_sample_weights = torch.ones(input.size()).to(
                dtype=weight.dtype, device=weight.device
            )
        assert input.numel() == per_sample_weights.numel()

        bags = []
        long_input = input.to(torch.long)
        embeddings = weight.index_select(0, long_input) * per_sample_weights.unsqueeze(1)
        if include_last_offset:
            for index in range(len(offsets) - 1):
                offset = offsets[index]
                next_offset = offsets[index + 1]
                length = next_offset - offset
                if length == 0:
                    bags.append(
                        torch.tensor([0] * weight.size(1)).to(
                            dtype=embeddings.dtype, device=embeddings.device
                        )
                    )
                else:
                    if mode == 'sum':
                        bags.append(embeddings.narrow(0, offset, length).sum(0))
                    elif mode == 'mean':
                        bags.append(embeddings.narrow(0, offset, length).sum(0).div(length))
                    else:
                        assert mode == 'max'
                        bags.append(embeddings.narrow(0, offset, length).max(0)[0])
        else:
            for index, offset in enumerate(offsets):
                if index + 1 < len(offsets):
                    next_offset = offsets[index + 1]
                else:
                    next_offset = len(long_input)
                length = next_offset - offset
                if length == 0:
                    bags.append(
                        torch.tensor([0] * weight.size(1)).to(
                            dtype=embeddings.dtype, device=embeddings.device
                        )
                    )
                else:
                    if mode == 'sum':
                        bags.append(embeddings.narrow(0, offset, length).sum(0))
                    elif mode == 'mean':
                        bags.append(embeddings.narrow(0, offset, length).sum(0).div(length))
                    else:
                        assert mode == 'max'
                        bags.append(embeddings.narrow(0, offset, length).max(0)[0])
        return torch.stack(bags)

    @skipMeta
    @dtypes(*itertools.product((torch.int, torch.long), (torch.int, torch.long), (torch.half, torch.float, torch.double)))
    def test_EmbeddingBag_empty_per_sample_weights_and_offsets(self, device, dtypes):
        # Test empty input and per sample weight, and backward pass. There was a CUDA
        # invalid configuration bug (more context in #46572)
        def test_per_sample_weights(mode, trainable_scale):
            es = nn.EmbeddingBag(5, 2, mode=mode).to(dtype=dtypes[2], device=device)
            es.weight.data.copy_(
                torch.arange(1, 11, device=device).view_as(es.weight).to(dtypes[2]))
            input = torch.tensor([], device=device, dtype=dtypes[0])
            offsets = torch.tensor([0, 0, 0, 0, 0], device=device, dtype=dtypes[1])
            per_sample_weights = torch.randn_like(input, dtype=dtypes[2]) \
                                      .requires_grad_(trainable_scale)
            ref_per_sample_weights = \
                per_sample_weights.detach().requires_grad_(trainable_scale)
            reference_weights = es.weight.detach().requires_grad_()

            expected = self._embedding_bag_reference_impl(
                input, reference_weights, offsets, mode, ref_per_sample_weights)
            result = es(input, offsets, per_sample_weights)
            self.assertEqual(result, expected, atol=dtype2prec_DONTUSE[dtypes[2]], rtol=0)

            grad = torch.randn_like(expected)
            result.backward(grad)
            # the reference impl doesn't have grad fn for empty input; but the grad should
            # simply be a zero tensor
            ref_weights_grad = torch.zeros_like(es.weight)
            self.assertEqual(es.weight.grad, ref_weights_grad,
                             atol=dtype2prec_DONTUSE[dtypes[2]], rtol=0)
            if trainable_scale:
                ref_per_sample_weights_grad = torch.empty_like(per_sample_weights)
                self.assertEqual(per_sample_weights.grad, ref_per_sample_weights_grad,
                                 atol=dtype2prec_DONTUSE[dtypes[2]], rtol=0)

        modes = ('sum',)
        trainable_scale = (True, False)
        for mode, trainable in itertools.product(modes, trainable_scale):
            test_per_sample_weights(mode, trainable)

    @skipMeta
    @dtypes(*itertools.product((torch.int, torch.long), (torch.int, torch.long), (torch.float, torch.double, torch.half)))
    def test_EmbeddingBag_per_sample_weights_and_offsets(self, device, dtypes):
        def test_per_sample_weights(mode, trainable_scale):
            es = nn.EmbeddingBag(5, 2, mode=mode).to(dtype=dtypes[2], device=device)
            es.weight.data.copy_(
                torch.arange(1, 11, device=device).view_as(es.weight).to(dtypes[2]))
            input = torch.tensor([3, 1, 1, 1, 4, 0], device=device, dtype=dtypes[0])
            offsets = torch.tensor([0, 0, 3, 3, 6], device=device, dtype=dtypes[1])
            per_sample_weights = torch.randn_like(input, dtype=dtypes[2]) \
                                      .requires_grad_(trainable_scale)
            ref_per_sample_weights = \
                per_sample_weights.detach().requires_grad_(trainable_scale)
            reference_weights = es.weight.detach().requires_grad_()

            expected = self._embedding_bag_reference_impl(
                input, reference_weights, offsets, mode, ref_per_sample_weights)
            result = es(input, offsets, per_sample_weights)
            self.assertEqual(result, expected, atol=dtype2prec_DONTUSE[dtypes[2]], rtol=0)

            grad = torch.randn_like(expected).to(dtype=dtypes[2], device=device)
            result.backward(grad)
            expected.backward(grad)
            self.assertEqual(es.weight.grad, reference_weights.grad,
                             atol=dtype2prec_DONTUSE[dtypes[2]], rtol=0)
            if trainable_scale:
                self.assertEqual(per_sample_weights.grad, ref_per_sample_weights.grad,
                                 atol=dtype2prec_DONTUSE[dtypes[2]], rtol=0)

        modes = ('sum',)
        trainable_scale = (True, False)
        for mode, trainable in itertools.product(modes, trainable_scale):
            test_per_sample_weights(mode, trainable)

    @skipMeta
    @dtypes(*itertools.product((torch.int, torch.long), (torch.int, torch.long), (torch.float, torch.double, torch.half)))
    def test_EmbeddingBag_per_sample_weights_and_new_offsets(self, device, dtypes):
        def test_per_sample_weights_new_offsets(mode, trainable_scale, include_last_offset, has_weight=True):
            es = nn.EmbeddingBag(5, 2, mode=mode, include_last_offset=include_last_offset).to(dtype=dtypes[2], device=device)
            es.weight.data.copy_(
                torch.arange(1, 11, device=device).view_as(es.weight).to(dtypes[2]))
            input = torch.tensor([3, 1, 1, 1, 4, 0], device=device, dtype=dtypes[0])
            offsets = torch.tensor([0, 0, 3, 3, 6], device=device, dtype=dtypes[1])

            if include_last_offset:
                offsets = torch.cat((offsets, torch.tensor([input.size(0)], device=device, dtype=dtypes[1])), 0)

            if has_weight:
                per_sample_weights = torch.randn_like(input, device=device, dtype=dtypes[2]) \
                                          .requires_grad_(trainable_scale)
                ref_per_sample_weights = \
                    per_sample_weights.detach().requires_grad_(trainable_scale)
            else:
                per_sample_weights = None
                ref_per_sample_weights = None

            reference_weights = es.weight.detach().requires_grad_()

            expected = self._embedding_bag_reference_impl(
                input, reference_weights, offsets, mode, ref_per_sample_weights, include_last_offset)
            result = es(input, offsets, per_sample_weights)
            self.assertEqual(result, expected, atol=dtype2prec_DONTUSE[dtypes[2]], rtol=0)

            grad = torch.randn_like(expected)
            result.backward(grad)
            expected.backward(grad)
            self.assertEqual(es.weight.grad, reference_weights.grad,
                             atol=dtype2prec_DONTUSE[dtypes[2]], rtol=0)
            if has_weight and trainable_scale:
                self.assertEqual(per_sample_weights.grad, ref_per_sample_weights.grad,
                                 atol=dtype2prec_DONTUSE[dtypes[2]], rtol=0)

        trainable_scale = (True, False)
        include_last_offset = (True, False)
        modes = (('sum', False), ('sum', True), ('max', False), ('mean', False))
        for (mode, has_weight), trainable, include_last_offset in itertools.product(
            modes, trainable_scale, include_last_offset
        ):
            test_per_sample_weights_new_offsets(
                mode, trainable, include_last_offset, has_weight
            )

    def _test_EmbeddingBag_vs_Embedding(self, N, D, B, L, max_norm=None,
                                        mode='mean',
                                        device='cpu',
                                        wdtype=torch.float,
                                        dtype=torch.long,
                                        test_per_sample_weights=False,
                                        trainable_per_sample_weights=False,
                                        sparse=False,
                                        test_backward=True,
                                        backward_prec=None):
        es = nn.EmbeddingBag(N, D, mode=mode, sparse=sparse, max_norm=max_norm).to(device, wdtype)
        e = nn.Embedding(N, D, max_norm=max_norm).to(device, wdtype)
        e.weight.data.copy_(es.weight)
        input = torch.randint(N, (B, L), device=device, dtype=dtype)
        offsets = torch.arange(0, B, device=device, dtype=dtype).mul_(L)
        grad_output = torch.rand(B, D, device=device, dtype=wdtype)

        if test_per_sample_weights:
            # To prevent large gradients, weights should sum to 1 for each bag
            per_sample_weights = \
                torch.randn(B, L, device=device, dtype=wdtype).softmax(dim=-1)
            per_sample_weights_reference = \
                per_sample_weights.clone().requires_grad_(trainable_per_sample_weights)
            per_sample_weights.requires_grad_(trainable_per_sample_weights)
            output = es(input.view(-1), offsets, per_sample_weights.view(-1))
        else:
            output = es(input.view(-1), offsets)
            per_sample_weights = None
            per_sample_weights_reference = None

        if mode == 'sum':
            if test_per_sample_weights:
                ref_output = (e(input) * per_sample_weights_reference.unsqueeze(-1)).sum(1)
            else:
                ref_output = e(input).sum(1)
        elif mode == 'mean':
            assert not test_per_sample_weights
            ref_output = e(input).mean(1)
        elif mode == 'max':
            assert not test_per_sample_weights
            ref_output = e(input).max(1)[0]

        self.assertEqual(output, ref_output, atol=dtype2prec_DONTUSE[wdtype], rtol=0)

        if not test_backward:
            return

        output.backward(grad_output)
        ref_output.backward(grad_output)
        es_weight_grad = es.weight.grad.data
        if sparse:
            es_weight_grad = es.weight.grad.data.to_dense()

        # We have more floating point error here because we are dealing with larger numbers
        if backward_prec is None:
            needed_prec = dtype2prec_DONTUSE[wdtype] * 5
        else:
            needed_prec = backward_prec

        self.assertEqual(es_weight_grad, e.weight.grad, atol=needed_prec, rtol=0)

        if test_per_sample_weights and trainable_per_sample_weights:
            self.assertEqual(per_sample_weights.grad, per_sample_weights_reference.grad,
                             atol=dtype2prec_DONTUSE[wdtype], rtol=0)

    @skipCUDAIf(True, "Temporarily disabled. See t54369166")
    @dtypesIfCUDA(*itertools.product((torch.int, torch.long), (torch.half, torch.float, torch.double)))
    @dtypes(*itertools.product((torch.int, torch.long), (torch.float, torch.double)))
    def test_EmbeddingBag_per_sample_weights_and_no_offsets(self, device, dtypes):
        def run_tests(mode, sparse, trainable_per_sample_weights):
            kwargs = dict(test_per_sample_weights=True, device=device,
                          mode=mode, wdtype=dtypes[1], dtype=dtypes[0], sparse=sparse,
                          trainable_per_sample_weights=trainable_per_sample_weights)

            # Simple case
            self._test_EmbeddingBag_vs_Embedding(2, 3, 5, 7, **kwargs)

            # B * L > 1000
            self._test_EmbeddingBag_vs_Embedding(2, 5, 53, 23, **kwargs)

            # Large num_embedding
            self._test_EmbeddingBag_vs_Embedding(101, 5, 3, 7, **kwargs)

            # Large embedding_dim
            self._test_EmbeddingBag_vs_Embedding(2, 101, 3, 7, **kwargs)

        modes = ('sum',)
        sparsity = (True, False)
        trainable_scale = (True, False)
        for mode, sparse, trainable_per_sample_weights in \
                itertools.product(modes, sparsity, trainable_scale):
            run_tests(mode, sparse, trainable_per_sample_weights)

        # Test CUDA Dense on half precision
        if device == 'cuda':
            modes = ('sum',)
            sparsity = (False,)
            trainable_scale = (True, False)
            for mode, sparse, trainable_per_sample_weights in \
                    itertools.product(modes, sparsity, trainable_scale):
                run_tests(mode, sparse, trainable_per_sample_weights)

    def _test_EmbeddingBag(
        self,
        device,
        mode,
        sparse,
        wdtype=torch.double,
        dtype=torch.long,
        odtype=torch.long,
        test_backward=True,
    ):
        # check a known test example
        es = nn.EmbeddingBag(5, 2, mode=mode, sparse=sparse).to(device, wdtype)
        es.weight.data.copy_(torch.arange(1, 11, device=device).view_as(es.weight).to(wdtype))
        input = torch.tensor([3, 1, 1, 1, 4, 0], device=device, dtype=dtype)
        offsets = torch.tensor([0, 0, 3, 3, 6], device=device, dtype=odtype)

        grad_output = torch.tensor(
            [1, 2,
             3, 4], device=device, dtype=wdtype).view(2, 2)
        grad_output_with_empty = torch.tensor(
            [99, 99,
             1, 2,
             99, 99,
             3, 4,
             99, 99], device=device, dtype=wdtype).view(5, 2)

        if mode == "sum" or mode == "mean":
            denominator = 1 if mode == "sum" else 3
            expected_output = torch.tensor(
                [[13, 16],
                 [13, 16]], device=device, dtype=wdtype) / denominator

            expected_output_with_empty = torch.tensor(
                [[0, 0],
                 [13, 16],
                 [0, 0],
                 [13, 16],
                 [0, 0]], device=device, dtype=wdtype) / denominator

            expected_grad_weight = torch.tensor(
                [[3, 4],
                 [5, 8],
                 [0, 0],
                 [1, 2],
                 [3, 4]], device=device, dtype=wdtype) / denominator
        elif mode == "max":
            expected_output = torch.tensor(
                [[7, 8],
                 [9, 10]], device=device, dtype=wdtype)

            expected_output_with_empty = torch.tensor(
                [[0, 0],
                 [7, 8],
                 [0, 0],
                 [9, 10],
                 [0, 0]], device=device, dtype=wdtype)

            expected_grad_weight = torch.tensor(
                [[0, 0],
                 [0, 0],
                 [0, 0],
                 [1, 2],
                 [3, 4]], device=device, dtype=wdtype)
        output = es(input, offsets)
        output.backward(grad_output_with_empty)

        es_weight_grad = es.weight.grad.data
        if sparse:
            es_weight_grad = es.weight.grad.to_dense()
        self.assertEqual(output, expected_output_with_empty)
        self.assertEqual(es_weight_grad, expected_grad_weight, atol=dtype2prec_DONTUSE[wdtype], rtol=0)

        # check same example except as 2D (2 x 3)
        input = input.view(2, -1)
        es.zero_grad()
        output = es(input)
        output.backward(grad_output)

        es_weight_grad = es.weight.grad
        if sparse:
            es_weight_grad = es.weight.grad.to_dense()
        self.assertEqual(output, expected_output)
        self.assertEqual(es_weight_grad, expected_grad_weight, atol=dtype2prec_DONTUSE[wdtype], rtol=0)

        # test all empty bags
        es.zero_grad()
        inputs = torch.tensor([], dtype=dtype, device=device)
        offsets = torch.tensor([0, 0, 0, 0], dtype=odtype, device=device)
        es(inputs, offsets).sum().backward()
        dense_grad = es.weight.grad
        if dense_grad.is_sparse:
            dense_grad = dense_grad.to_dense()
        self.assertEqual(dense_grad, torch.zeros_like(es.weight))

        # now compare EmbeddingBag vs Embedding + Sum/Mean, for constant bag length
        N, D, B, L = random.randint(1, 100), random.randint(1, 100), random.randint(1, 50), random.randint(1, 50)
        kwargs = dict(mode=mode, sparse=sparse, device=device, wdtype=wdtype, dtype=dtype, test_backward=test_backward)
        self._test_EmbeddingBag_vs_Embedding(N, D, B, L, **kwargs)
        for max_norm in (None, 3):
            for p in itertools.product([1, 2], repeat=4):
                self._test_EmbeddingBag_vs_Embedding(*p, max_norm=max_norm, **kwargs)

        # check that giving illegal input combos raises error
        es = nn.EmbeddingBag(10, 20, mode=mode, sparse=sparse)
        input = torch.ones(3, 4, dtype=dtype)
        offset = torch.arange(0, 3, dtype=odtype)
        self.assertRaises(ValueError, lambda: es(input, offset))
        self.assertRaises(ValueError, lambda: es(input.view(-1)))
        offset[0] = 1
        if self.device_type == "cpu":
            self.assertRaises(RuntimeError, lambda: es(input.view(-1), offset))
            offset[0] = 0
            offset[-1] = 100
            self.assertRaises(RuntimeError, lambda: es(input.view(-1), offset))

    @skipMeta
<<<<<<< HEAD
    @dtypes(*itertools.product((torch.int, torch.long), (torch.int, torch.long),
                               (torch.float, torch.double, torch.half, torch.bfloat16)))
    @dtypesIfCUDA(*itertools.product((torch.int, torch.long), (torch.int, torch.long),
                                     (torch.float, torch.double, torch.half)))
    @skipDtypeForJetsonCPU(((torch.int), (torch.long), (torch.half)))
=======
    @dtypes(*itertools.product((torch.int, torch.long), (torch.int, torch.long), (torch.float, torch.double, torch.half)))
>>>>>>> 53e4fe07
    def test_embedding_bag_device(self, device, dtypes):
        with set_default_dtype(torch.double):
            self._test_EmbeddingBag(device, 'sum', False, wdtype=dtypes[2], dtype=dtypes[0], odtype=dtypes[1])
            self._test_EmbeddingBag(device, 'mean', False, wdtype=dtypes[2], dtype=dtypes[0], odtype=dtypes[1])
            self._test_EmbeddingBag(device, 'max', False, wdtype=dtypes[2], dtype=dtypes[0], odtype=dtypes[1])

            test_backward = False
            if self.device_type == 'cuda':
                # see 'todo' in test_embedding_bag.
                test_backward = dtypes[2] is not torch.float16
            elif self.device_type == 'cpu':
                # TODO: figure out why precision on sparse embeddings isn't the
                # same as for dense.
                test_backward = dtypes[2] is not torch.float and dtypes[2] is not torch.float16

            self._test_EmbeddingBag(
                device,
                'sum',
                True,
                wdtype=dtypes[2],
                dtype=dtypes[0],
                odtype=dtypes[1],
                test_backward=test_backward,
            )
            self._test_EmbeddingBag(
                device,
                'mean',
                True,
                wdtype=dtypes[2],
                dtype=dtypes[0],
                odtype=dtypes[1],
                test_backward=test_backward,
            )

    @skipMeta
    @dtypes(*itertools.product((torch.int, torch.long), (torch.int, torch.long), (torch.float, torch.double, torch.half)))
    def test_embedding_bag_non_contiguous_weight(self, device, dtypes):
        weight_tensor = torch.randn(3, 4, dtype=dtypes[2], device=device)

        weight_tensor_non_contig = weight_tensor[:, :3]  # This is non-contiguous strided.
        weight_tensor_contig = weight_tensor_non_contig.clone().contiguous()  # Contig-strided.

        index = torch.tensor([0, 1, 2], dtype=dtypes[0], device=device)
        offsets = torch.tensor([0, 2], dtype=dtypes[1], device=device)
        for mode in ['sum', 'mean', 'max']:
            output_non_contig = F.embedding_bag(
                input=index,
                weight=weight_tensor_non_contig,
                offsets=offsets,
                mode=mode,
            )
            output_contig = F.embedding_bag(
                input=index,
                weight=weight_tensor_contig,
                offsets=offsets,
                mode=mode,
            )
        self.assertEqual(output_non_contig, output_contig)

    @onlyCUDA
    @dtypes(*itertools.product((torch.int, torch.long), (torch.int, torch.long)))
    def test_embedding_bag_bfloat16(self, device, dtypes):
        with set_default_dtype(torch.double):
            self._test_EmbeddingBag(device, 'sum', True,
                                    wdtype=torch.bfloat16, dtype=dtypes[0],
                                    odtype=dtypes[1], test_backward=True)
            self._test_EmbeddingBag(device, 'mean', True,
                                    wdtype=torch.bfloat16, dtype=dtypes[0],
                                    odtype=dtypes[1], test_backward=True)

    @onlyNativeDeviceTypes  # currently fails on XLA
    @dtypes(*itertools.product((torch.int, torch.long), (torch.int, torch.long)))
    def test_embedding_bag_half(self, device, dtypes):
        self._test_EmbeddingBag(device, 'sum', True, wdtype=torch.float16, dtype=dtypes[0], odtype=dtypes[1], test_backward=True)


instantiate_device_type_tests(TestEmbeddingNNDeviceType, globals())
instantiate_parametrized_tests(TestEmbeddingNN)

if __name__ == '__main__':
    run_tests()<|MERGE_RESOLUTION|>--- conflicted
+++ resolved
@@ -1156,15 +1156,8 @@
             self.assertRaises(RuntimeError, lambda: es(input.view(-1), offset))
 
     @skipMeta
-<<<<<<< HEAD
-    @dtypes(*itertools.product((torch.int, torch.long), (torch.int, torch.long),
-                               (torch.float, torch.double, torch.half, torch.bfloat16)))
-    @dtypesIfCUDA(*itertools.product((torch.int, torch.long), (torch.int, torch.long),
-                                     (torch.float, torch.double, torch.half)))
     @skipDtypeForJetsonCPU(((torch.int), (torch.long), (torch.half)))
-=======
     @dtypes(*itertools.product((torch.int, torch.long), (torch.int, torch.long), (torch.float, torch.double, torch.half)))
->>>>>>> 53e4fe07
     def test_embedding_bag_device(self, device, dtypes):
         with set_default_dtype(torch.double):
             self._test_EmbeddingBag(device, 'sum', False, wdtype=dtypes[2], dtype=dtypes[0], odtype=dtypes[1])
