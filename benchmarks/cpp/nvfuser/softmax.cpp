--- conflicted
+++ resolved
@@ -151,19 +151,11 @@
     attention_probs = castOp(DataType::Half, attention_probs);
     output = castOp(DataType::Half, output);
   }
-<<<<<<< HEAD
 
   fusion->addOutput(attention_scores);
   fusion->addOutput(attention_probs);
   fusion->addOutput(output);
 
-=======
-
-  fusion->addOutput(attention_scores);
-  fusion->addOutput(attention_probs);
-  fusion->addOutput(output);
-
->>>>>>> 5555fe00
   fusion->addOutput(dropout_results.mask);
 }
 
@@ -194,14 +186,6 @@
 
   runBenchmarkIterations(benchmark_state, fusion_executor_cache, aten_inputs);
 
-<<<<<<< HEAD
-  benchmark_state.SetBytesProcessed(
-      int64_t(benchmark_state.iterations()) * 5 * 256 * 12 * 100 *
-          benchmark_state.range(0) * int64_t(dataTypeSize(dtype)) +
-      // bool mask
-      int64_t(benchmark_state.iterations()) * 1 * 256 * 12 * 100 *
-          benchmark_state.range(0) * int64_t(dataTypeSize(DataType::Bool)));
-=======
   // 5 dtype: attention_scores + attention_mask + attention_scores_out +
   // attention_probs_out + output
   // 1 bool: dropout_results.mask
@@ -212,7 +196,6 @@
       // bool mask
       int64_t(benchmark_state.iterations()) * at_scores.numel() *
           int64_t(dataTypeSize(DataType::Bool)));
->>>>>>> 5555fe00
 }
 
 //------------------------------------------------------------------------------
@@ -253,14 +236,6 @@
     cudaDeviceSynchronize();
   }
 
-<<<<<<< HEAD
-  benchmark_state.SetBytesProcessed(
-      int64_t(benchmark_state.iterations()) * 5 * 256 * 12 * 100 *
-          benchmark_state.range(0) * int64_t(dataTypeSize(dtype)) +
-      // bool mask
-      int64_t(benchmark_state.iterations()) * 1 * 256 * 12 * 100 *
-          benchmark_state.range(0) * int64_t(dataTypeSize(DataType::Bool)));
-=======
   // 5 dtype: attention_scores + attention_mask + attention_scores_out +
   // attention_probs_out + output
   // 1 bool: dropout_results.mask
@@ -271,7 +246,6 @@
       // bool mask
       int64_t(benchmark_state.iterations()) * at_scores.numel() *
           int64_t(dataTypeSize(DataType::Bool)));
->>>>>>> 5555fe00
 }
 
 //------------------------------------------------------------------------------
@@ -279,7 +253,6 @@
 static void Baseline_Softmax_Dropout_fp32_Inner(
     benchmark::State& benchmark_state) {
   Baseline_Softmax_Dropout(benchmark_state, 3, DataType::Float);
-<<<<<<< HEAD
 }
 
 static void Baseline_Softmax_Dropout_fp32_Outer(
@@ -287,15 +260,6 @@
   Baseline_Softmax_Dropout(benchmark_state, 1, DataType::Float);
 }
 
-=======
-}
-
-static void Baseline_Softmax_Dropout_fp32_Outer(
-    benchmark::State& benchmark_state) {
-  Baseline_Softmax_Dropout(benchmark_state, 1, DataType::Float);
-}
-
->>>>>>> 5555fe00
 static void Baseline_Softmax_Dropout_fp16_Inner(
     benchmark::State& benchmark_state) {
   Baseline_Softmax_Dropout(benchmark_state, 3, DataType::Half);
@@ -387,34 +351,6 @@
     ->Unit(benchmark::kMicrosecond)
     ->UseManualTime();
 
-<<<<<<< HEAD
-NVFUSER_BENCHMARK_DEFINE(
-    NvFuserScheduler_SoftmaxDropoutOuter_fp32,
-    setupSoftmaxDropout,
-    NvFuserScheduler_SoftmaxDropout,
-    DataType::Float,
-    1);
-
-NVFUSER_BENCHMARK_RUN(NvFuserScheduler_SoftmaxDropoutOuter_fp32)
-    ->Arg(8)
-    ->Arg(16)
-    ->Arg(24)
-    ->Arg(32)
-    ->Arg(40)
-    ->Arg(48)
-    ->Arg(56)
-    ->Arg(64)
-    ->Arg(72)
-    ->Arg(80)
-    ->Arg(88)
-    ->Arg(96)
-    ->Arg(104)
-    ->Arg(112)
-    ->Arg(120)
-    ->Arg(128)
-    ->Unit(benchmark::kMicrosecond)
-    ->UseManualTime();
-=======
 // TODO: Enable
 // NVFUSER_BENCHMARK_DEFINE(
 //     NvFuserScheduler_SoftmaxDropoutOuter_fp32,
@@ -443,7 +379,6 @@
 //     ->Arg(128)
 //     ->Unit(benchmark::kMicrosecond)
 //     ->UseManualTime();
->>>>>>> 5555fe00
 
 NVFUSER_BENCHMARK_DEFINE(
     NvFuserScheduler_SoftmaxDropoutInner_fp16,
@@ -472,34 +407,6 @@
     ->Unit(benchmark::kMicrosecond)
     ->UseManualTime();
 
-<<<<<<< HEAD
-NVFUSER_BENCHMARK_DEFINE(
-    NvFuserScheduler_SoftmaxDropoutOuter_fp16,
-    setupSoftmaxDropout,
-    NvFuserScheduler_SoftmaxDropout,
-    DataType::Half,
-    1);
-
-NVFUSER_BENCHMARK_RUN(NvFuserScheduler_SoftmaxDropoutOuter_fp16)
-    ->Arg(8)
-    ->Arg(16)
-    ->Arg(24)
-    ->Arg(32)
-    ->Arg(40)
-    ->Arg(48)
-    ->Arg(56)
-    ->Arg(64)
-    ->Arg(72)
-    ->Arg(80)
-    ->Arg(88)
-    ->Arg(96)
-    ->Arg(104)
-    ->Arg(112)
-    ->Arg(120)
-    ->Arg(128)
-    ->Unit(benchmark::kMicrosecond)
-    ->UseManualTime();
-=======
 // TODO: Enable
 // NVFUSER_BENCHMARK_DEFINE(
 //     NvFuserScheduler_SoftmaxDropoutOuter_fp16,
@@ -528,7 +435,6 @@
 //     ->Arg(128)
 //     ->Unit(benchmark::kMicrosecond)
 //     ->UseManualTime();
->>>>>>> 5555fe00
 
 //------------------------------------------------------------------------------
 
