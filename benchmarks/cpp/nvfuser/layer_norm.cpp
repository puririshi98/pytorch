--- conflicted
+++ resolved
@@ -73,14 +73,9 @@
   runBenchmarkIterations(benchmark_state, fusion_executor_cache, aten_inputs);
 
   benchmark_state.SetBytesProcessed(
-<<<<<<< HEAD
-      int64_t(benchmark_state.iterations()) * 2 *
-      (input.numel() + input_shape[0]) * int64_t(dataTypeSize(dtype)));
-=======
       int64_t(benchmark_state.iterations()) *
       (2 * input.numel() + weight.numel() + bias.numel()) *
       int64_t(dataTypeSize(dtype)));
->>>>>>> 5555fe00
 }
 
 //------------------------------------------------------------------------------
