--- conflicted
+++ resolved
@@ -1,4 +1,3 @@
-<<<<<<< HEAD
 #include <ATen/ATen.h>
 #include <torch/library.h>
 #include <ATen/NativeFunctions.h>
@@ -533,533 +532,4 @@
 }
 } // namespace
 } // namespace autocast
-=======
-#include <ATen/ATen.h>
-#include <torch/library.h>
-#include <ATen/NativeFunctions.h>
-#include <ATen/autocast_mode.h>
-
-#include <c10/util/intrusive_ptr.h>
-#include <c10/core/impl/LocalDispatchKeySet.h>
-
-#include <iostream>
-#include <exception>
-
-namespace at {
-namespace autocast {
-
-bool is_enabled() {
-  return !c10::impl::tls_is_dispatch_key_excluded(DispatchKey::AutocastCUDA);
-}
-
-void set_enabled(bool new_enabled) {
-  c10::impl::tls_set_dispatch_key_excluded(DispatchKey::AutocastCUDA, !new_enabled);
-}
-
-bool is_cpu_enabled() {
-  return !c10::impl::tls_is_dispatch_key_excluded(DispatchKey::AutocastCPU);
-}
-
-void set_cpu_enabled(bool new_enabled) {
-  c10::impl::tls_set_dispatch_key_excluded(DispatchKey::AutocastCPU, !new_enabled);
-}
-
-namespace {
-// Imitate Apex and cache some of the casts to streamline parameter reuse.
-// Our heuristic is to cache lower_precision_fp casts of fp32 model weights (see cached_cast below).
-//
-// After discussion with @ezyang, the cache uses the following structure:
-// The key is the fp32 source tensor's TensorImpl*, a proxy for a Tensor uuid that's
-// unchanged across shallow copies.
-// The value is a tuple with a weakref to the source tensor's TensorImpl as the first
-// element and the casted tensor as the second element.
-//
-// The weakref keeps the source's TensorImpl from being deleted.  We need to because we're
-// using the source TensorImpl* as the key.  If it were deleted, another random Tensor could
-// be allocated whose TensorImpl* happened to have the same value.  This TensorImpl* would
-// then mistakenly hit in cache:  a rare, intermittent, unpredictable bug.
-//
-// I'm not using the weak_intrusive_ptr as the key because it's more difficult to compare
-// directly against incoming TensorImpl*s.
-using weakref_type = c10::weak_intrusive_ptr<TensorImpl, UndefinedTensorImpl>;
-using val_type = std::tuple<weakref_type, Tensor>;
-// NOLINTNEXTLINE(cppcoreguidelines-avoid-non-const-global-variables)
-thread_local std::unordered_map<TensorImpl*, val_type> cached_casts;
-
-// nesting tracks the nesting depth of the Python-side context manager.
-// When the autocast context manager exits to a nesting level that's outside
-// any instance of autocast (which should occur at the end of each forward pass)
-// it calls clear_cache() to ensure cached Tensors don't leak outside the autocasting region.
-// NOLINTNEXTLINE(cppcoreguidelines-avoid-non-const-global-variables)
-thread_local int nesting = 0;
-
-// autocast_cpu_dtype is the lower_precision_fp used by AutocastCPU.
-thread_local at::ScalarType autocast_cpu_dtype = at::kBFloat16;
-}
-
-void clear_cache() {
-  cached_casts.clear();
-}
-
-int increment_nesting() {
-  return ++nesting;
-}
-
-int decrement_nesting() {
-  return --nesting;
-}
-
-at::ScalarType get_autocast_cpu_dtype() {
-  return autocast_cpu_dtype;
-}
-
-void set_autocast_cpu_dtype(at::ScalarType dtype) {
-  TORCH_CHECK(
-      dtype == at::kBFloat16,
-      "Currently, AutocastCPU only support Bfloat16 as the autocast_cpu_dtype");
-  autocast_cpu_dtype = dtype;
-}
-
-// Overload to catch Tensor args
-// TODO (possible optimization):
-// Move cast_cache to an inline function in a header with cached_casts declared as
-// extern thread_local in the header.
-Tensor cached_cast(at::ScalarType to_type, const Tensor& arg, DeviceType device_type) {
-  if (is_eligible(arg, device_type) && (arg.scalar_type() != to_type)) {
-    // Heuristic:  Do what Apex does, and cache lower_precision_fp casts of fp32 model weights (leaves).
-    // See cached_casts declaration above for detailed strategy.
-    bool can_try_cache = (to_type == get_lower_precision_fp_from_device_type(device_type) &&
-                         arg.scalar_type() == at::kFloat && arg.requires_grad() &&
-                         arg.is_leaf() && !arg.is_view());
-    if (can_try_cache) {
-      auto it = cached_casts.find(arg.unsafeGetTensorImpl());
-      if (it != cached_casts.end()) {
-        return std::get<1>(it->second);
-      } else {
-        auto casted_arg = arg.to(to_type);
-        cached_casts.emplace(arg.unsafeGetTensorImpl(), val_type{weakref_type(arg.getIntrusivePtr()), casted_arg});
-        return casted_arg;
-      }
-    } else {
-      return arg.to(to_type);
-    }
-  } else {
-    return arg;
-  }
-}
-
-// Policies correspond to op categories that need code-divergent handling.
-// Wrapper templates below are specialized based on a policy template parameter.
-enum class CastPolicy : uint8_t {
-  lower_precision_fp = 0, // Cast all inputs to lower_precision_fp before running the op.
-                          // Currently, lower_precision_fp is fp16 for AutocastCUDA, and is defined by user(default bf16) for AutocastCPU.
-  fp32, // Cast all inputs to at::kFloat before running the op.
-  fp32_set_opt_dtype, // Treats functions (like softmax) that
-                      //   1. we'd like to run in fp32 and
-                      //   2. have a c10::optional<ScalarType> arg that controls the output type.
-                      // fp32_set_opt_dtype wrappers' policy is:  if the output type is already set,
-                      // don't touch it, otherwise, set it to at::kFloat.
-  fp32_append_dtype, // Treats functions (like norm) that
-                     //   1. we'd like to run in fp32 and
-                     //   2. have some overloads that accept an output type and other overloads that don't.
-                     // fp32_append_dtype wrappers wrap the overloads that don't have an output dtype.
-                     // The wrapper policy is:  append at::kFloat to the args, and redispatch to the
-                     // type-aware overload.
-  promote, // Run in the widest dtype among several args.
-};
-
-/********************************************************************************************************
-Templates to provide wrapper functions
-
-I'm copying the pattern used in core/boxing/impl/WrapFunctionIntoFunctor.h to extract args and return type.
-(see also https://stackoverflow.com/questions/46533698/how-to-deduce-argument-list-from-function-pointer)
-
-This strategy uses an exterior "WrapFunction" that extracts arguments on behalf of
-(in my case several specializations of) an interior "WrapFunction_".
-Interior WrapFunction_ specializations are defined for each CastPolicy.
-********************************************************************************************************/
-
-// Base template for WrapFunction_, which is specialized to contain a "call" method each CastPolicy
-template<CastPolicy policy, DeviceType device_type, class Redispatch, Redispatch* F, class Ret, class ArgList> struct WrapFunction_ {};
-
-// CastPolicy::lower_precision_fp General_DeviceType
-template<DeviceType device_type, class Redispatch, Redispatch* F, class Ret, class... Args>
-struct WrapFunction_<CastPolicy::lower_precision_fp, device_type, Redispatch, F, Ret, guts::typelist::typelist<Args...>> {
-  static Ret call(Args... args) {
-    c10::impl::ExcludeDispatchKeyGuard no_autocast(get_autocast_dispatch_key_from_device_type(device_type));
-    return (*F)(cached_cast(get_lower_precision_fp_from_device_type(device_type), args, device_type)...);
-  }
-};
-
-// CastPolicy::fp32 General_DeviceType
-template<DeviceType device_type, class Redispatch, Redispatch* F, class Ret, class... Args>
-struct WrapFunction_<CastPolicy::fp32, device_type, Redispatch, F, Ret, guts::typelist::typelist<Args...>> {
-  static Ret call(Args... args) {
-    c10::impl::ExcludeDispatchKeyGuard no_autocast(get_autocast_dispatch_key_from_device_type(device_type));
-    return (*F)(cached_cast(at::kFloat, args, device_type)...);
-  }
-};
-
-// CastPolicy::fp32_set_opt_dtype DeviceType::CUDA
-template<class Redispatch, Redispatch* F, class Ret, class... Args>
-struct WrapFunction_<CastPolicy::fp32_set_opt_dtype, DeviceType::CUDA, Redispatch, F, Ret, guts::typelist::typelist<Args...>> {
-  static Ret call(Args... args) {
-    c10::impl::ExcludeDispatchKeyGuard no_autocast(DispatchKey::Autocast);
-    if (firstarg_is_eligible(args...)) {
-      return (*F)(set_opt_dtype(at::kFloat, args)...);
-    } else {
-      // If ineligible, calls F with unaltered args.  Does not set opt dtype, because setting
-      // opt dtype explicitly may interfere with internal implicit promotion decisions.
-      return (*F)(args...);
-    }
-  }
-};
-
-// CastPolicy::fp32_append_dtype DeviceType::CUDA
-template<class Redispatch, Redispatch* F, class Ret, class... Args>
-struct WrapFunction_<CastPolicy::fp32_append_dtype, DeviceType::CUDA, Redispatch, F, Ret, guts::typelist::typelist<Args...>> {
-  static Ret call(Args... args) {
-    c10::impl::ExcludeDispatchKeyGuard no_autocast(DispatchKey::Autocast);
-    at::ScalarType out_type = type_from_firstarg(at::kFloat, args...);
-    return (*F)(args..., out_type);
-  }
-};
-
-// CastPolicy::promote General_DeviceType
-template<DeviceType device_type, class Redispatch, Redispatch* F, class Ret, class... Args>
-struct WrapFunction_<CastPolicy::promote, device_type, Redispatch, F, Ret, guts::typelist::typelist<Args...>> {
-  static Ret call(Args... args) {
-    c10::impl::ExcludeDispatchKeyGuard no_autocast(get_autocast_dispatch_key_from_device_type(device_type));
-    auto to_type = promote_type(get_lower_precision_fp_from_device_type(device_type), device_type, args...);
-    return (*F)(cached_cast(to_type, args, device_type)...);
-  }
-};
-
-// Wrapper to infer return_type and parameter_types for WrapFunction_ (imitating core/boxing/impl/WrapFunctionIntoFunctor.h)
-template<CastPolicy policy,
-         DeviceType device_type,
-         class Registered, // The signature for which we're registering.  The dispatcher's calling code invokes our
-                           // registered functions with arguments matching Registered, so we register
-                           // WrapFunction_::call methods with a matching signature to properly field those arguments.
-                           // guts::function_traits below extracts return_type and parameter_types from Registered,
-                           // which WrapFunction_ templates above use to declare their call methods.
-         class Redispatch, // The signature for the function we're redispatching to.  In most cases this is the same
-                           // as Registered, but for some ops (for example, ops where we append a dtype) it's useful
-                           // to redispatch to a function with a different signature.
-         Redispatch* F>    // The actual function we're redispatching to.
-struct WrapFunction final {
-  using type = WrapFunction_<policy,
-                             device_type,
-                             Redispatch,
-                             F,
-                             typename guts::function_traits<Registered>::return_type,
-                             typename guts::function_traits<Registered>::parameter_types>;
-};
-
-/*******************************
-Banned functions
-*******************************/
-
-Tensor binary_cross_entropy_banned(const Tensor &, const Tensor &, const c10::optional<Tensor>&, int64_t) {
-  AT_ERROR("torch.nn.functional.binary_cross_entropy and torch.nn.BCELoss are unsafe to autocast.\n"
-           "Many models use a sigmoid layer right before the binary cross entropy layer.\n"
-           "In this case, combine the two layers using torch.nn.functional.binary_cross_entropy_with_logits\n"
-           "or torch.nn.BCEWithLogitsLoss.  binary_cross_entropy_with_logits and BCEWithLogits are\n"
-           "safe to autocast.");
-}
-
-namespace {
-/*****************************************************************************************************************
-This section performs load-time registration for autocast wrappers.
-
-It's debatable at what level operations should be patched.  We'd like casts to be autograd-exposed
-and precede autograd history recording, so that for lower_precision_fp ops, input tensors are saved for backward
-in lower_precision_fp rather than fp32.  Saving inputs in lower_precision_fp can significantly reduce
-a model's memory footprint.
-
-Option 1 (strawman):  Patch only at the level of explicit calls into cudnn/cublas (cudnn_convolution, etc),
-because those are the code paths that are guaranteed to use Tensor Cores, therefore they're the ones that
-will benefit most from lower_precision_fp.   Potential pitfall:  convolutions (and other ops) are wrapped in several
-layers of at::* calls.  If one of those happens to record autograd history, then we've lost the
-opportunity to save inputs in lower_precision_fp.
-
-Option 2:  Patch the Python-exposed surface of calls, to make 100% sure autograd history
-recording can't sneak in ahead of autocast.  This mirrors Apex most closely.
-
-I think Option 2 is the right answer for all ops, not just convolutions.  Option 2 is what I implement here.
-*****************************************************************************************************************/
-
-/********************************************************************************************************************
-Explicit registration for out-of-place ops
-
-The stuff below could be codegenned.  Ed said
-> you are going to have to write the function definition at some point, I wouldn't try to get clever about it
-Therefore, for the moment, this is all copy pasted in from VariableTypeEverything.cpp with appropriate substitutions.
-********************************************************************************************************************/
-
-#define ADD_NS(RAW_OP) at::RAW_OP
-
-// Common cases where registration signature matches redispatch signature
-// (that's why SIGNATURE is repeated in the WrapFunction instantiation)
-#define KERNEL(FUNC, REGISTER_NAME, SIGNATURE, POLICY) \
-  m.impl(TORCH_SELECTIVE_NAME("aten::" REGISTER_NAME), \
-    &WrapFunction<CastPolicy::POLICY, DeviceType::CUDA, SIGNATURE, SIGNATURE, &FUNC>::type::call);
-
-// Less-common but still useful case: redispatching to a function with a new signature (e.g. appending a dtype)
-#define KERNEL_DIFFERENT_REDISPATCH_SIGNATURE(REDISPATCH_FUNC, REGISTER_NAME, REGISTER_SIGNATURE, REDISPATCH_SIGNATURE, POLICY) \
-  m.impl(TORCH_SELECTIVE_NAME("aten::" REGISTER_NAME), \
-    &WrapFunction<CastPolicy::POLICY, DeviceType::CUDA, REGISTER_SIGNATURE, REDISPATCH_SIGNATURE, &REDISPATCH_FUNC>::type::call);
-
-// KERNEL_CPU registration for AutocastCPU
-#define KERNEL_CPU(FUNC, REGISTER_NAME, SIGNATURE, POLICY) \
-  m.impl(TORCH_SELECTIVE_NAME("aten::" REGISTER_NAME), \
-    &WrapFunction<CastPolicy::POLICY, DeviceType::CPU, SIGNATURE, SIGNATURE, &FUNC>::type::call);
-
-/*****************************************
-Explicit registration for out-of-place ops
-*****************************************/
-TORCH_LIBRARY_IMPL(_, Autocast, m) {
-  m.fallback(torch::CppFunction::makeFallthrough());
-}
-
-TORCH_LIBRARY_IMPL(aten, Autocast, m) {
-  // lower_precision_fp
-  KERNEL(ADD_NS(_convolution), "_convolution.deprecated", Tensor (const Tensor &, const Tensor &, const c10::optional<Tensor>&, IntArrayRef, IntArrayRef, IntArrayRef, bool, IntArrayRef, int64_t, bool, bool, bool), lower_precision_fp)
-  KERNEL(ADD_NS(_convolution), "_convolution", Tensor (const Tensor &, const Tensor &, const c10::optional<Tensor>&, IntArrayRef, IntArrayRef, IntArrayRef, bool, IntArrayRef, int64_t, bool, bool, bool, bool), lower_precision_fp)
-  KERNEL(ADD_NS(_convolution_nogroup), "_convolution_nogroup", Tensor (const Tensor &, const Tensor &, const c10::optional<Tensor>&, IntArrayRef, IntArrayRef, IntArrayRef, bool, IntArrayRef), lower_precision_fp)
-  KERNEL(ADD_NS(conv1d), "conv1d", Tensor (const Tensor &, const Tensor &, const c10::optional<Tensor>&, IntArrayRef, IntArrayRef, IntArrayRef, int64_t), lower_precision_fp)
-  KERNEL(ADD_NS(conv2d), "conv2d", Tensor (const Tensor &, const Tensor &, const c10::optional<Tensor>&, IntArrayRef, IntArrayRef, IntArrayRef, int64_t), lower_precision_fp)
-  KERNEL(ADD_NS(conv3d), "conv3d", Tensor (const Tensor &, const Tensor &, const c10::optional<Tensor>&, IntArrayRef, IntArrayRef, IntArrayRef, int64_t), lower_precision_fp)
-  KERNEL(ADD_NS(conv_tbc), "conv_tbc", Tensor (const Tensor &, const Tensor &, const Tensor &, int64_t), lower_precision_fp)
-  KERNEL(ADD_NS(conv_transpose1d), "conv_transpose1d", Tensor (const Tensor &, const Tensor &, const c10::optional<Tensor>&, IntArrayRef, IntArrayRef, IntArrayRef, int64_t, IntArrayRef), lower_precision_fp)
-  KERNEL(ADD_NS(conv_transpose2d), "conv_transpose2d.input", Tensor (const Tensor &, const Tensor &, const c10::optional<Tensor>&, IntArrayRef, IntArrayRef, IntArrayRef, int64_t, IntArrayRef), lower_precision_fp)
-  KERNEL(ADD_NS(conv_transpose3d), "conv_transpose3d.input", Tensor (const Tensor &, const Tensor &, const c10::optional<Tensor>&, IntArrayRef, IntArrayRef, IntArrayRef, int64_t, IntArrayRef), lower_precision_fp)
-  KERNEL(ADD_NS(convolution), "convolution", Tensor (const Tensor &, const Tensor &, const c10::optional<Tensor>&, IntArrayRef, IntArrayRef, IntArrayRef, bool, IntArrayRef, int64_t), lower_precision_fp)
-  KERNEL(ADD_NS(cudnn_convolution), "cudnn_convolution.deprecated", Tensor (const Tensor &, const Tensor &, const c10::optional<Tensor>&, IntArrayRef, IntArrayRef, IntArrayRef, int64_t, bool, bool), lower_precision_fp)
-  KERNEL(ADD_NS(cudnn_convolution_transpose), "cudnn_convolution_transpose.deprecated", Tensor (const Tensor &, const Tensor &, const c10::optional<Tensor>&, IntArrayRef, IntArrayRef, IntArrayRef, IntArrayRef, int64_t, bool, bool), lower_precision_fp)
-  KERNEL(ADD_NS(cudnn_convolution), "cudnn_convolution.deprecated2", Tensor (const Tensor &, const Tensor &, IntArrayRef, IntArrayRef, IntArrayRef, int64_t, bool, bool), lower_precision_fp)
-  KERNEL(ADD_NS(cudnn_convolution_transpose), "cudnn_convolution_transpose.deprecated2", Tensor (const Tensor &, const Tensor &, IntArrayRef, IntArrayRef, IntArrayRef, IntArrayRef, int64_t, bool, bool), lower_precision_fp)
-  KERNEL(ADD_NS(cudnn_convolution), "cudnn_convolution", Tensor (const Tensor &, const Tensor &, IntArrayRef, IntArrayRef, IntArrayRef, int64_t, bool, bool, bool), lower_precision_fp)
-  KERNEL(ADD_NS(cudnn_convolution_transpose), "cudnn_convolution_transpose", Tensor (const Tensor &, const Tensor &, IntArrayRef, IntArrayRef, IntArrayRef, IntArrayRef, int64_t, bool, bool, bool), lower_precision_fp)
-  KERNEL(ADD_NS(prelu), "prelu", Tensor (const Tensor &, const Tensor &), lower_precision_fp)
-  KERNEL(ADD_NS(addmm), "addmm", Tensor (const Tensor &, const Tensor &, const Tensor &, const Scalar&, const Scalar&), lower_precision_fp)
-  KERNEL(ADD_NS(addmv), "addmv", Tensor (const Tensor &, const Tensor &, const Tensor &, const Scalar&, const Scalar&), lower_precision_fp)
-  KERNEL(ADD_NS(addr), "addr", Tensor (const Tensor &, const Tensor &, const Tensor &, const Scalar&, const Scalar&), lower_precision_fp)
-  KERNEL(ADD_NS(matmul), "matmul", Tensor (const Tensor &, const Tensor &), lower_precision_fp)
-  KERNEL(ADD_NS(mm), "mm", Tensor (const Tensor &, const Tensor &), lower_precision_fp)
-  KERNEL(ADD_NS(mv), "mv", Tensor (const Tensor &, const Tensor &), lower_precision_fp)
-  KERNEL(ADD_NS(linear), "linear", Tensor (const Tensor &, const Tensor &, const c10::optional<Tensor>&), lower_precision_fp)
-  KERNEL(ADD_NS(addbmm), "addbmm", Tensor (const Tensor &, const Tensor &, const Tensor &, const Scalar&, const Scalar&), lower_precision_fp)
-  KERNEL(ADD_NS(baddbmm), "baddbmm", Tensor (const Tensor &, const Tensor &, const Tensor &, const Scalar&, const Scalar&), lower_precision_fp)
-  KERNEL(ADD_NS(bmm), "bmm", Tensor (const Tensor &, const Tensor &), lower_precision_fp)
-  KERNEL(ADD_NS(chain_matmul), "chain_matmul", Tensor (TensorList), lower_precision_fp)
-  KERNEL(ADD_NS(linalg_multi_dot), "linalg_multi_dot", Tensor (TensorList), lower_precision_fp)
-  // The macro doesn't like these (I think it chokes on commas inside <>) so write them manually
-  m.impl(TORCH_SELECTIVE_NAME("aten::_thnn_fused_lstm_cell"),
-         TORCH_FN((&WrapFunction<CastPolicy::lower_precision_fp, DeviceType::CUDA,
-                                 std::tuple<Tensor,Tensor,Tensor> (const Tensor &, const Tensor &, const Tensor &, const c10::optional<Tensor>&, const c10::optional<Tensor>&),
-                                 std::tuple<Tensor,Tensor,Tensor> (const Tensor &, const Tensor &, const Tensor &, const c10::optional<Tensor>&, const c10::optional<Tensor>&),
-                                 &ADD_NS(_thnn_fused_lstm_cell)>::type::call)));
-  m.impl("_thnn_fused_gru_cell",
-         TORCH_FN((&WrapFunction<CastPolicy::lower_precision_fp, DeviceType::CUDA,
-                                 std::tuple<Tensor,Tensor> (const Tensor &, const Tensor &, const Tensor &, const c10::optional<Tensor>&, const c10::optional<Tensor>&),
-                                 std::tuple<Tensor,Tensor> (const Tensor &, const Tensor &, const Tensor &, const c10::optional<Tensor>&, const c10::optional<Tensor>&),
-                                 &ADD_NS(_thnn_fused_gru_cell)>::type::call)));
-  m.impl("lstm_cell",
-         TORCH_FN((&WrapFunction<CastPolicy::lower_precision_fp, DeviceType::CUDA,
-                                 std::tuple<Tensor,Tensor> (const Tensor &, TensorList, const Tensor &, const Tensor &, const c10::optional<Tensor>&, const c10::optional<Tensor>&),
-                                 std::tuple<Tensor,Tensor> (const Tensor &, TensorList, const Tensor &, const Tensor &, const c10::optional<Tensor>&, const c10::optional<Tensor>&),
-                                 &ADD_NS(lstm_cell)>::type::call)));
-  m.impl("gru_cell",
-         TORCH_FN((&WrapFunction<CastPolicy::lower_precision_fp, DeviceType::CUDA,
-                                 Tensor (const Tensor &, const Tensor &, const Tensor &, const Tensor &, const c10::optional<Tensor>&, const c10::optional<Tensor>&),
-                                 Tensor (const Tensor &, const Tensor &, const Tensor &, const Tensor &, const c10::optional<Tensor>&, const c10::optional<Tensor>&),
-                                 &ADD_NS(gru_cell)>::type::call)));
-  m.impl("rnn_tanh_cell", // tanh unary op is executed as a cuda math library call.
-         TORCH_FN((&WrapFunction<CastPolicy::lower_precision_fp, DeviceType::CUDA,
-                                 Tensor (const Tensor &, const Tensor &, const Tensor &, const Tensor &, const c10::optional<Tensor>&, const c10::optional<Tensor>&),
-                                 Tensor (const Tensor &, const Tensor &, const Tensor &, const Tensor &, const c10::optional<Tensor>&, const c10::optional<Tensor>&),
-                                 &ADD_NS(rnn_tanh_cell)>::type::call)));
-  m.impl("rnn_relu_cell",
-         TORCH_FN((&WrapFunction<CastPolicy::lower_precision_fp, DeviceType::CUDA,
-                                 Tensor (const Tensor &, const Tensor &, const Tensor &, const Tensor &, const c10::optional<Tensor>&, const c10::optional<Tensor>&),
-                                 Tensor (const Tensor &, const Tensor &, const Tensor &, const Tensor &, const c10::optional<Tensor>&, const c10::optional<Tensor>&),
-                                 &ADD_NS(rnn_relu_cell)>::type::call)));
-  // fp32
-  KERNEL(ADD_NS(acos), "acos", Tensor (const Tensor &), fp32)
-  KERNEL(ADD_NS(asin), "asin", Tensor (const Tensor &), fp32)
-  KERNEL(ADD_NS(cosh), "cosh", Tensor (const Tensor &), fp32)
-  KERNEL(ADD_NS(erfinv), "erfinv", Tensor (const Tensor &), fp32)
-  KERNEL(ADD_NS(exp), "exp", Tensor (const Tensor &), fp32)
-  KERNEL(ADD_NS(expm1), "expm1", Tensor (const Tensor &), fp32)
-  KERNEL(ADD_NS(log), "log", Tensor (const Tensor &), fp32)
-  KERNEL(ADD_NS(log10), "log10", Tensor (const Tensor &), fp32)
-  KERNEL(ADD_NS(log2), "log2", Tensor (const Tensor &), fp32)
-  KERNEL(ADD_NS(log1p), "log1p", Tensor (const Tensor &), fp32)
-  KERNEL(ADD_NS(reciprocal), "reciprocal", Tensor (const Tensor &), fp32)
-  KERNEL(ADD_NS(rsqrt), "rsqrt", Tensor (const Tensor &), fp32)
-  KERNEL(ADD_NS(sinh), "sinh", Tensor (const Tensor &), fp32)
-  KERNEL(ADD_NS(tan), "tan", Tensor (const Tensor &), fp32)
-  KERNEL(ADD_NS(pow), "pow.Tensor_Scalar", Tensor (const Tensor &, const Scalar&), fp32)
-  KERNEL(ADD_NS(pow), "pow.Tensor_Tensor", Tensor (const Tensor &, const Tensor &), fp32)
-  KERNEL(ADD_NS(pow), "pow.Scalar", Tensor (const Scalar&, const Tensor &), fp32)
-  KERNEL(ADD_NS(softplus), "softplus", Tensor (const Tensor &, const Scalar&, const Scalar&), fp32)
-  KERNEL(ADD_NS(layer_norm), "layer_norm", Tensor (const Tensor &, IntArrayRef, const c10::optional<Tensor>&, const c10::optional<Tensor>&, double, bool), fp32)
-  // The macro doesn't like this one (I think it chokes on commas inside <>) so write it manually
-  m.impl(TORCH_SELECTIVE_NAME("aten::native_layer_norm"),
-         TORCH_FN((&WrapFunction<CastPolicy::fp32, DeviceType::CUDA,
-                                 std::tuple<Tensor,Tensor,Tensor> (const Tensor&, IntArrayRef, const c10::optional<Tensor>&, const c10::optional<Tensor>&, double),
-                                 std::tuple<Tensor,Tensor,Tensor> (const Tensor&, IntArrayRef, const c10::optional<Tensor>&, const c10::optional<Tensor>&, double),
-                                 &ADD_NS(native_layer_norm)>::type::call)));
-  KERNEL(ADD_NS(group_norm), "group_norm", Tensor (const Tensor &, int64_t, const c10::optional<Tensor>&, const c10::optional<Tensor>&, double, bool), fp32)
-  KERNEL(ADD_NS(frobenius_norm), "frobenius_norm", Tensor (const Tensor &), fp32)
-  KERNEL(ADD_NS(frobenius_norm), "frobenius_norm.dim", Tensor (const Tensor &, IntArrayRef, bool), fp32)
-  KERNEL(ADD_NS(nuclear_norm), "nuclear_norm", Tensor (const Tensor &, bool), fp32)
-  KERNEL(ADD_NS(nuclear_norm), "nuclear_norm.dim", Tensor (const Tensor &, IntArrayRef, bool), fp32)
-  KERNEL(ADD_NS(cosine_similarity), "cosine_similarity", Tensor (const Tensor &, const Tensor &, int64_t, double), fp32)
-  KERNEL(ADD_NS(poisson_nll_loss), "poisson_nll_loss", Tensor (const Tensor &, const Tensor &, bool, bool, double, int64_t), fp32)
-  KERNEL(ADD_NS(cosine_embedding_loss), "cosine_embedding_loss", Tensor (const Tensor &, const Tensor &, const Tensor &, double, int64_t), fp32)
-  KERNEL(ADD_NS(nll_loss), "nll_loss", Tensor (const Tensor &, const Tensor &, const c10::optional<Tensor>&, int64_t, int64_t), fp32)
-  KERNEL(ADD_NS(nll_loss2d), "nll_loss2d", Tensor (const Tensor &, const Tensor &, const c10::optional<Tensor>&, int64_t, int64_t), fp32)
-  KERNEL(ADD_NS(hinge_embedding_loss), "hinge_embedding_loss", Tensor (const Tensor &, const Tensor &, double, int64_t), fp32)
-  KERNEL(ADD_NS(kl_div), "kl_div", Tensor (const Tensor &, const Tensor &, int64_t, bool), fp32)
-  KERNEL(ADD_NS(l1_loss), "l1_loss", Tensor (const Tensor &, const Tensor &, int64_t), fp32)
-  KERNEL(ADD_NS(smooth_l1_loss), "smooth_l1_loss", Tensor (const Tensor &, const Tensor &, int64_t, double), fp32)
-  KERNEL(ADD_NS(huber_loss), "huber_loss", Tensor (const Tensor &, const Tensor &, int64_t, double), fp32)
-  KERNEL(ADD_NS(mse_loss), "mse_loss", Tensor (const Tensor &, const Tensor &, int64_t), fp32)
-  KERNEL(ADD_NS(margin_ranking_loss), "margin_ranking_loss", Tensor (const Tensor &, const Tensor &, const Tensor &, double, int64_t), fp32)
-  KERNEL(ADD_NS(multilabel_margin_loss), "multilabel_margin_loss", Tensor (const Tensor &, const Tensor &, int64_t), fp32)
-  KERNEL(ADD_NS(soft_margin_loss), "soft_margin_loss", Tensor (const Tensor &, const Tensor &, int64_t), fp32)
-  KERNEL(ADD_NS(triplet_margin_loss), "triplet_margin_loss", Tensor (const Tensor &, const Tensor &, const Tensor &, double, double, double, bool, int64_t), fp32)
-  KERNEL(ADD_NS(multi_margin_loss), "multi_margin_loss", Tensor (const Tensor &, const Tensor &, const Scalar&, const Scalar&, const c10::optional<Tensor>&, int64_t), fp32)
-  KERNEL(ADD_NS(binary_cross_entropy_with_logits), "binary_cross_entropy_with_logits", Tensor (const Tensor &, const Tensor &, const c10::optional<Tensor>&, const c10::optional<Tensor>&, int64_t), fp32)
-  KERNEL(ADD_NS(dist), "dist", Tensor (const Tensor &, const Tensor &, const Scalar&), fp32)
-  KERNEL(ADD_NS(pdist), "pdist", Tensor (const Tensor &, double), fp32)
-  KERNEL(ADD_NS(cdist), "cdist", Tensor (const Tensor &, const Tensor &, double, c10::optional<int64_t>), fp32)
-  KERNEL(ADD_NS(renorm), "renorm", Tensor (const Tensor &, const Scalar&, int64_t, const Scalar&), fp32)
-  // fp32_set_opt_dtype
-  KERNEL(ADD_NS(prod), "prod", Tensor (const Tensor &, c10::optional<ScalarType>), fp32_set_opt_dtype)
-  KERNEL(ADD_NS(prod), "prod.dim_int", Tensor (const Tensor &, int64_t, bool, c10::optional<ScalarType>), fp32_set_opt_dtype)
-  KERNEL(ADD_NS(prod), "prod.dim_Dimname", Tensor (const Tensor &, Dimname, bool, c10::optional<ScalarType>), fp32_set_opt_dtype)
-  KERNEL(ADD_NS(softmax), "softmax.int", Tensor (const Tensor &, int64_t, c10::optional<ScalarType>), fp32_set_opt_dtype)
-  KERNEL(ADD_NS(softmax), "softmax.Dimname", Tensor (const Tensor &, Dimname, c10::optional<ScalarType>), fp32_set_opt_dtype)
-  KERNEL(ADD_NS(log_softmax), "log_softmax.int", Tensor (const Tensor &, int64_t, c10::optional<ScalarType>), fp32_set_opt_dtype)
-  KERNEL(ADD_NS(log_softmax), "log_softmax.Dimname", Tensor (const Tensor &, Dimname, c10::optional<ScalarType>), fp32_set_opt_dtype)
-  KERNEL(ADD_NS(cumprod), "cumprod", Tensor (const Tensor &, int64_t, c10::optional<ScalarType>), fp32_set_opt_dtype)
-  KERNEL(ADD_NS(cumprod), "cumprod.dimname", Tensor (const Tensor &, Dimname, c10::optional<ScalarType>), fp32_set_opt_dtype)
-  KERNEL(ADD_NS(cumsum), "cumsum", Tensor (const Tensor &, int64_t, c10::optional<ScalarType>), fp32_set_opt_dtype)
-  KERNEL(ADD_NS(cumsum), "cumsum.dimname", Tensor (const Tensor &, Dimname, c10::optional<ScalarType>), fp32_set_opt_dtype)
-  // commenting these out because they accept an explicit (not-optional) dtype, and we shouldn't try to flip that even
-  // when autocasting.
-  // KERNEL(ADD_NS(norm), "norm.ScalarOpt_dtype", Tensor (const Tensor &, c10::optional<Scalar>, ScalarType), fp32_set_opt_dtype)
-  // KERNEL(ADD_NS(norm), "norm.ScalarOpt_dim_dtype", Tensor (const Tensor &, c10::optional<Scalar>, IntArrayRef, bool, ScalarType), fp32_set_opt_dtype)
-  // KERNEL(ADD_NS(norm), "norm.names_ScalarOpt_dim_dtype", Tensor (const Tensor &, c10::optional<Scalar>, DimnameList, bool, ScalarType), fp32_set_opt_dtype)
-  KERNEL(ADD_NS(sum), "sum", Tensor (const Tensor &, c10::optional<ScalarType>), fp32_set_opt_dtype)
-  KERNEL(ADD_NS(sum), "sum.dim_IntList", Tensor (const Tensor &, IntArrayRef, bool, c10::optional<ScalarType>), fp32_set_opt_dtype)
-  KERNEL(ADD_NS(sum), "sum.dim_DimnameList", Tensor (const Tensor &, DimnameList, bool, c10::optional<ScalarType>), fp32_set_opt_dtype)
-  // fp32_append_dtype
-  // The fp32_append_dtype wrapper overrides implicit promotion behavior.
-  // norm does not implicitly promote, but be aware when adding new ops to this policy.
-  KERNEL_DIFFERENT_REDISPATCH_SIGNATURE(ADD_NS(norm), "norm.Scalar", Tensor (const Tensor &, const Scalar&), Tensor (const Tensor &, const c10::optional<Scalar>&, ScalarType), fp32_append_dtype)
-  KERNEL_DIFFERENT_REDISPATCH_SIGNATURE(ADD_NS(norm), "norm.ScalarOpt_dim", Tensor (const Tensor &, const c10::optional<Scalar>&, IntArrayRef, bool), Tensor (const Tensor &, const c10::optional<Scalar>&, IntArrayRef, bool, ScalarType), fp32_append_dtype)
-  KERNEL_DIFFERENT_REDISPATCH_SIGNATURE(ADD_NS(norm), "norm.names_ScalarOpt_dim", Tensor (const Tensor &, const c10::optional<Scalar>&, DimnameList, bool), Tensor (const Tensor &, const c10::optional<Scalar>&, DimnameList, bool, ScalarType), fp32_append_dtype)
-  // promote
-  KERNEL(ADD_NS(addcdiv), "addcdiv", Tensor (const Tensor &, const Tensor &, const Tensor &, const Scalar&), promote)
-  KERNEL(ADD_NS(addcmul), "addcmul", Tensor (const Tensor &, const Tensor &, const Tensor &, const Scalar&), promote)
-  KERNEL(ADD_NS(atan2), "atan2", Tensor (const Tensor &, const Tensor &), promote)
-  KERNEL(ADD_NS(bilinear), "bilinear", Tensor (const Tensor &, const Tensor &, const Tensor &, const c10::optional<Tensor>&), promote)
-  KERNEL(ADD_NS(cross), "cross", Tensor (const Tensor &, const Tensor &, c10::optional<int64_t>), promote)
-  KERNEL(ADD_NS(dot), "dot", Tensor (const Tensor &, const Tensor &), promote)
-  KERNEL(ADD_NS(grid_sampler), "grid_sampler", Tensor (const Tensor &, const Tensor &, int64_t, int64_t, bool), promote)
-  KERNEL(ADD_NS(index_put), "index_put", Tensor (const Tensor &, const torch::List<c10::optional<Tensor>>&, const Tensor &, bool), promote)
-  KERNEL(ADD_NS(tensordot), "tensordot", Tensor (const Tensor &, const Tensor &, IntArrayRef, IntArrayRef), promote)
-  KERNEL(ADD_NS(scatter_add), "scatter_add", Tensor (const Tensor&, int64_t, const Tensor&, const Tensor&), promote)
-
-  m.impl(TORCH_SELECTIVE_NAME("aten::binary_cross_entropy"),
-         TORCH_FN((&at::autocast::binary_cross_entropy_banned)));
-}
-
-TORCH_LIBRARY_IMPL(_, AutocastCPU, m) {
-  m.fallback(torch::CppFunction::makeFallthrough());
-}
-
-TORCH_LIBRARY_IMPL(aten, AutocastCPU, m) {
-  // lower_precision_fp cast policy
-  KERNEL_CPU(ADD_NS(conv1d), "conv1d", Tensor (const Tensor &, const Tensor &, const c10::optional<Tensor>&, IntArrayRef, IntArrayRef, IntArrayRef, int64_t), lower_precision_fp)
-  KERNEL_CPU(ADD_NS(conv2d), "conv2d", Tensor (const Tensor &, const Tensor &, const c10::optional<Tensor>&, IntArrayRef, IntArrayRef, IntArrayRef, int64_t), lower_precision_fp)
-  KERNEL_CPU(ADD_NS(conv3d), "conv3d", Tensor (const Tensor &, const Tensor &, const c10::optional<Tensor>&, IntArrayRef, IntArrayRef, IntArrayRef, int64_t), lower_precision_fp)
-  KERNEL_CPU(ADD_NS(_log_softmax), "_log_softmax", Tensor (const Tensor &, int64_t, bool), lower_precision_fp)
-  KERNEL_CPU(ADD_NS(bmm), "bmm", Tensor (const Tensor &, const Tensor &), lower_precision_fp)
-  KERNEL_CPU(ADD_NS(mm), "mm", Tensor (const Tensor &, const Tensor &), lower_precision_fp)
-  KERNEL_CPU(ADD_NS(baddbmm), "baddbmm", Tensor (const Tensor &, const Tensor &, const Tensor &, const Scalar&, const Scalar&), lower_precision_fp)
-  KERNEL_CPU(ADD_NS(addmm), "addmm", Tensor (const Tensor &, const Tensor &, const Tensor &, const Scalar&, const Scalar&), lower_precision_fp)
-  KERNEL_CPU(ADD_NS(addbmm), "addbmm", Tensor (const Tensor &, const Tensor &, const Tensor &, const Scalar&, const Scalar&), lower_precision_fp)
-  KERNEL_CPU(ADD_NS(linear), "linear", Tensor (const Tensor &, const Tensor &, const c10::optional<Tensor> &), lower_precision_fp)
-
-  // fp32 cast policy
-  KERNEL_CPU(ADD_NS(conv_transpose3d), "conv_transpose3d.input", Tensor (const Tensor &, const Tensor &, const c10::optional<Tensor> &, IntArrayRef, IntArrayRef, IntArrayRef, int64_t, IntArrayRef), fp32)
-  KERNEL_CPU(ADD_NS(batch_norm), "batch_norm", Tensor (const Tensor &, const c10::optional<Tensor> &, const c10::optional<Tensor> &, const c10::optional<Tensor> &, const c10::optional<Tensor> &, bool, double, double, bool), fp32)
-  KERNEL_CPU(ADD_NS(max_pool2d), "max_pool2d", Tensor (const Tensor &, IntArrayRef, IntArrayRef, IntArrayRef, IntArrayRef, bool), fp32)
-  KERNEL_CPU(ADD_NS(adaptive_avg_pool2d), "adaptive_avg_pool2d", Tensor (const Tensor &, IntArrayRef), fp32)
-
-  KERNEL_CPU(ADD_NS(convolution), "convolution", Tensor (const Tensor &, const Tensor &, const c10::optional<Tensor>&, IntArrayRef, IntArrayRef, IntArrayRef, bool, IntArrayRef, int64_t), fp32)
-  KERNEL_CPU(ADD_NS(dropout), "dropout", Tensor (const Tensor &, double, bool), fp32)
-  KERNEL_CPU(ADD_NS(avg_pool2d), "avg_pool2d", Tensor (const Tensor &, IntArrayRef, IntArrayRef, IntArrayRef, bool, bool, c10::optional<int64_t>), fp32)
-  KERNEL_CPU(ADD_NS(avg_pool3d), "avg_pool3d", Tensor (const Tensor &, IntArrayRef, IntArrayRef, IntArrayRef, bool, bool, c10::optional<int64_t>), fp32)
-  KERNEL_CPU(ADD_NS(gelu), "gelu", Tensor (const Tensor &), fp32)
-  KERNEL_CPU(ADD_NS(upsample_nearest1d), "upsample_nearest1d", Tensor (const Tensor &, IntArrayRef, c10::optional<double>), fp32)
-  KERNEL_CPU(ADD_NS(upsample_nearest1d), "upsample_nearest1d.vec", Tensor (const Tensor &, c10::optional<IntArrayRef>, c10::optional<ArrayRef<double>>), fp32)
-  KERNEL_CPU(ADD_NS(upsample_nearest2d), "upsample_nearest2d", Tensor (const Tensor &, IntArrayRef, c10::optional<double>, c10::optional<double>), fp32)
-  KERNEL_CPU(ADD_NS(upsample_nearest2d), "upsample_nearest2d.vec", Tensor (const Tensor &, c10::optional<IntArrayRef>, c10::optional<ArrayRef<double>>), fp32)
-  KERNEL_CPU(ADD_NS(upsample_nearest3d), "upsample_nearest3d", Tensor (const Tensor &, IntArrayRef, c10::optional<double>, c10::optional<double>, c10::optional<double>), fp32)
-  KERNEL_CPU(ADD_NS(upsample_nearest3d), "upsample_nearest3d.vec", Tensor (const Tensor &, c10::optional<IntArrayRef>, c10::optional<ArrayRef<double>>), fp32)
-  KERNEL_CPU(ADD_NS(upsample_linear1d), "upsample_linear1d", Tensor (const Tensor &, IntArrayRef, bool, c10::optional<double>), fp32)
-  KERNEL_CPU(ADD_NS(upsample_linear1d), "upsample_linear1d.vec", Tensor (const Tensor &, c10::optional<IntArrayRef>, bool, c10::optional<ArrayRef<double>>), fp32)
-  KERNEL_CPU(ADD_NS(upsample_bilinear2d), "upsample_bilinear2d", Tensor (const Tensor &, IntArrayRef, bool, c10::optional<double>, c10::optional<double>), fp32)
-  KERNEL_CPU(ADD_NS(upsample_bilinear2d), "upsample_bilinear2d.vec", Tensor (const Tensor &, c10::optional<IntArrayRef>, bool, c10::optional<ArrayRef<double>>), fp32)
-  KERNEL_CPU(ADD_NS(upsample_trilinear3d), "upsample_trilinear3d", Tensor (const Tensor &, IntArrayRef, bool, c10::optional<double>, c10::optional<double>, c10::optional<double>), fp32)
-  KERNEL_CPU(ADD_NS(upsample_trilinear3d), "upsample_trilinear3d.vec", Tensor (const Tensor &, c10::optional<IntArrayRef>, bool, c10::optional<ArrayRef<double>>), fp32)
-  KERNEL_CPU(ADD_NS(binary_cross_entropy), "binary_cross_entropy", Tensor (const Tensor &, const Tensor &, const c10::optional<Tensor>&, int64_t), fp32)
-  KERNEL_CPU(ADD_NS(binary_cross_entropy_with_logits), "binary_cross_entropy_with_logits", Tensor (const Tensor &, const Tensor &, const c10::optional<Tensor>&, const c10::optional<Tensor>&, int64_t), fp32)
-  KERNEL_CPU(ADD_NS(pow), "pow.Tensor_Scalar", Tensor (const Tensor &, const Scalar &), fp32)
-  KERNEL_CPU(ADD_NS(pow), "pow.Tensor_Tensor", Tensor (const Tensor &, const Tensor &), fp32)
-  KERNEL_CPU(ADD_NS(pow), "pow.Scalar", Tensor (const Scalar&, const Tensor &), fp32)
-  KERNEL_CPU(ADD_NS(smooth_l1_loss), "smooth_l1_loss", Tensor (const Tensor &, const Tensor &, int64_t, double), fp32)
-  KERNEL_CPU(ADD_NS(reflection_pad1d), "reflection_pad1d", Tensor (const Tensor &, IntArrayRef), fp32)
-  KERNEL_CPU(ADD_NS(std), "std", Tensor (const Tensor &, bool), fp32)
-  KERNEL_CPU(ADD_NS(std), "std.dim", Tensor (const Tensor &, IntArrayRef, bool, bool), fp32)
-  KERNEL_CPU(ADD_NS(instance_norm), "instance_norm", Tensor (const Tensor &, const c10::optional<Tensor>&, const c10::optional<Tensor>&, const c10::optional<Tensor>&, const c10::optional<Tensor>&, bool, double, double, bool), fp32)
-  KERNEL_CPU(ADD_NS(fake_quantize_per_tensor_affine), "fake_quantize_per_tensor_affine", Tensor (const Tensor &, double, int64_t, int64_t, int64_t), fp32)
-
-  // promote
-  KERNEL_CPU(ADD_NS(cat), "cat", Tensor (TensorList, int64_t), promote)
-  KERNEL_CPU(ADD_NS(stack), "stack", Tensor (TensorList, int64_t), promote)
-
-  m.impl(TORCH_SELECTIVE_NAME("aten::topk"),
-         TORCH_FN((&WrapFunction<CastPolicy::fp32, DeviceType::CPU,
-                                 std::tuple<Tensor,Tensor> (const Tensor &, int64_t, int64_t, bool, bool),
-                                 std::tuple<Tensor,Tensor> (const Tensor &, int64_t, int64_t, bool, bool),
-                                 &ADD_NS(topk)>::type::call)));
-
-  m.impl(TORCH_SELECTIVE_NAME("aten::sort"),
-         TORCH_FN((&WrapFunction<CastPolicy::fp32, DeviceType::CPU,
-                                 std::tuple<Tensor,Tensor> (const Tensor &, int64_t, bool),
-                                 std::tuple<Tensor,Tensor> (const Tensor &, int64_t, bool),
-                                 &ADD_NS(sort)>::type::call)));
-
-   m.impl(TORCH_SELECTIVE_NAME("aten::kthvalue"),
-         TORCH_FN((&WrapFunction<CastPolicy::fp32, DeviceType::CPU,
-                                 std::tuple<Tensor,Tensor> (const Tensor &, int64_t, int64_t, bool),
-                                 std::tuple<Tensor,Tensor> (const Tensor &, int64_t, int64_t, bool),
-                                 &ADD_NS(kthvalue)>::type::call)));
-
-   m.impl(TORCH_SELECTIVE_NAME("aten::kthvalue.dimname"),
-         TORCH_FN((&WrapFunction<CastPolicy::fp32, DeviceType::CPU,
-                                 std::tuple<Tensor,Tensor> (const Tensor &, int64_t, at::Dimname, bool),
-                                 std::tuple<Tensor,Tensor> (const Tensor &, int64_t, at::Dimname, bool),
-                                 &ADD_NS(kthvalue)>::type::call)));
-}
-} // namespace
-} // namespace autocast
->>>>>>> 14de85c0
 } // namespace at