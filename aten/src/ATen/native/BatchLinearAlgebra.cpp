#include <ATen/ATen.h>
#include <ATen/CPUApplyUtils.h>
#include <ATen/Dispatch.h>
#include <ATen/NativeFunctions.h>
#include <ATen/ExpandUtils.h>

#include <ATen/native/BatchLinearAlgebra.h>
#include <ATen/native/LinearAlgebraUtils.h>
#include <ATen/native/Resize.h>
#include <ATen/native/cpu/zmath.h>
#include <ATen/Parallel.h>

#include <c10/util/irange.h>

#include <TH/TH.h>  // for USE_LAPACK

#include <vector>

// First the required LAPACK implementations are registered here.
// A comment above the registered LAPACK routine suggest which batched
// linear algebra function uses that routine
#ifdef USE_LAPACK

// gesv
extern "C" void zgesv_(int *n, int *nrhs, std::complex<double> *a, int *lda, int *ipiv, std::complex<double> *b, int *ldb, int *info);
extern "C" void cgesv_(int *n, int *nrhs, std::complex<float> *a, int *lda, int *ipiv, std::complex<float> *b, int *ldb, int *info);
extern "C" void dgesv_(int *n, int *nrhs, double *a, int *lda, int *ipiv, double *b, int *ldb, int *info);
extern "C" void sgesv_(int *n, int *nrhs, float *a, int *lda, int *ipiv, float *b, int *ldb, int *info);

// getrf
extern "C" void zgetrf_(int *m, int *n, std::complex<double> *a, int *lda, int *ipiv, int *info);
extern "C" void cgetrf_(int *m, int *n, std::complex<float> *a, int *lda, int *ipiv, int *info);
extern "C" void dgetrf_(int *m, int *n, double *a, int *lda, int *ipiv, int *info);
extern "C" void sgetrf_(int *m, int *n, float *a, int *lda, int *ipiv, int *info);

// getri
extern "C" void zgetri_(int *n, std::complex<double> *a, int *lda, int *ipiv, std::complex<double> *work, int *lwork, int *info);
extern "C" void cgetri_(int *n, std::complex<float> *a, int *lda, int *ipiv, std::complex<float> *work, int *lwork, int *info);
extern "C" void dgetri_(int *n, double *a, int *lda, int *ipiv, double *work, int *lwork, int *info);
extern "C" void sgetri_(int *n, float *a, int *lda, int *ipiv, float *work, int *lwork, int *info);

// potrs
extern "C" void zpotrs_(char *uplo, int *n, int *nrhs, std::complex<double> *a, int *lda, std::complex<double> *b, int *ldb, int *info);
extern "C" void cpotrs_(char *uplo, int *n, int *nrhs, std::complex<float> *a, int *lda, std::complex<float> *b, int *ldb, int *info);
extern "C" void dpotrs_(char *uplo, int *n, int *nrhs, double *a, int *lda, double *b, int *ldb, int *info);
extern "C" void spotrs_(char *uplo, int *n, int *nrhs, float *a, int *lda, float *b, int *ldb, int *info);

// potrf
extern "C" void zpotrf_(char *uplo, int *n, std::complex<double> *a, int *lda, int *info);
extern "C" void cpotrf_(char *uplo, int *n, std::complex<float> *a, int *lda, int *info);
extern "C" void dpotrf_(char *uplo, int *n, double *a, int *lda, int *info);
extern "C" void spotrf_(char *uplo, int *n, float *a, int *lda, int *info);

// potri
extern "C" void zpotri_(char *uplo, int *n, std::complex<double> *a, int *lda, int *info);
extern "C" void cpotri_(char *uplo, int *n, std::complex<float> *a, int *lda, int *info);
extern "C" void dpotri_(char *uplo, int *n, double *a, int *lda, int *info);
extern "C" void spotri_(char *uplo, int *n, float *a, int *lda, int *info);

// trtrs
extern "C" void ztrtrs_(char *uplo, char *trans, char *diag, int *n, int *nrhs, std::complex<double> *a, int *lda, std::complex<double> *b, int *ldb, int *info);
extern "C" void ctrtrs_(char *uplo, char *trans, char *diag, int *n, int *nrhs, std::complex<float> *a, int *lda, std::complex<float> *b, int *ldb, int *info);
extern "C" void dtrtrs_(char *uplo, char *trans, char *diag, int *n, int *nrhs, double *a, int *lda, double *b, int *ldb, int *info);
extern "C" void strtrs_(char *uplo, char *trans, char *diag, int *n, int *nrhs, float *a, int *lda, float *b, int *ldb, int *info);

// geqrf
extern "C" void zgeqrf_(int *m, int *n, std::complex<double> *a, int *lda, std::complex<double> *tau, std::complex<double> *work, int *lwork, int *info);
extern "C" void cgeqrf_(int *m, int *n, std::complex<float> *a, int *lda, std::complex<float> *tau, std::complex<float> *work, int *lwork, int *info);
extern "C" void dgeqrf_(int *m, int *n, double *a, int *lda, double *tau, double *work, int *lwork, int *info);
extern "C" void sgeqrf_(int *m, int *n, float *a, int *lda, float *tau, float *work, int *lwork, int *info);

// orgqr
extern "C" void zungqr_(int *m, int *n, int *k, std::complex<double> *a, int *lda, std::complex<double> *tau, std::complex<double> *work, int *lwork, int *info);
extern "C" void cungqr_(int *m, int *n, int *k, std::complex<float> *a, int *lda, std::complex<float> *tau, std::complex<float> *work, int *lwork, int *info);
extern "C" void dorgqr_(int *m, int *n, int *k, double *a, int *lda, double *tau, double *work, int *lwork, int *info);
extern "C" void sorgqr_(int *m, int *n, int *k, float *a, int *lda, float *tau, float *work, int *lwork, int *info);

// syev
extern "C" void zheev_(char *jobz, char *uplo, int *n, std::complex<double> *a, int *lda, double *w, std::complex<double> *work, int *lwork, double *rwork, int *info);
extern "C" void cheev_(char *jobz, char *uplo, int *n, std::complex<float> *a, int *lda, float *w, std::complex<float> *work, int *lwork, float *rwork, int *info);
extern "C" void dsyev_(char *jobz, char *uplo, int *n, double *a, int *lda, double *w, double *work, int *lwork, int *info);
extern "C" void ssyev_(char *jobz, char *uplo, int *n, float *a, int *lda, float *w, float *work, int *lwork, int *info);

// syevd
extern "C" void zheevd_(char *jobz, char *uplo, int *n, std::complex<double> *a, int *lda, double *w, std::complex<double> *work, int *lwork, double *rwork, int *lrwork, int *iwork, int *liwork, int *info);
extern "C" void cheevd_(char *jobz, char *uplo, int *n, std::complex<float> *a, int *lda, float *w, std::complex<float> *work, int *lwork, float *rwork, int *lrwork, int *iwork, int *liwork, int *info);
extern "C" void dsyevd_(char *jobz, char *uplo, int *n, double *a, int *lda, double *w, double *work, int *lwork, int *iwork, int *liwork, int *info);
extern "C" void ssyevd_(char *jobz, char *uplo, int *n, float *a, int *lda, float *w, float *work, int *lwork, int *iwork, int *liwork, int *info);

// geev
extern "C" void dgeev_(char *jobvl, char *jobvr, int *n, double *a, int *lda, double *wr, double *wi, double* vl, int *ldvl, double *vr, int *ldvr, double *work, int *lwork, int *info);
extern "C" void sgeev_(char *jobvl, char *jobvr, int *n, float *a, int *lda, float *wr, float *wi, float* vl, int *ldvl, float *vr, int *ldvr, float *work, int *lwork, int *info);
extern "C" void cgeev_(char *jobvl, char *jobvr, int *n,
             std::complex<float> *a, int *lda,
             std::complex<float> *w,
             std::complex<float> *vl, int *ldvl,
             std::complex<float> *vr, int *ldvr,
             std::complex<float> *work, int *lwork,
             float *rwork,
             int *info);
extern "C" void zgeev_(char *jobvl, char *jobvr, int *n,
             std::complex<double> *a, int *lda,
             std::complex<double> *w,
             std::complex<double> *vl, int *ldvl,
             std::complex<double> *vr, int *ldvr,
             std::complex<double> *work, int *lwork,
             double *rwork,
             int *info);

// gesdd
extern "C" void zgesdd_(char *jobz, int *m, int *n, std::complex<double> *a, int *lda,
                        double *s, std::complex<double> *u, int *ldu, std::complex<double> *vt, int *ldvt, std::complex<double> *work, int *lwork, double *rwork, int *iwork, int *info);
extern "C" void cgesdd_(char *jobz, int *m, int *n, std::complex<float> *a, int *lda,
                        float *s, std::complex<float> *u, int *ldu, std::complex<float> *vt, int *ldvt, std::complex<float> *work, int *lwork, float *rwork, int *iwork, int *info);
extern "C" void dgesdd_(char *jobz, int *m, int *n, double *a, int *lda,
                        double *s, double *u, int *ldu, double *vt, int *ldvt, double *work, int *lwork, int *iwork, int *info);
extern "C" void sgesdd_(char *jobz, int *m, int *n, float *a, int *lda,
                        float *s, float *u, int *ldu, float *vt, int *ldvt, float *work, int *lwork, int *iwork, int *info);

// getrs
extern "C" void zgetrs_(char *trans, int *n, int *nrhs, std::complex<double> *a, int *lda, int *ipiv, std::complex<double> *b, int *ldb, int *info);
extern "C" void cgetrs_(char *trans, int *n, int *nrhs, std::complex<float> *a, int *lda, int *ipiv, std::complex<float> *b, int *ldb, int *info);
extern "C" void dgetrs_(char *trans, int *n, int *nrhs, double *a, int *lda, int *ipiv, double *b, int *ldb, int *info);
extern "C" void sgetrs_(char *trans, int *n, int *nrhs, float *a, int *lda, int *ipiv, float *b, int *ldb, int *info);

// gels
extern "C" void zgels_(char *trans, int *m, int *n, int *nrhs,
    std::complex<double> *a, int *lda, std::complex<double> *b, int *ldb,
    std::complex<double> *work, int *lwork, int *info);
extern "C" void cgels_(char *trans, int *m, int *n, int *nrhs,
    std::complex<float> *a, int *lda, std::complex<float> *b, int *ldb,
    std::complex<float> *work, int *lwork, int *info);
extern "C" void dgels_(char *trans, int *m, int *n, int *nrhs,
    double *a, int *lda, double *b, int *ldb,
    double *work, int *lwork, int *info);
extern "C" void sgels_(char *trans, int *m, int *n, int *nrhs,
    float *a, int *lda, float *b, int *ldb,
    float *work, int *lwork, int *info);

// gelsd
extern "C" void zgelsd_(int *m, int *n, int *nrhs,
    std::complex<double> *a, int *lda, std::complex<double> *b, int *ldb,
    double *s, double *rcond, int *rank,
    std::complex<double> *work, int *lwork, double *rwork, int *iwork, int *info);
extern "C" void cgelsd_(int *m, int *n, int *nrhs,
    std::complex<float> *a, int *lda, std::complex<float> *b, int *ldb,
    float *s, float *rcond, int *rank,
    std::complex<float> *work, int *lwork, float *rwork, int *iwork, int *info);
extern "C" void dgelsd_(int *m, int *n, int *nrhs,
    double *a, int *lda, double *b, int *ldb,
    double *s, double *rcond, int *rank,
    double *work, int *lwork, int *iwork, int *info);
extern "C" void sgelsd_(int *m, int *n, int *nrhs,
    float *a, int *lda, float *b, int *ldb,
    float *s, float *rcond, int *rank,
    float *work, int *lwork, int *iwork, int *info);

// gelsy
extern "C" void zgelsy_(int *m, int *n, int *nrhs,
    std::complex<double> *a, int *lda, std::complex<double> *b, int *ldb,
    int *jpvt, double *rcond, int *rank,
    std::complex<double> *work, int *lwork,
    double *rwork, int *info);
extern "C" void cgelsy_(int *m, int *n, int *nrhs,
    std::complex<float> * a, int *lda, std::complex<float> *b, int *ldb,
    int *jpvt, float *rcond, int *rank,
    std::complex<float> *work, int *lwork,
    float *rwork, int *info);
extern "C" void dgelsy_(int *m, int *n, int *nrhs,
    double *a, int *lda, double *b, int *ldb,
    int *jpvt, double *rcond, int *rank,
    double *work, int *lwork, int *info);
extern "C" void sgelsy_(int *m, int *n, int *nrhs,
    float *a, int *lda, float *b, int *ldb,
    int *jpvt, float *rcond, int *rank,
    float *work, int *lwork, int *info);

// gelss
extern "C" void zgelss_(int *m, int *n, int *nrhs,
    std::complex<double> *a, int *lda, std::complex<double> *b, int *ldb,
    double *s, double *rcond, int *rank,
    std::complex<double> *work, int *lwork,
    double *rwork, int *info);
extern "C" void cgelss_(int *m, int *n, int *nrhs,
    std::complex<float> *a, int *lda, std::complex<float> *b, int *ldb,
    float *s, float *rcond, int *rank,
    std::complex<float> *work, int *lwork,
    float *rwork, int *info);
extern "C" void dgelss_(int *m, int *n, int *nrhs,
    double *a, int *lda, double *b, int *ldb,
    double *s, double *rcond, int *rank,
    double *work, int *lwork, int *info);
extern "C" void sgelss_(int *m, int *n, int *nrhs,
    float *a, int *lda, float *b, int *ldb,
    float *s, float *rcond, int *rank,
    float *work, int *lwork, int *info);
#endif

namespace at {
namespace native {

#ifdef USE_LAPACK
// Define the per-batch functions to be used in the main implementation of the batched
// linear algebra operations
template<class scalar_t>
void lapackSolve(int n, int nrhs, scalar_t *a, int lda, int *ipiv, scalar_t *b, int ldb, int *info);

template<class scalar_t>
void lapackLu(int m, int n, scalar_t *a, int lda, int *ipiv, int *info);

template<class scalar_t>
void lapackGetri(int n, scalar_t *a, int lda, int *ipiv, scalar_t *work, int lwork, int *info);

template<class scalar_t>
void lapackCholeskySolve(char uplo, int n, int nrhs, scalar_t *a, int lda, scalar_t *b, int ldb, int *info);

template<class scalar_t>
void lapackCholesky(char uplo, int n, scalar_t *a, int lda, int *info);

template<class scalar_t>
void lapackGeqrf(int m, int n, scalar_t *a, int lda, scalar_t *tau, scalar_t *work, int lwork, int *info);

template<class scalar_t, class value_t=scalar_t>
void lapackSymeig(char jobz, char uplo, int n, scalar_t *a, int lda, value_t *w, scalar_t *work, int lwork, value_t *rwork, int *info);

template<class scalar_t, class value_t=scalar_t>
void lapackSvd(char jobz, int m, int n, scalar_t *a, int lda,
               value_t *s, scalar_t *u, int ldu, scalar_t *vt, int ldvt, scalar_t *work, int lwork, value_t *rwork, int *iwork, int *info);

template<class scalar_t>
void lapackLuSolve(char trans, int n, int nrhs, scalar_t *a, int lda, int *ipiv, scalar_t *b, int ldb, int *info);

template<class scalar_t>
void lapackGels(char trans, int m, int n, int nrhs,
    scalar_t *a, int lda, scalar_t *b, int ldb,
    scalar_t *work, int lwork, int *info);

template<class scalar_t, class value_t = scalar_t>
void lapackGelsd(int m, int n, int nrhs,
    scalar_t *a, int lda, scalar_t *b, int ldb,
    value_t *s, value_t rcond, int *rank,
    scalar_t* work, int lwork,
    value_t *rwork, int* iwork, int *info);

template<class scalar_t, class value_t = scalar_t>
void lapackGelsy(int m, int n, int nrhs,
    scalar_t *a, int lda, scalar_t *b, int ldb,
    int *jpvt, value_t rcond, int *rank,
    scalar_t *work, int lwork, value_t* rwork, int *info);

template<class scalar_t, class value_t = scalar_t>
void lapackGelss(int m, int n, int nrhs,
    scalar_t *a, int lda, scalar_t *b, int ldb,
    value_t *s, value_t rcond, int *rank,
    scalar_t *work, int lwork,
    value_t *rwork, int *info);

enum class LapackLstsqDriverType : int64_t { Gels, Gelsd, Gelsy, Gelss};

template<LapackLstsqDriverType, class scalar_t, class value_t = scalar_t>
struct lapackLstsq_impl;

template<class scalar_t, class value_t>
struct lapackLstsq_impl<LapackLstsqDriverType::Gels, scalar_t, value_t> {
  static void call(
      char trans, int m, int n, int nrhs,
      scalar_t *a, int lda, scalar_t *b, int ldb,
      scalar_t *work, int lwork, int *info, // Gels flavor
      int *jpvt, value_t rcond, int *rank, value_t* rwork, // Gelsy flavor
      value_t *s, // Gelss flavor
      int *iwork // Gelsd flavor
      ) {
    lapackGels<scalar_t>(
        trans, m, n, nrhs,
        a, lda, b, ldb,
        work, lwork, info);
  }
};

template<class scalar_t, class value_t>
struct lapackLstsq_impl<LapackLstsqDriverType::Gelsy, scalar_t, value_t> {
  static void call(
      char trans, int m, int n, int nrhs,
      scalar_t *a, int lda, scalar_t *b, int ldb,
      scalar_t *work, int lwork, int *info, // Gels flavor
      int *jpvt, value_t rcond, int *rank, value_t* rwork, // Gelsy flavor
      value_t *s, // Gelss flavor
      int *iwork // Gelsd flavor
      ) {
    lapackGelsy<scalar_t, value_t>(
        m, n, nrhs,
        a, lda, b, ldb,
        jpvt, rcond, rank,
        work, lwork, rwork, info);
  }
};

template<class scalar_t, class value_t>
struct lapackLstsq_impl<LapackLstsqDriverType::Gelsd, scalar_t, value_t> {
  static void call(
      char trans, int m, int n, int nrhs,
      scalar_t *a, int lda, scalar_t *b, int ldb,
      scalar_t *work, int lwork, int *info, // Gels flavor
      int *jpvt, value_t rcond, int *rank, value_t* rwork, // Gelsy flavor
      value_t *s, // Gelss flavor
      int *iwork // Gelsd flavor
      ) {
    lapackGelsd<scalar_t, value_t>(
        m, n, nrhs,
        a, lda, b, ldb,
        s, rcond, rank,
        work, lwork,
        rwork, iwork, info);
  }
};

template<class scalar_t, class value_t>
struct lapackLstsq_impl<LapackLstsqDriverType::Gelss, scalar_t, value_t> {
  static void call(
      char trans, int m, int n, int nrhs,
      scalar_t *a, int lda, scalar_t *b, int ldb,
      scalar_t *work, int lwork, int *info, // Gels flavor
      int *jpvt, value_t rcond, int *rank, value_t* rwork, // Gelsy flavor
      value_t *s, // Gelss flavor
      int *iwork // Gelsd flavor
      ) {
    lapackGelss<scalar_t, value_t>(
        m, n, nrhs,
        a, lda, b, ldb,
        s, rcond, rank,
        work, lwork,
        rwork, info);
  }
};

template<LapackLstsqDriverType driver_type, class scalar_t, class value_t = scalar_t>
void lapackLstsq(
    char trans, int m, int n, int nrhs,
    scalar_t *a, int lda, scalar_t *b, int ldb,
    scalar_t *work, int lwork, int *info, // Gels flavor
    int *jpvt, value_t rcond, int *rank, value_t* rwork, // Gelsy flavor
    value_t *s, // Gelss flavor
    int *iwork // Gelsd flavor
    ) {
  lapackLstsq_impl<driver_type, scalar_t, value_t>::call(
      trans, m, n, nrhs,
      a, lda, b, ldb,
      work, lwork, info,
      jpvt, rcond, rank, rwork,
      s,
      iwork);
}

template<> void lapackSolve<c10::complex<double>>(int n, int nrhs, c10::complex<double> *a, int lda, int *ipiv, c10::complex<double> *b, int ldb, int *info) {
  zgesv_(&n, &nrhs, reinterpret_cast<std::complex<double>*>(a), &lda, ipiv, reinterpret_cast<std::complex<double>*>(b), &ldb, info);
}

template<> void lapackSolve<c10::complex<float>>(int n, int nrhs, c10::complex<float> *a, int lda, int *ipiv, c10::complex<float> *b, int ldb, int *info) {
  cgesv_(&n, &nrhs, reinterpret_cast<std::complex<float>*>(a), &lda, ipiv, reinterpret_cast<std::complex<float>*>(b), &ldb, info);
}

template<> void lapackSolve<double>(int n, int nrhs, double *a, int lda, int *ipiv, double *b, int ldb, int *info) {
  dgesv_(&n, &nrhs, a, &lda, ipiv, b, &ldb, info);
}

template<> void lapackSolve<float>(int n, int nrhs, float *a, int lda, int *ipiv, float *b, int ldb, int *info) {
  sgesv_(&n, &nrhs, a, &lda, ipiv, b, &ldb, info);
}

template<> void lapackGetri<c10::complex<double>>(int n, c10::complex<double> *a, int lda, int *ipiv, c10::complex<double> *work, int lwork, int *info) {
  zgetri_(&n, reinterpret_cast<std::complex<double>*>(a), &lda, ipiv, reinterpret_cast<std::complex<double>*>(work), &lwork, info);
}

template<> void lapackGetri<c10::complex<float>>(int n, c10::complex<float> *a, int lda, int *ipiv, c10::complex<float> *work, int lwork, int *info) {
  cgetri_(&n, reinterpret_cast<std::complex<float>*>(a), &lda, ipiv, reinterpret_cast<std::complex<float>*>(work), &lwork, info);
}

template<> void lapackGetri<double>(int n, double *a, int lda, int *ipiv, double *work, int lwork, int *info) {
  dgetri_(&n, a, &lda, ipiv, work, &lwork, info);
}

template<> void lapackGetri<float>(int n, float *a, int lda, int *ipiv, float *work, int lwork, int *info) {
  sgetri_(&n, a, &lda, ipiv, work, &lwork, info);
}

template<> void lapackLu<c10::complex<double>>(int m, int n, c10::complex<double> *a, int lda, int *ipiv, int *info) {
  zgetrf_(&m, &n, reinterpret_cast<std::complex<double>*>(a), &lda, ipiv, info);
}

template<> void lapackLu<c10::complex<float>>(int m, int n, c10::complex<float> *a, int lda, int *ipiv, int *info) {
  cgetrf_(&m, &n, reinterpret_cast<std::complex<float>*>(a), &lda, ipiv, info);
}

template<> void lapackLu<double>(int m, int n, double *a, int lda, int *ipiv, int *info) {
  dgetrf_(&m, &n, a, &lda, ipiv, info);
}

template<> void lapackLu<float>(int m, int n, float *a, int lda, int *ipiv, int *info) {
  sgetrf_(&m, &n, a, &lda, ipiv, info);
}

template<> void lapackCholeskySolve<c10::complex<double>>(char uplo, int n, int nrhs, c10::complex<double> *a, int lda, c10::complex<double> *b, int ldb, int *info) {
  zpotrs_(&uplo, &n, &nrhs, reinterpret_cast<std::complex<double>*>(a), &lda, reinterpret_cast<std::complex<double>*>(b), &ldb, info);
}

template<> void lapackCholeskySolve<c10::complex<float>>(char uplo, int n, int nrhs, c10::complex<float> *a, int lda, c10::complex<float> *b, int ldb, int *info) {
  cpotrs_(&uplo, &n, &nrhs, reinterpret_cast<std::complex<float>*>(a), &lda, reinterpret_cast<std::complex<float>*>(b), &ldb, info);
}

template<> void lapackCholeskySolve<double>(char uplo, int n, int nrhs, double *a, int lda, double *b, int ldb, int *info) {
  dpotrs_(&uplo, &n, &nrhs, a, &lda, b, &ldb, info);
}

template<> void lapackCholeskySolve<float>(char uplo, int n, int nrhs, float *a, int lda, float *b, int ldb, int *info) {
  spotrs_(&uplo, &n, &nrhs, a, &lda, b, &ldb, info);
}

template<> void lapackCholesky<c10::complex<double>>(char uplo, int n, c10::complex<double> *a, int lda, int *info) {
  zpotrf_(&uplo, &n, reinterpret_cast<std::complex<double>*>(a), &lda, info);
}

template<> void lapackCholesky<c10::complex<float>>(char uplo, int n, c10::complex<float> *a, int lda, int *info) {
  cpotrf_(&uplo, &n, reinterpret_cast<std::complex<float>*>(a), &lda, info);
}

template<> void lapackCholesky<double>(char uplo, int n, double *a, int lda, int *info) {
  dpotrf_(&uplo, &n, a, &lda, info);
}

template<> void lapackCholesky<float>(char uplo, int n, float *a, int lda, int *info) {
  spotrf_(&uplo, &n, a, &lda, info);
}

template<> void lapackCholeskyInverse<c10::complex<double>>(char uplo, int n, c10::complex<double> *a, int lda, int *info) {
  zpotri_(&uplo, &n, reinterpret_cast<std::complex<double>*>(a), &lda, info);
}

template<> void lapackCholeskyInverse<c10::complex<float>>(char uplo, int n, c10::complex<float> *a, int lda, int *info) {
  cpotri_(&uplo, &n, reinterpret_cast<std::complex<float>*>(a), &lda, info);
}

template<> void lapackCholeskyInverse<double>(char uplo, int n, double *a, int lda, int *info) {
  dpotri_(&uplo, &n, a, &lda, info);
}

template<> void lapackCholeskyInverse<float>(char uplo, int n, float *a, int lda, int *info) {
  spotri_(&uplo, &n, a, &lda, info);
}

template<> void lapackTriangularSolve<c10::complex<double>>(char uplo, char trans, char diag, int n, int nrhs, c10::complex<double> *a, int lda, c10::complex<double> *b, int ldb, int *info) {
  ztrtrs_(&uplo, &trans, &diag, &n, &nrhs, reinterpret_cast<std::complex<double>*>(a), &lda, reinterpret_cast<std::complex<double>*>(b), &ldb, info);
}

template<> void lapackTriangularSolve<c10::complex<float>>(char uplo, char trans, char diag, int n, int nrhs, c10::complex<float> *a, int lda, c10::complex<float> *b, int ldb, int *info) {
  ctrtrs_(&uplo, &trans, &diag, &n, &nrhs, reinterpret_cast<std::complex<float>*>(a), &lda, reinterpret_cast<std::complex<float>*>(b), &ldb, info);
}

template<> void lapackTriangularSolve<double>(char uplo, char trans, char diag, int n, int nrhs, double *a, int lda, double *b, int ldb, int *info) {
  dtrtrs_(&uplo, &trans, &diag, &n, &nrhs, a, &lda, b, &ldb, info);
}

template<> void lapackTriangularSolve<float>(char uplo, char trans, char diag, int n, int nrhs, float *a, int lda, float *b, int ldb, int *info) {
  strtrs_(&uplo, &trans, &diag, &n, &nrhs, a, &lda, b, &ldb, info);
}

template<> void lapackGeqrf<c10::complex<double>>(int m, int n, c10::complex<double> *a, int lda, c10::complex<double> *tau, c10::complex<double> *work, int lwork, int *info) {
  zgeqrf_(&m, &n, reinterpret_cast<std::complex<double>*>(a), &lda, reinterpret_cast<std::complex<double>*>(tau), reinterpret_cast<std::complex<double>*>(work), &lwork, info);
}

template<> void lapackGeqrf<c10::complex<float>>(int m, int n, c10::complex<float> *a, int lda, c10::complex<float> *tau, c10::complex<float> *work, int lwork, int *info) {
  cgeqrf_(&m, &n, reinterpret_cast<std::complex<float>*>(a), &lda, reinterpret_cast<std::complex<float>*>(tau), reinterpret_cast<std::complex<float>*>(work), &lwork, info);
}

template<> void lapackGeqrf<double>(int m, int n, double *a, int lda, double *tau, double *work, int lwork, int *info) {
  dgeqrf_(&m, &n, a, &lda, tau, work, &lwork, info);
}

template<> void lapackGeqrf<float>(int m, int n, float *a, int lda, float *tau, float *work, int lwork, int *info) {
  sgeqrf_(&m, &n, a, &lda, tau, work, &lwork, info);
}

template<> void lapackOrgqr<c10::complex<double>>(int m, int n, int k, c10::complex<double> *a, int lda, c10::complex<double> *tau, c10::complex<double> *work, int lwork, int *info) {
  zungqr_(&m, &n, &k, reinterpret_cast<std::complex<double>*>(a), &lda, reinterpret_cast<std::complex<double>*>(tau), reinterpret_cast<std::complex<double>*>(work), &lwork, info);
}

template<> void lapackOrgqr<c10::complex<float>>(int m, int n, int k, c10::complex<float> *a, int lda, c10::complex<float> *tau, c10::complex<float> *work, int lwork, int *info) {
  cungqr_(&m, &n, &k, reinterpret_cast<std::complex<float>*>(a), &lda, reinterpret_cast<std::complex<float>*>(tau), reinterpret_cast<std::complex<float>*>(work), &lwork, info);
}

template<> void lapackOrgqr<double>(int m, int n, int k, double *a, int lda, double *tau, double *work, int lwork, int *info) {
  dorgqr_(&m, &n, &k, a, &lda, tau, work, &lwork, info);
}

template<> void lapackOrgqr<float>(int m, int n, int k, float *a, int lda, float *tau, float *work, int lwork, int *info) {
  sorgqr_(&m, &n, &k, a, &lda, tau, work, &lwork, info);
}

template<> void lapackSymeig<c10::complex<double>, double>(char jobz, char uplo, int n, c10::complex<double> *a, int lda, double *w, c10::complex<double> *work, int lwork, double *rwork, int *info) {
  zheev_(&jobz, &uplo, &n, reinterpret_cast<std::complex<double>*>(a), &lda, w, reinterpret_cast<std::complex<double>*>(work), &lwork, rwork, info);
}

template<> void lapackSymeig<c10::complex<float>, float>(char jobz, char uplo, int n, c10::complex<float> *a, int lda, float *w, c10::complex<float> *work, int lwork, float *rwork, int *info) {
  cheev_(&jobz, &uplo, &n, reinterpret_cast<std::complex<float>*>(a), &lda, w, reinterpret_cast<std::complex<float>*>(work), &lwork, rwork, info);
}

template<> void lapackSymeig<double>(char jobz, char uplo, int n, double *a, int lda, double *w, double *work, int lwork, double* rwork, int *info) {
  (void)rwork;  // unused
  dsyev_(&jobz, &uplo, &n, a, &lda, w, work, &lwork, info);
}

template<> void lapackSymeig<float>(char jobz, char uplo, int n, float *a, int lda, float *w, float *work, int lwork, float* rwork, int *info) {
  (void)rwork;  // unused
  ssyev_(&jobz, &uplo, &n, a, &lda, w, work, &lwork, info);
}

template<> void lapackSyevd<c10::complex<double>, double>(char jobz, char uplo, int n, c10::complex<double> *a, int lda, double *w, c10::complex<double> *work, int lwork, double *rwork, int lrwork, int *iwork, int liwork, int *info) {
  zheevd_(&jobz, &uplo, &n, reinterpret_cast<std::complex<double>*>(a), &lda, w, reinterpret_cast<std::complex<double>*>(work), &lwork, rwork, &lrwork, iwork, &liwork, info);
}

template<> void lapackSyevd<c10::complex<float>, float>(char jobz, char uplo, int n, c10::complex<float> *a, int lda, float *w, c10::complex<float> *work, int lwork, float *rwork, int lrwork, int *iwork, int liwork, int *info) {
  cheevd_(&jobz, &uplo, &n, reinterpret_cast<std::complex<float>*>(a), &lda, w, reinterpret_cast<std::complex<float>*>(work), &lwork, rwork, &lrwork, iwork, &liwork, info);
}

template<> void lapackSyevd<double>(char jobz, char uplo, int n, double *a, int lda, double *w, double *work, int lwork, double *rwork, int lrwork, int *iwork, int liwork, int *info) {
  (void)rwork;  // unused
  (void)lrwork;  // unused
  dsyevd_(&jobz, &uplo, &n, a, &lda, w, work, &lwork, iwork, &liwork, info);
}

template<> void lapackSyevd<float>(char jobz, char uplo, int n, float *a, int lda, float *w, float *work, int lwork, float *rwork, int lrwork, int *iwork, int liwork, int *info) {
  (void)rwork;  // unused
  (void)lrwork;  // unused
  ssyevd_(&jobz, &uplo, &n, a, &lda, w, work, &lwork, iwork, &liwork, info);
}

template<> void lapackEig<double>(char jobvl, char jobvr, int n, double *a, int lda, double *w, double* vl, int ldvl, double *vr, int ldvr, double *work, int lwork, double *rwork, int *info) {
  // lapack [sd]geev wants to separate output arrays: wr and wi for the real
  // and imaginary parts
  double *wr = w;
  double *wi = w + n;
  (void)rwork; // unused
  dgeev_(&jobvl, &jobvr, &n, a, &lda, wr, wi, vl, &ldvl, vr, &ldvr, work, &lwork, info);
}

template<> void lapackEig<float>(char jobvl, char jobvr, int n, float *a, int lda, float *w, float* vl, int ldvl, float *vr, int ldvr, float *work, int lwork, float *rwork, int *info) {
  // lapack [sd]geev wants to separate output arrays: wr and wi for the real
  // and imaginary parts
  float *wr = w;
  float *wi = w + n;
  (void)rwork; // unused
  sgeev_(&jobvl, &jobvr, &n, a, &lda, wr, wi, vl, &ldvl, vr, &ldvr, work, &lwork, info);
}

template<> void lapackEig<c10::complex<double>, double>(char jobvl, char jobvr, int n, c10::complex<double> *a, int lda, c10::complex<double> *w, c10::complex<double> *vl, int ldvl, c10::complex<double> *vr, int ldvr, c10::complex<double> *work, int lwork, double *rwork, int *info) {
  zgeev_(&jobvl, &jobvr, &n,
         reinterpret_cast<std::complex<double>*>(a), &lda,
         reinterpret_cast<std::complex<double>*>(w),
         reinterpret_cast<std::complex<double>*>(vl), &ldvl,
         reinterpret_cast<std::complex<double>*>(vr), &ldvr,
         reinterpret_cast<std::complex<double>*>(work), &lwork,
         rwork, info);
}

template<> void lapackEig<c10::complex<float>, float>(char jobvl, char jobvr, int n, c10::complex<float> *a, int lda, c10::complex<float> *w, c10::complex<float> *vl, int ldvl, c10::complex<float> *vr, int ldvr, c10::complex<float> *work, int lwork, float *rwork, int *info) {
  cgeev_(&jobvl, &jobvr, &n,
         reinterpret_cast<std::complex<float>*>(a), &lda,
         reinterpret_cast<std::complex<float>*>(w),
         reinterpret_cast<std::complex<float>*>(vl), &ldvl,
         reinterpret_cast<std::complex<float>*>(vr), &ldvr,
         reinterpret_cast<std::complex<float>*>(work), &lwork,
         rwork, info);
}

template<> void lapackSvd<c10::complex<double>, double>(char jobz, int m, int n, c10::complex<double> *a, int lda,
                                  double *s, c10::complex<double> *u, int ldu, c10::complex<double> *vt, int ldvt, c10::complex<double> *work, int lwork, double *rwork, int *iwork, int *info) {
  zgesdd_(&jobz, &m, &n, reinterpret_cast<std::complex<double>*>(a), &lda, s, reinterpret_cast<std::complex<double>*>(u), &ldu,
          reinterpret_cast<std::complex<double>*>(vt), &ldvt, reinterpret_cast<std::complex<double>*>(work), &lwork, rwork, iwork, info);
}

template<> void lapackSvd<c10::complex<float>, float>(char jobz, int m, int n, c10::complex<float> *a, int lda,
                                 float *s, c10::complex<float> *u, int ldu, c10::complex<float> *vt, int ldvt, c10::complex<float> *work, int lwork, float *rwork, int *iwork, int *info) {
  cgesdd_(&jobz, &m, &n, reinterpret_cast<std::complex<float>*>(a), &lda, s, reinterpret_cast<std::complex<float>*>(u), &ldu,
          reinterpret_cast<std::complex<float>*>(vt), &ldvt, reinterpret_cast<std::complex<float>*>(work), &lwork, rwork, iwork, info);
}

template<> void lapackSvd<double>(char jobz, int m, int n, double *a, int lda,
                                  double *s, double *u, int ldu, double *vt, int ldvt, double *work, int lwork, double *rwork, int *iwork, int *info) {
  dgesdd_(&jobz, &m, &n, a, &lda, s, u, &ldu, vt, &ldvt, work, &lwork, iwork, info);
}

template<> void lapackSvd<float>(char jobz, int m, int n, float *a, int lda,
                                 float *s, float *u, int ldu, float *vt, int ldvt, float *work, int lwork, float *rwork, int *iwork, int *info) {
  sgesdd_(&jobz, &m, &n, a, &lda, s, u, &ldu, vt, &ldvt, work, &lwork, iwork, info);
}

template<> void lapackLuSolve<c10::complex<double>>(char trans, int n, int nrhs, c10::complex<double> *a, int lda, int *ipiv, c10::complex<double> *b, int ldb, int *info) {
  zgetrs_(&trans, &n, &nrhs, reinterpret_cast<std::complex<double>*>(a), &lda, ipiv, reinterpret_cast<std::complex<double>*>(b), &ldb, info);
}

template<> void lapackLuSolve<c10::complex<float>>(char trans, int n, int nrhs, c10::complex<float> *a, int lda, int *ipiv, c10::complex<float> *b, int ldb, int *info) {
  cgetrs_(&trans, &n, &nrhs, reinterpret_cast<std::complex<float>*>(a), &lda, ipiv, reinterpret_cast<std::complex<float>*>(b), &ldb, info);
}

template<> void lapackLuSolve<double>(char trans, int n, int nrhs, double *a, int lda, int *ipiv, double *b, int ldb, int *info) {
  dgetrs_(&trans, &n, &nrhs, a, &lda, ipiv, b, &ldb, info);
}

template<> void lapackLuSolve<float>(char trans, int n, int nrhs, float *a, int lda, int *ipiv, float *b, int ldb, int *info) {
  sgetrs_(&trans, &n, &nrhs, a, &lda, ipiv, b, &ldb, info);
}

template<> void lapackGels<c10::complex<double>>(
    char trans, int m, int n, int nrhs,
    c10::complex<double> *a, int lda, c10::complex<double> *b, int ldb,
    c10::complex<double> *work, int lwork, int *info) {
  zgels_(&trans, &m, &n, &nrhs,
      reinterpret_cast<std::complex<double>*>(a), &lda,
      reinterpret_cast<std::complex<double>*>(b), &ldb,
      reinterpret_cast<std::complex<double>*>(work), &lwork, info);
}

template<> void lapackGels<c10::complex<float>>(
    char trans, int m, int n, int nrhs,
    c10::complex<float> *a, int lda, c10::complex<float> *b, int ldb,
    c10::complex<float> *work, int lwork, int *info) {
  cgels_(&trans, &m, &n, &nrhs,
      reinterpret_cast<std::complex<float>*>(a), &lda,
      reinterpret_cast<std::complex<float>*>(b), &ldb,
      reinterpret_cast<std::complex<float>*>(work), &lwork, info);
}

template<> void lapackGels<double>(
    char trans, int m, int n, int nrhs,
    double *a, int lda, double *b, int ldb,
    double *work, int lwork, int *info) {
  dgels_(&trans, &m, &n, &nrhs,
      a, &lda, b, &ldb, work, &lwork, info);
}

template<> void lapackGels<float>(
    char trans, int m, int n, int nrhs,
    float *a, int lda, float *b, int ldb,
    float *work, int lwork, int *info) {
  sgels_(&trans, &m, &n, &nrhs,
      a, &lda, b, &ldb, work, &lwork, info);
}

template<> void lapackGelsd<c10::complex<double>, double>(
    int m, int n, int nrhs,
    c10::complex<double> *a, int lda, c10::complex<double> *b, int ldb,
    double *s, double rcond, int *rank,
    c10::complex<double> *work, int lwork,
    double *rwork, int *iwork, int *info) {
  zgelsd_(&m, &n, &nrhs,
      reinterpret_cast<std::complex<double>*>(a), &lda,
      reinterpret_cast<std::complex<double>*>(b), &ldb,
      s, &rcond, rank,
      reinterpret_cast<std::complex<double>*>(work), &lwork,
      rwork, iwork, info);
}

template<> void lapackGelsd<c10::complex<float>, float>(
    int m, int n, int nrhs,
    c10::complex<float> *a, int lda, c10::complex<float> *b, int ldb,
    float *s, float rcond, int *rank,
    c10::complex<float> *work, int lwork,
    float *rwork, int *iwork, int *info) {
  cgelsd_(&m, &n, &nrhs,
      reinterpret_cast<std::complex<float>*>(a), &lda,
      reinterpret_cast<std::complex<float>*>(b), &ldb,
      s, &rcond, rank,
      reinterpret_cast<std::complex<float>*>(work), &lwork,
      rwork, iwork, info);
}

template<> void lapackGelsd<double>(
    int m, int n, int nrhs,
    double *a, int lda, double *b, int ldb,
    double *s, double rcond, int *rank,
    double *work, int lwork,
    double *rwork, int *iwork, int *info) {
  dgelsd_(&m, &n, &nrhs,
      a, &lda, b, &ldb,
      s, &rcond, rank,
      work, &lwork, iwork, info);
}

template<> void lapackGelsd<float>(
    int m, int n, int nrhs,
    float *a, int lda, float *b, int ldb,
    float *s, float rcond, int *rank,
    float *work, int lwork,
    float *rwork, int *iwork, int *info) {
  sgelsd_(&m, &n, &nrhs,
      a, &lda, b, &ldb,
      s, &rcond, rank,
      work, &lwork, iwork, info);
}

template<> void lapackGelsy<c10::complex<double>, double>(
    int m, int n, int nrhs,
    c10::complex<double> *a, int lda, c10::complex<double> *b, int ldb,
    int *jpvt, double rcond, int *rank,
    c10::complex<double> *work, int lwork, double *rwork, int *info) {
  zgelsy_(&m, &n, &nrhs,
      reinterpret_cast<std::complex<double>*>(a), &lda,
      reinterpret_cast<std::complex<double>*>(b), &ldb,
      jpvt, &rcond, rank,
      reinterpret_cast<std::complex<double>*>(work), &lwork,
      rwork, info);
}

template<> void lapackGelsy<c10::complex<float>, float>(
    int m, int n, int nrhs,
    c10::complex<float> *a, int lda, c10::complex<float> *b, int ldb,
    int *jpvt, float rcond, int *rank,
    c10::complex<float> *work, int lwork, float *rwork, int *info) {
  cgelsy_(&m, &n, &nrhs,
      reinterpret_cast<std::complex<float>*>(a), &lda,
      reinterpret_cast<std::complex<float>*>(b), &ldb,
      jpvt, &rcond, rank,
      reinterpret_cast<std::complex<float>*>(work), &lwork,
      rwork, info);
}

template<> void lapackGelsy<double>(
    int m, int n, int nrhs,
    double *a, int lda, double *b, int ldb,
    int *jpvt, double rcond, int *rank,
    double *work, int lwork, double *rwork, int *info) {
  dgelsy_(&m, &n, &nrhs,
      a, &lda, b, &ldb,
      jpvt, &rcond, rank,
      work, &lwork, info);
}

template<> void lapackGelsy<float>(
    int m, int n, int nrhs,
    float *a, int lda, float *b, int ldb,
    int *jpvt, float rcond, int *rank,
    float *work, int lwork, float *rwork, int *info) {
  sgelsy_(&m, &n, &nrhs,
      a, &lda, b, &ldb,
      jpvt, &rcond, rank,
      work, &lwork, info);
}

template<> void lapackGelss<c10::complex<double>, double>(
    int m, int n, int nrhs,
    c10::complex<double> *a, int lda, c10::complex<double> *b, int ldb,
    double *s, double rcond, int *rank,
    c10::complex<double> *work, int lwork,
    double *rwork, int *info
    ) {
  zgelss_(&m, &n, &nrhs,
      reinterpret_cast<std::complex<double>*>(a), &lda,
      reinterpret_cast<std::complex<double>*>(b), &ldb,
      s, &rcond, rank,
      reinterpret_cast<std::complex<double>*>(work), &lwork,
      rwork, info);
}

template<> void lapackGelss<c10::complex<float>, float>(
    int m, int n, int nrhs,
    c10::complex<float> *a, int lda, c10::complex<float> *b, int ldb,
    float *s, float rcond, int *rank,
    c10::complex<float> *work, int lwork,
    float *rwork, int *info
    ) {
  cgelss_(&m, &n, &nrhs,
      reinterpret_cast<std::complex<float>*>(a), &lda,
      reinterpret_cast<std::complex<float>*>(b), &ldb,
      s, &rcond, rank,
      reinterpret_cast<std::complex<float>*>(work), &lwork,
      rwork, info);
}

template<> void lapackGelss<double>(
    int m, int n, int nrhs,
    double *a, int lda, double *b, int ldb,
    double *s, double rcond, int *rank,
    double *work, int lwork,
    double *rwork, int *info) {
  dgelss_(&m, &n, &nrhs,
      a, &lda, b, &ldb,
      s, &rcond, rank,
      work, &lwork, info);
}

template<> void lapackGelss<float>(
    int m, int n, int nrhs,
    float *a, int lda, float *b, int ldb,
    float *s, float rcond, int *rank,
    float *work, int lwork,
    float *rwork, int *info) {
  sgelss_(&m, &n, &nrhs,
      a, &lda, b, &ldb,
      s, &rcond, rank,
      work, &lwork, info);
}
#endif

// Below of the definitions of the functions operating on a batch that are going to be dispatched
// in the main helper functions for the linear algebra operations

// ~~~~~~~~~~~~~~~~~~~~~~~~~~~~~~~~~~ solve ~~~~~~~~~~~~~~~~~~~~~~~~~~~~~~~~~~~~~~

/*
Computes the solution to a system of linear equations
  A X = B,
where A is an n-by-n matrix and X and B are n-by-nrhs matrices.
Note that B is required to be a matrix, the usual, vector case, is obtained with nrhs = 1.
Above description is for non-batched input, the batched input is also supported.
This is an in-place routine, content of both A and b are overwritten.
'infos' is an int Tensor containing error codes for each matrix in the batched input.
For more information see LAPACK's documentation for GESV routine.
*/
template<typename scalar_t>
static void apply_solve(Tensor& b, Tensor& A, Tensor& infos) {
#ifndef USE_LAPACK
  AT_ERROR("solve: LAPACK library not found in compilation");
#else
  auto A_data = A.data_ptr<scalar_t>();
  auto b_data = b.data_ptr<scalar_t>();
  auto A_mat_stride = matrixStride(A);
  auto b_mat_stride = matrixStride(b);
  auto batch_size = batchCount(A);
  auto n = A.size(-2);
  auto nrhs = b.size(-1);
  auto lda = std::max<int64_t>(1, n);

  auto ipiv = at::empty({lda}, b.options().dtype(kInt));
  auto ipiv_data = ipiv.data_ptr<int>();
  auto infos_data = infos.data_ptr<int>();

  for (const auto i : c10::irange(batch_size)) {
    scalar_t* A_working_ptr = &A_data[i * A_mat_stride];
    scalar_t* b_working_ptr = &b_data[i * b_mat_stride];
    int* info_working_ptr = &infos_data[i];
    lapackSolve<scalar_t>(n, nrhs, A_working_ptr, lda, ipiv_data, b_working_ptr, lda, info_working_ptr);
  }
#endif
}

std::tuple<Tensor, Tensor> _solve_helper_cpu(const Tensor& self, const Tensor& A) {
  auto self_working_copy = cloneBatchedColumnMajor(self);
  auto A_working_copy = cloneBatchedColumnMajor(A);
  // infos might not get filled for empty inputs therefore at::zeros is used instead of at::empty
  auto infos = at::zeros({std::max<int64_t>(1, batchCount(self))}, self.options().dtype(kInt));
  AT_DISPATCH_FLOATING_AND_COMPLEX_TYPES(self.scalar_type(), "solve_cpu", [&]{
    apply_solve<scalar_t>(self_working_copy, A_working_copy, infos);
  });
  if (self.dim() > 2) {
    batchCheckErrors(infos, "solve_cpu");
  } else {
    singleCheckErrors(infos.item().toInt(), "solve_cpu");
  }
  return std::tuple<Tensor, Tensor>(self_working_copy, A_working_copy);
}

// Supports arbitrary batch dimensions for self and A
std::tuple<Tensor,Tensor> solve(const Tensor& self, const Tensor& A) {
  TORCH_CHECK(self.dim() >= 2,
           "B should have at least 2 dimensions, but has ", self.dim(), " dimensions instead");
  TORCH_CHECK(A.dim() >= 2,
           "A should have at least 2 dimensions, but has ", A.dim(), " dimensions instead");
  Tensor self_broadcasted, A_broadcasted;
  std::tie(self_broadcasted, A_broadcasted) = _linalg_broadcast_batch_dims(self, A, "solve");
  return at::_solve_helper(self_broadcasted, A_broadcasted);
}

std::tuple<Tensor&,Tensor&> solve_out(const Tensor& self, const Tensor& A, Tensor& solution, Tensor& lu) {
  checkSameDevice("solve", solution, self, "solution");
  checkSameDevice("solve", lu, self, "lu");
  checkLinalgCompatibleDtype("solve", solution, self, "solution");
  checkLinalgCompatibleDtype("solve", lu, self, "lu");

  Tensor solution_tmp, lu_tmp;
  std::tie(solution_tmp, lu_tmp) = at::_solve_helper(self, A);

  at::native::resize_output(solution, solution_tmp.sizes());
  at::native::resize_output(lu, lu_tmp.sizes());
  solution.copy_(solution_tmp);
  lu.copy_(lu_tmp);
  return std::tuple<Tensor&, Tensor&>(solution, lu);
}


// This is a type dispatching helper function for 'apply_solve'
Tensor& _linalg_solve_out_helper_cpu(Tensor& result, Tensor& input, Tensor& infos) {
  // 'result' and 'input' should be in column major order (it should be checked before calling this function)
  // the content of 'result', 'input' and 'infos' is overwritten by 'apply_solve'
  // 'result' should contain data of 'other' tensor (right-hand-side of the linear system of equations)
  // 'input' should contain data of original 'input' tensor (left-hand-side of the linear system of equations)
  AT_DISPATCH_FLOATING_AND_COMPLEX_TYPES(result.scalar_type(), "linalg_solve_out_cpu", [&]{
    apply_solve<scalar_t>(result, input, infos);
  });
  return result;
}

// Solves a system of linear equations matmul(input, x) = other in-place
// LAPACK/MAGMA error codes are saved in 'infos' tensor, they are not checked here
static Tensor& linalg_solve_out_info(Tensor& result, Tensor& infos, const Tensor& input, const Tensor& other) {
  checkSameDevice("linalg_solve", result, input);
  checkSameDevice("linalg_solve", other, input, "other");
  checkLinalgCompatibleDtype("linalg_solve", result, input);

  TORCH_CHECK(input.scalar_type() == other.scalar_type(),
    "input dtype ", input.scalar_type(), " does not match other dtype ", other.scalar_type());

  TORCH_CHECK(input.dim() >= 2,
           "input should have at least 2 dimensions, but has ", input.dim(), " dimensions instead");
  TORCH_CHECK(other.dim() >= 1,
           "other should have at least 1 dimension, but has ", other.dim(), " dimensions instead");

  // Two types of 'other' tensors are supported:
  // - 1-dimensional (1D) tensor or batch of 1D tensors (vector case)
  // - 2-dimensional (2D) tensor or batch of 2D tensors (matrix case)
  // original torch.solve supported only the matrix case, while NumPy works for both cases
  // for the batched input we need to be able to distinguish them
  bool vector_case = linalg_solve_is_vector_rhs(input, other);

  bool is_batched_column_major = false;
  if (vector_case) {
    is_batched_column_major = result.is_contiguous();
  } else if (!vector_case && result.dim() >= 2) {
    is_batched_column_major = result.transpose(-2, -1).is_contiguous();
  }

  // if 'other' is a batch of 2D tensors, then 'input' can be non-batched and will be broadcasted
  auto expected_shape = IntArrayRef(input.sizes().data(), input.dim() - 1);  // input.shape[:-1]
  if (!vector_case && other.dim() > 2) {
    expected_shape = other.sizes();
  }

  bool result_equal_expected_shape = result.sizes().equals(expected_shape);
  bool result_input_same_type = (result.scalar_type() == input.scalar_type());

  // if result is not empty and not in batched column major format
  bool copy_needed = (result.numel() != 0 && !is_batched_column_major);
  copy_needed |= !result_input_same_type;  // or result does not have the same dtype as input
  copy_needed |= (result.numel() != 0 && !result_equal_expected_shape); // or result does not have the expected shape
  // we have to allocate a temporary tensor
  if (copy_needed) {
    Tensor result_tmp = at::empty({0}, input.options());
    result_tmp = linalg_solve_out_info(result_tmp, infos, input, other);
    at::native::resize_output(result, result_tmp.sizes());
    result.copy_(result_tmp);
    return result;
  }
  // else use result's storage directly

  // we need to unsqueeze 'other' because 2-dimensional tensors are expected in the implementation
  Tensor other_ = vector_case ? other.unsqueeze(-1) : other;

  // _linalg_broadcast_batch_dims also includes linearSolveCheckInputs
  // it checks for squareness of 'input' and 'shape' compatibility of 'other' and 'input'
  Tensor other_broadcasted, input_broadcasted;
  std::tie(other_broadcasted, input_broadcasted) = _linalg_broadcast_batch_dims(other_, input, "linalg_solve");

  auto squeezed_other_broadcasted = at::squeeze(other_broadcasted, -1);
  auto squeezed_result_shape = squeezed_other_broadcasted.sizes();

  // if result has no elements we can modify it
  if (result.numel() == 0) {
    if (vector_case) {
      result.resize_(squeezed_result_shape);
    } else {
      at::native::resize_as_(result, other_broadcasted.transpose(-2, -1), MemoryFormat::Contiguous);
      result.transpose_(-2, -1);
    }
  }

  auto expected_result_shape = vector_case ? squeezed_result_shape : other_broadcasted.sizes();
  TORCH_INTERNAL_ASSERT(result.sizes().equals(expected_result_shape));
  TORCH_INTERNAL_ASSERT(result.scalar_type() == input.scalar_type());
  TORCH_INTERNAL_ASSERT(result.device() == input.device());

  // result tensor must be in batched column major order (Fortran contiguous) for 2D inputs
  // or C contiguous for 1D input
  if (vector_case) {
    TORCH_INTERNAL_ASSERT(result.is_contiguous());
  } else {
    TORCH_INTERNAL_ASSERT(result.transpose(-2, -1).is_contiguous());
  }

  // for 1-dimensional 'other', we need to unsqueeze the result before passing to "apply_solve"
  if (vector_case) {
    result = result.unsqueeze_(-1);
  }

  // _linalg_solve_out_helper_ (apply_solve) performs calculations in-place and result must be a copy of other_broadcasted
  result.copy_(other_broadcasted);

  auto input_working_copy = cloneBatchedColumnMajor(input_broadcasted);

  TORCH_INTERNAL_ASSERT(infos.scalar_type() == kInt);
  TORCH_INTERNAL_ASSERT(infos.device() == input.device());
  infos.resize_({std::max<int64_t>(1, batchCount(input_broadcasted))});
  // if input is empty infos might not get filled; make sure infos doesn't contain garbage then
  if (input.numel() == 0) {
    infos.fill_(0);
  }

  result = at::_linalg_solve_out_helper_(result, input_working_copy, infos);

  // for 1-dimensional 'other', we need to squeeze the result after "apply_solve"
  if (vector_case) {
    result = result.squeeze_(-1);
  }

  return result;
}

// Solves a system of linear equations matmul(input, x) = other in-place
Tensor& linalg_solve_out(const Tensor& input, const Tensor& other, Tensor& result) {
  auto infos = at::empty({0}, input.options().dtype(kInt));
  result = linalg_solve_out_info(result, infos, input, other);

  // Now check LAPACK/MAGMA error codes
  // batchCheckErrors(Tensor, char*) calls 'infos = infos.to(kCPU)'
  bool vector_case = linalg_solve_is_vector_rhs(input, other);
  if (vector_case ? result.dim() > 1 : result.dim() > 2) {
    batchCheckErrors(infos, "linalg_solve");
  } else {
    singleCheckErrors(infos.item().toInt(), "linalg_solve");
  }

  return result;
}

// Solves a system of linear equations matmul(input, x) = other
Tensor linalg_solve(const Tensor& input, const Tensor& other) {
  Tensor result = at::empty({0}, input.options());
  result = at::linalg_solve_out(result, input, other);
  return result;
}

// ~~~~~~~~~~~~~~~~~~~~~~~~~~~~~~~~~ inverse ~~~~~~~~~~~~~~~~~~~~~~~~~~~~~~~~~~~~

/*
Computes the inverse of n-by-n matrix 'self'
This is an in-place routine, it overwrites the content of 'self'.
'infos_lu' and 'infos_getri' are int Tensors containing error codes for each matrix in the batched input.
'infos_lu' is for holding lapackLU errors, and 'infos_getri' is for holding lapackGetri errors.
For more information see LAPACK's documentation for GETRI and GETRF routines.
*/
template <typename scalar_t>
static void apply_inverse(Tensor& self, Tensor& infos_lu, Tensor& infos_getri) {
#ifndef USE_LAPACK
  AT_ERROR("inverse: LAPACK library not found in compilation");
#else
  using value_t = typename c10::scalar_value_type<scalar_t>::type;
  auto self_data = self.data_ptr<scalar_t>();
  auto self_matrix_stride = matrixStride(self);
  auto batch_size = batchCount(self);
  auto n = self.size(-2);
  auto lda = std::max<int64_t>(1, n);

  auto ipiv = at::empty({lda}, self.options().dtype(kInt));
  auto ipiv_data = ipiv.data_ptr<int>();
  auto infos_lu_data = infos_lu.data_ptr<int>();
  auto infos_getri_data = infos_getri.data_ptr<int>();

  int info;
  // Run once, first to get the optimum work size
  // Since we deal with batches of matrices with the same dimensions, doing this outside
  // the loop saves (batch_size - 1) workspace queries which would provide the same result
  // and (batch_size - 1) calls to allocate and deallocate workspace using at::empty()
  int lwork = -1;
  scalar_t wkopt;
  lapackGetri<scalar_t>(n, self_data, lda, ipiv_data, &wkopt, lwork, &info);
  lwork = std::max<int>(1, real_impl<scalar_t, value_t>(wkopt));
  Tensor work = at::empty({lwork}, self.options());
  auto work_data = work.data_ptr<scalar_t>();

  for (const auto i : c10::irange(batch_size)) {
    scalar_t* self_working_ptr = &self_data[i * self_matrix_stride];
    int* info_lu_working_ptr = &infos_lu_data[i];
    lapackLu<scalar_t>(n, n, self_working_ptr, lda, ipiv_data, info_lu_working_ptr);

    // now compute the actual inverse
    int* info_getri_working_ptr = &infos_getri_data[i];
    lapackGetri<scalar_t>(n, self_working_ptr, lda, ipiv_data, work_data, lwork, info_getri_working_ptr);
  }
#endif
}

Tensor _inverse_helper_cpu(const Tensor& self) {
  auto infos_lu = at::empty({std::max<int64_t>(1, batchCount(self))}, self.options().dtype(kInt));
  auto infos_getri = at::empty({std::max<int64_t>(1, batchCount(self))}, self.options().dtype(kInt));
  auto self_working_copy = cloneBatchedColumnMajor(self);
  AT_DISPATCH_FLOATING_AND_COMPLEX_TYPES(self.scalar_type(), "inverse_cpu", [&]{
    apply_inverse<scalar_t>(self_working_copy, infos_lu, infos_getri);
  });
  if (self.dim() > 2) {
    batchCheckErrors(infos_lu, "inverse_cpu");
    batchCheckErrors(infos_getri, "inverse_cpu");
  } else {
    singleCheckErrors(infos_lu.item().toInt(), "inverse_cpu");
    singleCheckErrors(infos_getri.item().toInt(), "inverse_cpu");
  }
  return self_working_copy;
}

Tensor inverse(const Tensor &self) {
  if (self.numel() == 0) {
    return at::empty_like(self, LEGACY_CONTIGUOUS_MEMORY_FORMAT);
  }
  squareCheckInputs(self);
  return at::_inverse_helper(self);
}

Tensor& inverse_out(const Tensor &self, Tensor &result) {
  checkSameDevice("inverse", result, self);
  checkLinalgCompatibleDtype("inverse", result, self);
  Tensor result_tmp = at::inverse(self);
  at::native::resize_output(result, result_tmp.sizes());
  result.copy_(result_tmp);
  return result;
}

// This is a type dispatching helper function for 'apply_inverse'
Tensor& _linalg_inv_out_helper_cpu(Tensor &result, Tensor& infos_lu, Tensor& infos_getri) {
  // This function calculates the inverse matrix in-place
  // result should be in column major order and contain matrices to invert
  // the content of result is overwritten by 'apply_inverse'
  AT_DISPATCH_FLOATING_AND_COMPLEX_TYPES(result.scalar_type(), "linalg_inv_out_cpu", [&]{
    apply_inverse<scalar_t>(result, infos_lu, infos_getri);
  });
  return result;
}

// Computes the inverse matrix of 'input', it is is saved to 'result' in-place
// LAPACK/MAGMA/cuSOLVER error codes are saved in 'infos' tensors, they are not checked here
static Tensor& linalg_inv_out_info(Tensor& result, Tensor& infos_lu, Tensor& infos_getri, const Tensor& input) {
  squareCheckInputs(input);
  checkSameDevice("linalg_inv", result, input);
  checkLinalgCompatibleDtype("linalg_inv", result, input);

  TORCH_INTERNAL_ASSERT(infos_lu.scalar_type() == kInt);
  TORCH_INTERNAL_ASSERT(infos_getri.scalar_type() == kInt);

  bool result_input_same_type = (result.scalar_type() == input.scalar_type());
  bool result_equal_expected_shape = result.sizes().equals(input.sizes());
  bool is_batched_column_major = false;
  if (result.dim() >= 2) {
    is_batched_column_major = result.transpose(-2, -1).is_contiguous();
  }

  // if result is not empty and not in batched column major format
  bool copy_needed = (result.numel() != 0 && !is_batched_column_major);
  copy_needed |= !result_input_same_type;  // or result does not have the same dtype as input
  copy_needed |= (result.numel() != 0 && !result_equal_expected_shape); // or result does not have the expected shape
  // we have to allocate a temporary tensor
  if (copy_needed) {
    Tensor result_tmp = at::empty({0}, input.options());
    result_tmp = linalg_inv_out_info(result_tmp, infos_lu, infos_getri, input);
    at::native::resize_output(result, result_tmp.sizes());
    result.copy_(result_tmp);
    return result;
  }
  // else  use result's storage directly

  // if result has no elements we can modify it
  if (result.numel() == 0) {
    at::native::resize_as_(result, input.transpose(-2, -1), MemoryFormat::Contiguous);
    result.transpose_(-2, -1);
  }

  TORCH_INTERNAL_ASSERT(result.sizes().equals(input.sizes()));
  TORCH_INTERNAL_ASSERT(result.scalar_type() == input.scalar_type());
  TORCH_INTERNAL_ASSERT(result.device() == input.device());

  // result tensor must be in batched column major order (Fortran contiguous)
  TORCH_INTERNAL_ASSERT(result.transpose(-2, -1).is_contiguous());

  // _linalg_inv_out_helper_ (apply_inverse) performs calculations in-place and result must be a copy of input
  result.copy_(input);

  // TODO: Replace this helper with DECLARE/DEFINE_DISPATCH
  result = at::_linalg_inv_out_helper_(result, infos_lu, infos_getri);
  return result;
}

// Computes the inverse matrix of 'input', it is is saved to 'result' in-place
Tensor& linalg_inv_out(const Tensor &input, Tensor &result) {
  auto infos_lu = at::zeros({std::max<int64_t>(1, batchCount(input))}, input.options().dtype(kInt));
  auto infos_getri = at::zeros({std::max<int64_t>(1, batchCount(input))}, input.options().dtype(kInt));
  result = linalg_inv_out_info(result, infos_lu, infos_getri, input);

  // Now check LAPACK/MAGMA/cuSOLVER error codes
  if (result.dim() > 2) {
    batchCheckErrors(infos_lu, "linalg_inv_lu");
    batchCheckErrors(infos_getri, "linalg_inv_getri");
  } else {
    singleCheckErrors(infos_lu.item().toInt(), "linalg_inv_lu");
    singleCheckErrors(infos_getri.item().toInt(), "linalg_inv_getri");
  }

  return result;
}

// Computes the inverse matrix of 'input'
Tensor linalg_inv(const Tensor &input) {
  Tensor result = at::empty({0}, input.options());
  result = at::linalg_inv_out(result, input);
  return result;
}

// ~~~~~~~~~~~~~~~~~~~~~~~~~~~~~~ cholesky_solve ~~~~~~~~~~~~~~~~~~~~~~~~~~~~~~~~~

template<typename scalar_t>
static void apply_cholesky_solve(Tensor& b, Tensor& A, bool upper, std::vector<int64_t>& infos) {
#ifndef USE_LAPACK
  AT_ERROR("cholesky_solve: LAPACK library not found in compilation");
#else
  char uplo = upper ? 'U' : 'L';

  auto A_data = A.data_ptr<scalar_t>();
  auto b_data = b.data_ptr<scalar_t>();
  auto A_mat_stride = matrixStride(A);
  auto b_mat_stride = matrixStride(b);
  auto batch_size = batchCount(A);
  auto n = A.size(-2);
  auto nrhs = b.size(-1);

  int info;
  for (const auto i : c10::irange(batch_size)) {
    scalar_t* A_working_ptr = &A_data[i * A_mat_stride];
    scalar_t* b_working_ptr = &b_data[i * b_mat_stride];
    lapackCholeskySolve<scalar_t>(uplo, n, nrhs, A_working_ptr, n, b_working_ptr, n, &info);
    infos[i] = info;
    if (info != 0) {
      return;
    }
  }
#endif
}

Tensor _cholesky_solve_helper_cpu(const Tensor& self, const Tensor& A, bool upper) {
  auto self_working_copy = cloneBatchedColumnMajor(self);
  auto A_working_copy = cloneBatchedColumnMajor(A);
  std::vector<int64_t> infos(batchCount(self), 0);
  AT_DISPATCH_FLOATING_AND_COMPLEX_TYPES(self.scalar_type(), "cholesky_solve_cpu", [&]{
    apply_cholesky_solve<scalar_t>(self_working_copy, A_working_copy, upper, infos);
  });
  if (self.dim() > 2) {
    batchCheckErrors(infos, "cholesky_solve_cpu");
  } else {
    singleCheckErrors(infos[0], "cholesky_solve_cpu");
  }
  return self_working_copy;
}

// Supports arbitrary batch dimensions for self and A
Tensor cholesky_solve(const Tensor& self, const Tensor& A, bool upper) {
  TORCH_CHECK(self.dim() >= 2,
           "b should have at least 2 dimensions, but has ", self.dim(), " dimensions instead");
  TORCH_CHECK(A.dim() >= 2,
           "u should have at least 2 dimensions, but has ", A.dim(), " dimensions instead");
  Tensor self_broadcasted, A_broadcasted;
  std::tie(self_broadcasted, A_broadcasted) = _linalg_broadcast_batch_dims(self, A, "cholesky_solve");
  return at::_cholesky_solve_helper(self_broadcasted, A_broadcasted, upper);
}

Tensor& cholesky_solve_out(const Tensor& self, const Tensor& A, bool upper, Tensor& result) {
  checkSameDevice("cholesky_solve", result, self);
  checkLinalgCompatibleDtype("cholesky_solve", result, self);
  Tensor result_tmp = at::cholesky_solve(self, A, upper);
  at::native::resize_output(result, result_tmp.sizes());
  result.copy_(result_tmp);
  return result;
}

// ~~~~~~~~~~~~~~~~~~~~~~~~~~~~~~~~~ cholesky ~~~~~~~~~~~~~~~~~~~~~~~~~~~~~~~~~~~~

template<typename scalar_t>
static void apply_cholesky(Tensor& self, bool upper, std::vector<int64_t>& infos) {
#ifndef USE_LAPACK
  AT_ERROR("cholesky: LAPACK library not found in compilation");
#else
  char uplo = upper ? 'U' : 'L';

  auto self_data = self.data_ptr<scalar_t>();
  auto self_matrix_stride = matrixStride(self);
  auto batch_size = batchCount(self);
  auto n = self.size(-2);
  auto lda = std::max<int64_t>(1, n);

  int info;
  for (const auto i : c10::irange(batch_size)) {
    scalar_t* self_working_ptr = &self_data[i * self_matrix_stride];
    lapackCholesky<scalar_t>(uplo, n, self_working_ptr, lda, &info);
    infos[i] = info;
    if (info != 0) {
      return;
    }
  }
#endif
}

Tensor _cholesky_helper_cpu(const Tensor& self, bool upper) {
  std::vector<int64_t> infos(batchCount(self), 0);
  auto self_working_copy = cloneBatchedColumnMajor(self);
  AT_DISPATCH_FLOATING_AND_COMPLEX_TYPES(self.scalar_type(), "cholesky_cpu", [&]{
    apply_cholesky<scalar_t>(self_working_copy, upper, infos);
  });
  if (self.dim() > 2) {
    batchCheckErrors(infos, "cholesky_cpu");
  } else {
    singleCheckErrors(infos[0], "cholesky_cpu");
  }
  return self_working_copy;
}

Tensor cholesky(const Tensor &self, bool upper) {
  if (self.numel() == 0) {
    return at::empty_like(self, LEGACY_CONTIGUOUS_MEMORY_FORMAT);
  }
  squareCheckInputs(self);

  auto raw_cholesky_output = at::_cholesky_helper(self, upper);
  if (upper) {
    return raw_cholesky_output.triu_();
  } else {
    return raw_cholesky_output.tril_();
  }
}

Tensor& cholesky_out(const Tensor &self, bool upper, Tensor &result) {
  checkSameDevice("cholesky", result, self);
  checkLinalgCompatibleDtype("cholesky", result, self);
  Tensor result_tmp = at::cholesky(self, upper);
  at::native::resize_output(result, result_tmp.sizes());
  result.copy_(result_tmp);
  return result;
}

Tensor linalg_cholesky(const Tensor &self) {
  if (self.numel() == 0) {
    return at::empty_like(self, LEGACY_CONTIGUOUS_MEMORY_FORMAT);
  }
  squareCheckInputs(self);
  return at::_cholesky_helper(self, /*upper=*/false).tril_();
}

Tensor& linalg_cholesky_out(const Tensor &self, Tensor &result) {
  checkSameDevice("linalg_cholesky", result, self);
  checkLinalgCompatibleDtype("linalg_cholesky", result, self);
  Tensor result_tmp = at::linalg_cholesky(self);
  at::native::resize_output(result, result_tmp.sizes());
  result.copy_(result_tmp);
  return result;
}

// ~~~~~~~~~~~~~~~~~~~~~~~~~~~~~~~~~ cholesky_inverse ~~~~~~~~~~~~~~~~~~~~~~~~~~~~~~~~~~~~

DEFINE_DISPATCH(cholesky_inverse_stub);

Tensor& cholesky_inverse_out_info(Tensor& result, Tensor& infos, const Tensor& input, bool upper) {
  TORCH_INTERNAL_ASSERT(input.dim() >= 2);
  TORCH_INTERNAL_ASSERT(input.size(-1) == input.size(-2));

  TORCH_INTERNAL_ASSERT(result.scalar_type() == input.scalar_type());
  TORCH_INTERNAL_ASSERT(result.device() == input.device());

  TORCH_INTERNAL_ASSERT(infos.scalar_type() == at::kInt);
  TORCH_INTERNAL_ASSERT(infos.device() == at::kCPU);
  TORCH_INTERNAL_ASSERT(infos.numel() == std::max<int64_t>(1, batchCount(input)));

  // if result has no elements we can modify it
  if (result.numel() == 0) {
    at::native::resize_as_(result, input.transpose(-2, -1), MemoryFormat::Contiguous);
    result.transpose_(-2, -1);
  }

  // result tensor must be in batched column major order (Fortran contiguous)
  TORCH_INTERNAL_ASSERT(result.transpose(-2, -1).is_contiguous());
  TORCH_INTERNAL_ASSERT(result.sizes().equals(input.sizes()));

  // cholesky_inverse_stub (apply_cholesky_inverse) performs calculations in-place and result must be a copy of input
  result.copy_(input);

  // infos must be contiguous
  TORCH_INTERNAL_ASSERT(infos.is_contiguous());
  infos.fill_(0);

  result = cholesky_inverse_stub(result.device().type(), result, infos, upper);
  return result;
}

Tensor& cholesky_inverse_out(const Tensor &input, bool upper, Tensor &result) {
  squareCheckInputs(input);
  checkSameDevice("cholesky_inverse", result, input);
  checkLinalgCompatibleDtype("cholesky_inverse", result, input);

  // MAGMA requires 'infos' to reside in CPU memory, therefore we create 'infos' only on CPU for now.
  auto infos = at::zeros({std::max<int64_t>(1, batchCount(input))}, input.options().dtype(kInt).device(kCPU));

  bool result_input_same_type = (result.scalar_type() == input.scalar_type());
  bool result_equal_expected_shape = result.sizes().equals(input.sizes());
  bool is_batched_column_major = false;
  if (result.dim() >= 2) {
    is_batched_column_major = result.transpose(-2, -1).is_contiguous();
  }

  // if result is not empty and not in batched column major format
  bool copy_needed = (result.numel() != 0 && !is_batched_column_major);
  copy_needed |= !result_input_same_type;  // or result does not have the same dtype as input
  copy_needed |= (result.numel() != 0 && !result_equal_expected_shape); // or result does not have the expected shape
  // we have to allocate a temporary tensor
  if (copy_needed) {
    Tensor result_tmp = at::empty({0}, input.options());
    result_tmp = cholesky_inverse_out_info(result_tmp, infos, input, upper);
    at::native::resize_output(result, result_tmp.sizes());
    result.copy_(result_tmp);
  } else {
    // use result's memory directly
    result = cholesky_inverse_out_info(result, infos, input, upper);
  }

  // Now check LAPACK/MAGMA error codes
  if (result.dim() > 2) {
    batchCheckErrors(infos, "cholesky_inverse");
  } else {
    singleCheckErrors(infos.item().toInt(), "cholesky_inverse");
  }
  return result;
}

Tensor cholesky_inverse(const Tensor &input, bool upper) {
  Tensor result = at::empty({0}, input.options());
  result = at::cholesky_inverse_out(result, input, upper);
  return result;
}

// ~~~~~~~~~~~~~~~~~~~~~~~~~~~~~~~~~~~~ lu ~~~~~~~~~~~~~~~~~~~~~~~~~~~~~~~~~~~~~~~

template<typename scalar_t>
static void apply_lu(Tensor& self, Tensor& pivots, Tensor& infos) {
#ifndef USE_LAPACK
  AT_ERROR("lu: LAPACK library not found in compilation");
#else
  auto self_data = self.data_ptr<scalar_t>();
  auto pivots_data = pivots.data_ptr<int>();
  auto infos_data = infos.data_ptr<int>();
  auto self_matrix_stride = matrixStride(self);
  auto pivots_matrix_stride = pivots.size(-1);
  auto batch_size = batchCount(self);
  auto m = self.size(-2);
  auto n = self.size(-1);

  for (const auto i : c10::irange(batch_size)) {
    scalar_t* self_working_ptr = &self_data[i * self_matrix_stride];
    int* pivots_working_ptr = &pivots_data[i * pivots_matrix_stride];
    int* infos_working_ptr = &infos_data[i];
    lapackLu<scalar_t>(m, n, self_working_ptr, m, pivots_working_ptr, infos_working_ptr);
  }
#endif
}

std::tuple<Tensor, Tensor, Tensor> _lu_with_info_cpu(const Tensor& self, bool pivot, bool check_errors) {
  TORCH_CHECK(pivot, "lu without pivoting is not implemented on the CPU");
  TORCH_CHECK(self.dim() >= 2,
           "expected tensor with 2 or more dimensions, got size: ", self.sizes(),
           " instead");
  auto m = self.size(-2);
  auto n = self.size(-1);
  auto req_size = self.sizes().vec();
  req_size.pop_back();
  req_size.back() = std::min(m, n);
  auto pivots_tensor = at::empty(req_size, self.options().dtype(kInt));
  req_size.pop_back();
  auto infos_tensor = at::zeros(req_size, self.options().dtype(kInt));

  Tensor self_working_copy;
  if (self.numel() == 0) {
    self_working_copy = at::empty_like(self, LEGACY_CONTIGUOUS_MEMORY_FORMAT);
  } else {
    self_working_copy = cloneBatchedColumnMajor(self);
    AT_DISPATCH_FLOATING_AND_COMPLEX_TYPES(self.scalar_type(), "lu_cpu", [&]{
      apply_lu<scalar_t>(self_working_copy, pivots_tensor, infos_tensor);
    });
  }
  if (check_errors) {
    if (self.dim() > 2) {
      batchCheckErrors(infos_tensor, "lu", /*allow_singular=*/true);
    } else {
      singleCheckErrors(infos_tensor.item<int64_t>(), "lu", /*allow_singular=*/true);
    }
  }
  return std::make_tuple(self_working_copy, pivots_tensor, infos_tensor);
}

// ~~~~~~~~~~~~~~~~~~~~~~~~~~~~~~ triangular_solve ~~~~~~~~~~~~~~~~~~~~~~~~~~~~~~~

DEFINE_DISPATCH(triangular_solve_stub);

/*
Solves the matrix equation 'input' @ 'result' = 'other' for the 'result'.
The result of the computation is saved in-place in 'result' tensor,
'clone_input' will be a copy of 'input',
'infos' is used to store information for possible checks for error,
'upper' controls the portion of input matrix to consider in computations,
'transpose' if true then 'input.transpose(-2, -1)' @ 'result' = 'other' is solved,
'unitriangular' if true then the diagonal elements of 'input' are assumed to be 1
and the actual diagonal values are not used.
*/
static std::tuple<Tensor&, Tensor&> triangular_solve_out_info(
    Tensor& result,
    Tensor& clone_input,
    Tensor& infos,
    const Tensor& input,
    const Tensor& other,
    bool upper, bool transpose, bool unitriangular) {
  // These internal asserts make explicit the assumptions in the implementation
  // Error check with the actual error messages are done on the higher level of
  // the hierarchy of calls
  TORCH_INTERNAL_ASSERT(input.dim() >= 2);
  TORCH_INTERNAL_ASSERT(input.size(-2) == input.size(-1));

  TORCH_INTERNAL_ASSERT(input.device() == other.device());
  TORCH_INTERNAL_ASSERT(input.device() == result.device());
  TORCH_INTERNAL_ASSERT(input.device() == clone_input.device());
  TORCH_INTERNAL_ASSERT(input.device() == infos.device());

  TORCH_INTERNAL_ASSERT(input.scalar_type() == other.scalar_type());
  TORCH_INTERNAL_ASSERT(input.scalar_type() == result.scalar_type());
  TORCH_INTERNAL_ASSERT(input.scalar_type() == clone_input.scalar_type());

  TORCH_INTERNAL_ASSERT(infos.scalar_type() == at::kInt);
  TORCH_INTERNAL_ASSERT(infos.numel() == std::max<int64_t>(1, batchCount(input)));
  TORCH_INTERNAL_ASSERT(infos.is_contiguous());

  // if 'result' has no elements we can modify it
  if (result.numel() == 0) {
    result.resize_(other.transpose(-2, -1).sizes(), MemoryFormat::Contiguous);
    result.transpose_(-2, -1);  // make 'result' to have Fortran contiguous memory layout
  }

  // if 'clone_input' has no elements we can modify it
  if (clone_input.numel() == 0) {
    clone_input.resize_(input.transpose(-2, -1).sizes(), MemoryFormat::Contiguous);
    clone_input.transpose_(-2, -1);  // make 'clone_input' to have Fortran contiguous memory layout
  }

  // 'result' and 'clone_input' must be in batched column major order (Fortran contiguous)
  TORCH_INTERNAL_ASSERT(result.transpose(-2, -1).is_contiguous());
  TORCH_INTERNAL_ASSERT(clone_input.transpose(-2, -1).is_contiguous());

  // triangular_solve_stub performs calculations in-place
  // 'result' must be a copy of 'other'
  // 'clone_input' must be a copy of 'input'
  TORCH_INTERNAL_ASSERT(result.sizes().equals(other.sizes()));
  TORCH_INTERNAL_ASSERT(clone_input.sizes().equals(input.sizes()));
  result.copy_(other);
  clone_input.copy_(input);

  triangular_solve_stub(input.device().type(), clone_input, result, infos, upper, transpose, /*conjugate_transpose=*/false, unitriangular);

  return std::tuple<Tensor&, Tensor&>(result, clone_input);
}

// Supports arbitrary batch dimensions for self and A
std::tuple<Tensor, Tensor> triangular_solve(const Tensor& self, const Tensor& A,
                                            bool upper, bool transpose, bool unitriangular) {
  TORCH_CHECK(self.dim() >= 2,
           "torch.triangular_solve: Expected b to have at least 2 dimensions, but it has ", self.dim(), " dimensions instead");
  TORCH_CHECK(A.dim() >= 2,
           "torch.triangular_solve: Expected A to have at least 2 dimensions, but it has ", A.dim(), " dimensions instead");

  Tensor self_broadcasted, A_broadcasted;
  std::tie(self_broadcasted, A_broadcasted) = _linalg_broadcast_batch_dims(self, A, "triangular_solve");

  Tensor result = at::empty({0}, self.options());
  Tensor clone_A = at::empty({0}, self.options());
  Tensor infos = at::zeros({std::max<int64_t>(1, batchCount(self_broadcasted))}, self.options().dtype(kInt));

  triangular_solve_out_info(result, clone_A, infos, A_broadcasted, self_broadcasted, upper, transpose, unitriangular);

  if (self_broadcasted.dim() > 2) {
    batchCheckErrors(infos, "triangular_solve");
  } else {
    singleCheckErrors(infos.item().toInt(), "triangular_solve");
  }

  return std::tuple<Tensor, Tensor>(result, clone_A);
}

std::tuple<Tensor&, Tensor&> triangular_solve_out(const Tensor& self, const Tensor& A, bool upper, bool transpose, bool unitriangular, Tensor& result, Tensor& clone_A) {
  checkSameDevice("triangular_solve", result, self);
  checkLinalgCompatibleDtype("triangular_solve", result, self);
  checkSameDevice("triangular_solve", clone_A, self, "clone_A");
  checkLinalgCompatibleDtype("triangular_solve", clone_A, self, "clone_A");
  Tensor result_tmp, clone_A_tmp;
  std::tie(result_tmp, clone_A_tmp) = at::native::triangular_solve(self, A, upper, transpose, unitriangular);
  at::native::resize_output(result, result_tmp.sizes());
  at::native::resize_output(clone_A, clone_A_tmp.sizes());
  result.copy_(result_tmp);
  clone_A.copy_(clone_A_tmp);
  return std::tuple<Tensor&, Tensor&>(result, clone_A);
}

// ~~~~~~~~~~~~~~~~~~~~~~~~~~~~~~~~~~~~ qr ~~~~~~~~~~~~~~~~~~~~~~~~~~~~~~~~~~~~~~~

template <typename scalar_t>
static void apply_geqrf(Tensor& self, Tensor& tau, int64_t m, int64_t n) {
#ifndef USE_LAPACK
  AT_ERROR("qr: LAPACK library not found in compilation");
#else
  using value_t = typename c10::scalar_value_type<scalar_t>::type;
  auto self_data = self.data_ptr<scalar_t>();
  auto tau_data = tau.data_ptr<scalar_t>();
  auto self_matrix_stride = matrixStride(self);
  auto tau_stride = tau.size(-1);
  auto batch_size = batchCount(self);

  int info;
  // Run once, first to get the optimum work size.
  // Since we deal with batches of matrices with the same dimensions, doing this outside
  // the loop saves (batch_size - 1) workspace queries which would provide the same result
  // and (batch_size - 1) calls to allocate and deallocate workspace using at::empty()
  int lwork = -1;
  scalar_t wkopt;
  lapackGeqrf<scalar_t>(m, n, self_data, m, tau_data, &wkopt, lwork, &info);
  TORCH_INTERNAL_ASSERT_DEBUG_ONLY(info == 0);
  lwork = std::max<int>(1, real_impl<scalar_t, value_t>(wkopt));
  Tensor work = at::empty({lwork}, self.options());

  for (const auto i : c10::irange(batch_size)) {
    scalar_t* self_working_ptr = &self_data[i * self_matrix_stride];
    scalar_t* tau_working_ptr = &tau_data[i * tau_stride];

    // now compute the actual R and TAU
    lapackGeqrf<scalar_t>(m, n, self_working_ptr, m, tau_working_ptr, work.data_ptr<scalar_t>(), lwork, &info);

    // info from lapackGeqrf only reports if the i-th parameter is wrong
    // so we don't need to check it all the time
    TORCH_INTERNAL_ASSERT_DEBUG_ONLY(info == 0);
  }
#endif
}

std::tuple<Tensor, Tensor> _linalg_qr_helper_cpu(const Tensor& self, std::string mode) {
  bool compute_q, reduced;
  std::tie(compute_q, reduced) = _parse_qr_mode(mode);
  int64_t m = self.size(-2), n = self.size(-1);

  // Setup inputs for apply_geqrf
  auto self_sizes = self.sizes().vec();
  self_sizes.pop_back();
  self_sizes[self.dim() - 2] = std::min(m, n);
  auto tau_working_copy = at::empty(self_sizes, self.options());
  Tensor q_working_copy;
  Tensor R;

  // Setup input geometry for apply_orgqr
  std::vector<int64_t> q_sizes, q_strides;
  int64_t n_columns_q;
  std::tie(q_sizes, q_strides, n_columns_q) = _compute_geometry_for_Q(self, reduced);

  // If there are no elements, then we simply return a pair of tensors of required dimensions
  if (self.numel() == 0) {
    R = at::empty({n_columns_q, n}, self.options());
    if (compute_q) {
      int64_t n_rows_q = q_sizes[self.dim() - 2];
      q_working_copy = at::eye(n_rows_q, n_columns_q, self.options());
    } else {
      q_working_copy = at::empty({0}, self.options());
    }
    return std::make_tuple(q_working_copy, R);
  }

  // First perform GEQRF for R and TAU (the elementary reflectors)
  // We will need to generate R from the upper triangular matrix from the
  // matrix input to GEQRF.
  q_working_copy = at::empty_strided(q_sizes, q_strides, self.options());
  q_working_copy.narrow(-1, 0, n).copy_(self);

  AT_DISPATCH_FLOATING_AND_COMPLEX_TYPES(self.scalar_type(), "qr_cpu", [&]{
    apply_geqrf<scalar_t>(q_working_copy, tau_working_copy, m, n);
  });

  R = q_working_copy.slice(-2, 0, n_columns_q).slice(-1, 0, n).triu();
  if (!compute_q) {
    // this is for mode='r'
    Tensor empty_Q = at::empty({0}, self.options());
    return std::make_tuple(empty_Q, R);
  }

  // Next perform ORGQR for Q using the results (both raw R and TAU) from GEQRF
  orgqr_stub(q_working_copy.device().type(), q_working_copy, tau_working_copy, n_columns_q);

  return std::make_tuple(q_working_copy.narrow(-1, 0, n_columns_q), R);
}

std::tuple<Tensor,Tensor> linalg_qr(const Tensor& self, std::string mode) {
  TORCH_CHECK(self.dim() >= 2,
              "qr input should have at least 2 dimensions, but has ", self.dim(), " dimensions instead");
  return at::_linalg_qr_helper(self, mode);
}

std::tuple<Tensor&,Tensor&> linalg_qr_out(const Tensor& self, std::string mode, Tensor& Q, Tensor& R) {
  TORCH_CHECK(self.dim() >= 2,
              "torch.linalg.qr: input should have at least 2 dimensions, but has ", self.dim(), " dimensions instead");
  checkSameDevice("torch.linalg.qr", Q, self, "Q");
  checkSameDevice("torch.linalg.qr", R, self, "R");
  checkLinalgCompatibleDtype("torch.linalg.qr", Q, self, "Q");
  checkLinalgCompatibleDtype("torch.linalg.qr", R, self, "R");
  Tensor Q_tmp, R_tmp;
  std::tie(Q_tmp, R_tmp) = at::_linalg_qr_helper(self, mode);
  at::native::resize_output(Q, Q_tmp.sizes());
  Q.copy_(Q_tmp);
  at::native::resize_output(R, R_tmp.sizes());
  R.copy_(R_tmp);
  return std::tuple<Tensor&, Tensor&>(Q, R);
}

std::tuple<Tensor,Tensor> qr(const Tensor& self, bool some) {
  std::string mode = some ? "reduced" : "complete";
  return at::linalg_qr(self, mode);
}

std::tuple<Tensor&,Tensor&> qr_out(const Tensor& self, bool some, Tensor& Q, Tensor& R) {
  std::string mode = some ? "reduced" : "complete";
  return at::linalg_qr_out(Q, R, self, mode);
}

// ~~~~~~~~~~~~~~~~~~~~~~~~~~~~~~~~~~ orgqr ~~~~~~~~~~~~~~~~~~~~~~~~~~~~~~~~~~~~~~

DEFINE_DISPATCH(orgqr_stub);

/*
  The householder_product (orgqr) function allows reconstruction of an orthogonal (or unitary) matrix Q,
  from a sequence of elementary reflectors, such as is produced by the geqrf function.

  Args:
  * `input` - Tensor with the directions of the elementary reflectors below the diagonal.
  * `tau` - Tensor containing the magnitudes of the elementary reflectors.
  * `result` - result Tensor, which will contain the orthogonal (or unitary) matrix Q.

  For further details, please see the LAPACK/MAGMA documentation.
*/
Tensor& householder_product_out_helper(const Tensor& input, const Tensor& tau, Tensor& result) {
  TORCH_INTERNAL_ASSERT(input.dim() >= 2);
  TORCH_INTERNAL_ASSERT(input.size(-2) >= input.size(-1));
  TORCH_INTERNAL_ASSERT(input.size(-1) >= tau.size(-1));

  TORCH_INTERNAL_ASSERT(input.scalar_type() == tau.scalar_type());
  TORCH_INTERNAL_ASSERT(input.device() == tau.device());

  TORCH_INTERNAL_ASSERT(result.scalar_type() == input.scalar_type());
  TORCH_INTERNAL_ASSERT(result.device() == input.device());

  // if result has no elements we can modify it
  if (result.numel() == 0) {
    at::native::resize_as_(result, input.transpose(-2, -1), MemoryFormat::Contiguous);
    result.transpose_(-2, -1);
  }

  // result tensor must be in batched column major order (Fortran contiguous)
  TORCH_INTERNAL_ASSERT(result.transpose(-2, -1).is_contiguous());
  TORCH_INTERNAL_ASSERT(result.sizes().equals(input.sizes()));

  // tau tensor must be contiguous
  Tensor tau_ = tau;
  if (!tau.is_contiguous()) {
    tau_ = at::empty(tau.sizes(), tau.options(), MemoryFormat::Contiguous);
    tau_.copy_(tau);
  }

  // orgqr_stub (apply_orgqr) performs calculations in-place and result must be a copy of input
  result.copy_(input);

  auto n = input.size(-1);
  result = orgqr_stub(result.device().type(), result, tau_, n);
  return result;
}

Tensor& linalg_householder_product_out(const Tensor& input, const Tensor& tau, Tensor& result) {
  TORCH_CHECK(input.dim() >= 2, "torch.linalg.householder_product: input must have at least 2 dimensions.");
  TORCH_CHECK(
      input.size(-2) >= input.size(-1),
      "torch.linalg.householder_product: input.shape[-2] must be greater than or equal to input.shape[-1]");
  TORCH_CHECK(
      input.size(-1) >= tau.size(-1),
      "torch.linalg.householder_product: input.shape[-1] must be greater than or equal to tau.shape[-1]");

  TORCH_CHECK(
      input.dim() - tau.dim() == 1,
      "torch.linalg.householder_product: Expected tau to have one dimension less than input, but got tau.ndim equal to ",
      tau.dim(),
      " and input.ndim is equal to ",
      input.dim());
  if (input.dim() > 2) {
    auto expected_batch_tau_shape = IntArrayRef(input.sizes().data(), input.dim() - 2); // input.shape[:-2]
    auto actual_batch_tau_shape = IntArrayRef(tau.sizes().data(), tau.dim() - 1); // tau.shape[:-1]
    TORCH_CHECK(
        actual_batch_tau_shape.equals(expected_batch_tau_shape),
        "torch.linalg.householder_product: Expected batch dimensions of tau to be equal to input.shape[:-2], but got ",
        actual_batch_tau_shape);
  }

  TORCH_CHECK(
      tau.scalar_type() == input.scalar_type(),
      "torch.linalg.householder_product: tau dtype ",
      tau.scalar_type(),
      " does not match input dtype ",
      input.scalar_type());
  TORCH_CHECK(
      input.device() == tau.device(),
      "torch.linalg.householder_product: Expected input and tau to be on the same device, but found input on ",
      input.device(),
      " and tau on ",
      tau.device(),
      " instead.");

  checkSameDevice("torch.linalg.householder_product", result, input);
  checkLinalgCompatibleDtype("torch.linalg.householder_product", result, input);

  // TODO: uncomment the following when passing incorrectly sized 'result' is not allowed
  // if (result.numel() != 0) {
  //   // Resize messes up the strides, so let's not use at::native::resize_output
  //   TORCH_CHECK(result.sizes().equals(input.sizes()),
  //   "result shape ", result.sizes(), " does not match input shape ", input.sizes());
  // }

  bool result_input_same_type = (result.scalar_type() == input.scalar_type());
  bool result_equal_expected_shape = result.sizes().equals(input.sizes());
  bool is_batched_column_major = false;
  if (result.dim() >= 2) {
    is_batched_column_major = result.transpose(-2, -1).is_contiguous();
  }

  // if result is not empty and not in batched column major format
  bool copy_needed = (result.numel() != 0 && !is_batched_column_major);
  copy_needed |= !result_input_same_type;  // or result does not have the same dtype as input
  copy_needed |= (result.numel() != 0 && !result_equal_expected_shape); // or result does not have the expected shape
  // we have to allocate a temporary tensor
  if (copy_needed) {
    Tensor result_tmp = at::empty({0}, input.options());
    result_tmp = householder_product_out_helper(input, tau, result_tmp);
    at::native::resize_output(result, result_tmp.sizes());
    result.copy_(result_tmp);
  } else {
    // use result's storage directly
    result = householder_product_out_helper(input, tau, result);
  }

  return result;
}

Tensor linalg_householder_product(const Tensor& input, const Tensor& tau) {
  Tensor result = at::empty({0}, input.options());
  result = at::linalg_householder_product_outf(input, tau, result);
  return result;
}

// torch.orgqr is an alias of torch.linalg.householder_product
// torch.linalg.householder_product is the preferred new function
Tensor& orgqr_out(const Tensor& input, const Tensor& tau, Tensor& result) {
  return at::linalg_householder_product_outf(input, tau, result);
}

Tensor orgqr(const Tensor& input, const Tensor& tau) {
  return at::linalg_householder_product(input, tau);
}

// ~~~~~~~~~~~~~~~~~~~~~~~~~~~~~~~~~~ linalg_eigh ~~~~~~~~~~~~~~~~~~~~~~~~~~~~~~~~

DEFINE_DISPATCH(linalg_eigh_stub);

/*
  Computes eigenvalues and eigenvectors of the tensor 'input'.

  Args:
  * 'input' - input Tensor for eigendecomposition
  * 'values' - Tensor to store computed eigenvalues
  * 'vectors' - Tensor to store computed eigenvectors
  * 'infos' - Tensor to store LAPACK/MAGMA/cuSOLVER error codes
  * 'compute_eigenvectors' - controls whether eigenvectors should be computed
  * 'uplo_str' - controls the portion of input matrix to consider in computations, allowed values are "u", "U", "l", "L"
    "u", "U" - upper triangular portion of the input matrix is used in computations; "l", "L" - lower.
*/
std::tuple<Tensor&, Tensor&> linalg_eigh_out_info(
    const Tensor& input,
    Tensor& values,
    Tensor& vectors,
    Tensor& infos,
    bool compute_eigenvectors,
    const std::string& uplo_str) {
  // These internal asserts make explicit the assumptions in the implementation
  // Error check with the actual error messages are done on the higher level of
  // the hierarchy of calls
  TORCH_INTERNAL_ASSERT_DEBUG_ONLY(input.dim() >= 2);
  TORCH_INTERNAL_ASSERT_DEBUG_ONLY(input.size(-2) == input.size(-1));

  TORCH_INTERNAL_ASSERT_DEBUG_ONLY(input.device() == vectors.device());
  TORCH_INTERNAL_ASSERT_DEBUG_ONLY(input.device() == values.device());

  // eigenvalues are always real-valued
  ScalarType real_dtype = toValueType(input.scalar_type());
  TORCH_INTERNAL_ASSERT_DEBUG_ONLY(values.scalar_type() == real_dtype);
  TORCH_INTERNAL_ASSERT_DEBUG_ONLY(input.scalar_type() == vectors.scalar_type());

  TORCH_INTERNAL_ASSERT_DEBUG_ONLY(infos.scalar_type() == at::kInt);
  TORCH_INTERNAL_ASSERT_DEBUG_ONLY(infos.device() == input.device());

  // infos can have the shape equal to input.shape[:-2] or (batchCount(input), ), both would work with the current implementation.
  // infos.shape == input.shape[:-2] might be useful in the future for easier checking the error code for the specific matrix
  // in batched input when we would have a user-exposed way to get infos tensor.
  // 1-dimensional tensor of shape (batchCount(input), ) is currently used for the internal implementation everywhere.
  TORCH_INTERNAL_ASSERT_DEBUG_ONLY(infos.numel() == std::max<int64_t>(1, batchCount(input)));
  TORCH_INTERNAL_ASSERT_DEBUG_ONLY(infos.is_contiguous());

  // if 'vectors' has no elements we can modify it
  if (vectors.numel() == 0) {
    vectors.resize_(input.sizes(), MemoryFormat::Contiguous);
    vectors.transpose_(-2, -1);  // make 'vectors' to have Fortran contiguous memory layout
  }

  // if 'values' has no elements we can modify it
  auto values_shape = IntArrayRef(input.sizes().data(), input.dim()-1);  // input.shape[:-1]
  if (values.numel() == 0) {
    values.resize_(values_shape, MemoryFormat::Contiguous);
  }

  // 'vectors' must be in batched column major order (Fortran contiguous)
  TORCH_INTERNAL_ASSERT_DEBUG_ONLY(vectors.transpose(-2, -1).is_contiguous());
  TORCH_INTERNAL_ASSERT_DEBUG_ONLY(vectors.sizes().equals(input.sizes()));

  // 'values' must be contiguous
  TORCH_INTERNAL_ASSERT_DEBUG_ONLY(values.is_contiguous());
  TORCH_INTERNAL_ASSERT_DEBUG_ONLY(values.sizes().equals(values_shape));

  // linalg_eigh_stub performs calculations in-place and 'vectors' must be a copy of 'input'
  vectors.copy_(input);

  char uplo = std::toupper(uplo_str[0]);
  bool upper = (uplo == 'U');

  linalg_eigh_stub(input.device().type(), values, vectors, infos, upper, compute_eigenvectors);

  return std::tuple<Tensor&, Tensor&>(values, vectors);
}

std::tuple<Tensor, Tensor> linalg_eigh(const Tensor& input, std::string uplo) {
  squareCheckInputs(input);
  checkUplo(uplo);
  ScalarType real_dtype = toValueType(input.scalar_type());
  Tensor values = at::empty({0}, input.options().dtype(real_dtype));
  Tensor vectors = at::empty({0}, input.options());
  Tensor infos = at::zeros({std::max<int64_t>(1, batchCount(input))}, input.options().dtype(kInt));

  std::tie(values, vectors) = linalg_eigh_out_info(input, values, vectors, infos, true, uplo);

  if (input.dim() > 2) {
    batchCheckErrors(infos, "torch.linalg.eigh");
  } else {
    singleCheckErrors(infos.item().toInt(), "torch.linalg.eigh");
  }

  return std::tuple<Tensor, Tensor>(values, vectors);
}

// TODO: it's possible to make the _out variant to be a primal function and implement linalg_eigh on top of _out
// TODO: implement _out variant avoiding copy and using already allocated storage directly
std::tuple<Tensor&, Tensor&> linalg_eigh_out(const Tensor& input, std::string uplo, Tensor& eigvals, Tensor& eigvecs) {
  checkSameDevice("torch.linalg.eigh", eigvecs, input, "eigenvectors");
  checkSameDevice("torch.linalg.eigh", eigvals, input, "eigenvalues");
  checkLinalgCompatibleDtype("torch.linalg.eigh", eigvecs, input, "eigenvectors");

  // eigenvalues are always real-valued here
  ScalarType real_dtype = toValueType(input.scalar_type());
  checkLinalgCompatibleDtype("torch.linalg.eigh", eigvals.scalar_type(), real_dtype, "eigenvalues");

  Tensor eigvals_tmp, eigvecs_tmp;
  std::tie(eigvals_tmp, eigvecs_tmp) = at::linalg_eigh(input, uplo);

  at::native::resize_output(eigvals, eigvals_tmp.sizes());
  eigvals.copy_(eigvals_tmp);
  at::native::resize_output(eigvecs, eigvecs_tmp.sizes());
  eigvecs.copy_(eigvecs_tmp);

  return std::tuple<Tensor&, Tensor&>(eigvals, eigvecs);
}

Tensor linalg_eigvalsh(const Tensor& input, std::string uplo) {
  squareCheckInputs(input);
  checkUplo(uplo);
  ScalarType real_dtype = toValueType(input.scalar_type());
  Tensor values = at::empty({0}, input.options().dtype(real_dtype));
  Tensor vectors = at::empty({0}, input.options());
  Tensor infos = at::zeros({std::max<int64_t>(1, batchCount(input))}, input.options().dtype(kInt));

  std::tie(values, vectors) = linalg_eigh_out_info(input, values, vectors, infos, false, uplo);

  if (input.dim() > 2) {
    batchCheckErrors(infos, "torch.linalg.eigvalsh");
  } else {
    singleCheckErrors(infos.item().toInt(), "torch.linalg.eigvalsh");
  }

  return values;
}

// TODO: it's possible to make the _out variant to be a primal function and implement linalg_eigvalsh on top of _out
// TODO: implement _out variant avoiding copy and using already allocated storage directly
Tensor& linalg_eigvalsh_out(const Tensor& input, std::string uplo, Tensor& result) {
  checkSameDevice("torch.linalg.eigvalsh", result, input);
  ScalarType real_dtype = toValueType(input.scalar_type());
  checkLinalgCompatibleDtype("torch.linalg.eigvalsh", result.scalar_type(), real_dtype);

  Tensor result_tmp = at::linalg_eigvalsh(input, uplo);

  at::native::resize_output(result, result_tmp.sizes());
  result.copy_(result_tmp);

  return result;
}

// ~~~~~~~~~~~~~~~~~~~~~~~~~~~~~~~~~~ symeig ~~~~~~~~~~~~~~~~~~~~~~~~~~~~~~~~~~~~~

template <typename scalar_t>
static void apply_symeig(Tensor& self, Tensor& eigvals, bool eigenvectors, bool upper, std::vector<int64_t>& infos) {
#ifndef USE_LAPACK
  AT_ERROR("symeig: LAPACK library not found in compilation");
#else
  using value_t = typename c10::scalar_value_type<scalar_t>::type;
  auto self_data = self.data_ptr<scalar_t>();
  auto eigvals_data = eigvals.data_ptr<value_t>();
  auto self_matrix_stride = matrixStride(self);
  auto eigvals_stride = eigvals.size(-1);
  auto batch_size = batchCount(self);
  auto n = self.size(-1);

  char uplo = upper ? 'U' : 'L';
  char jobz = eigenvectors ? 'V' : 'N';

  int info;
  // Run once, first to get the optimum work size.
  // Since we deal with batches of matrices with the same dimensions, doing this outside
  // the loop saves (batch_size - 1) workspace queries which would provide the same result
  // and (batch_size - 1) calls to allocate and deallocate workspace using at::empty()
  int lwork = -1;
  scalar_t wkopt;

  Tensor rwork;
  value_t* rwork_data = nullptr;
  if (isComplexType(at::typeMetaToScalarType(self.dtype()))) {
    int64_t lrwork = std::max(int64_t(1), 3 * n - 2);
    ScalarType dtype = toValueType(typeMetaToScalarType(self.dtype()));
    rwork = at::empty({lrwork}, self.options().dtype(dtype));
    rwork_data = rwork.data_ptr<value_t>();
  }

  lapackSymeig<scalar_t, value_t>(jobz, uplo, n, self_data, n, eigvals_data, &wkopt, lwork, rwork_data, &info);
  lwork = std::max<int>(1, real_impl<scalar_t, value_t>(wkopt));
  Tensor work = at::empty({lwork}, self.options());

  for (const auto i : c10::irange(batch_size)) {
    scalar_t* self_working_ptr = &self_data[i * self_matrix_stride];
    value_t* eigvals_working_ptr = &eigvals_data[i * eigvals_stride];

    // now compute the eigenvalues and the eigenvectors (optionally)
    lapackSymeig<scalar_t, value_t>(jobz, uplo, n, self_working_ptr, n, eigvals_working_ptr, work.data_ptr<scalar_t>(), lwork, rwork_data, &info);
    infos[i] = info;
    if (info != 0) {
      return;
    }
  }
#endif
}

std::tuple<Tensor, Tensor> _symeig_helper_cpu(const Tensor& self, bool eigenvectors, bool upper) {
  std::vector<int64_t> infos(batchCount(self), 0);

  auto self_sizes = self.sizes().vec();
  self_sizes.pop_back();
  ScalarType dtype = toValueType(typeMetaToScalarType(self.dtype()));
  auto eigvals = at::empty(self_sizes, self.options().dtype(dtype));

  if (self.numel() == 0) {
    return std::tuple<Tensor, Tensor>(eigvals, at::empty_like(self, LEGACY_CONTIGUOUS_MEMORY_FORMAT));
  }

  auto self_working_copy = cloneBatchedColumnMajor(self);
  AT_DISPATCH_FLOATING_AND_COMPLEX_TYPES(self.scalar_type(), "symeig_cpu", [&]{
    apply_symeig<scalar_t>(self_working_copy, eigvals, eigenvectors, upper, infos);
  });

  if (self.dim() > 2) {
    batchCheckErrors(infos, "symeig_cpu");
  } else {
    singleCheckErrors(infos[0], "symeig_cpu");
  }
  if (eigenvectors) {
    return std::tuple<Tensor, Tensor>(eigvals, self_working_copy);
  } else {
    return std::tuple<Tensor, Tensor>(eigvals, at::empty({0}, self.options()));
  }
}

std::tuple<Tensor, Tensor> symeig(const Tensor& self, bool eigenvectors, bool upper) {
  squareCheckInputs(self);
  return at::_symeig_helper(self, eigenvectors, upper);
}

std::tuple<Tensor&, Tensor&> symeig_out(const Tensor& self, bool eigenvectors, bool upper, Tensor& vals, Tensor& vecs) {
  checkSameDevice("symeig", vals, self, "eigenvalues");
  checkSameDevice("symeig", vecs, self, "eigenvectors");
  checkLinalgCompatibleDtype("symeig", vecs, self, "eigenvectors");
  // eigenvalues are always real-valued here
  ScalarType real_dtype = toValueType(self.scalar_type());
  checkLinalgCompatibleDtype("symeig", vals.scalar_type(), real_dtype, "eigenvalues");

  Tensor vals_tmp, vecs_tmp;
  std::tie(vals_tmp, vecs_tmp) = at::symeig(self, eigenvectors, upper);

  at::native::resize_output(vals, vals_tmp.sizes());
  at::native::resize_output(vecs, vecs_tmp.sizes());
  vals.copy_(vals_tmp);
  vecs.copy_(vecs_tmp);
  return std::tuple<Tensor&, Tensor&>(vals, vecs);
}

// ~~~~~~~~~~~~~~~~~~~~~~~~~~~~~~~~~~~~ linalg_eig ~~~~~~~~~~~~~~~~~~~~~~~~~~~~~~~

// This function returns complex-valued eigenvectors that is obtained from LAPACK GEEV's real-valued output
// This function is also used for the MAGMA path because intermediate MAGMA's results live on CPU
template <typename scalar_t>
static void linalg_eig_make_complex_eigenvectors_impl(Tensor& result, const Tensor& complex_values, const Tensor& real_vectors) {
  // From GEEV documentation:
  // Complex conjugate pairs of eigenvalues appear consecutively with the eigenvalue having the positive imaginary part first
  // If the j-th eigenvalue is real, then v(j) = VR(:,j), the j-th column of VR.
  // If the j-th and (j+1)-st eigenvalues form a complex conjugate pair, then v(j) = VR(:,j) + i*VR(:,j+1) and v(j+1) = VR(:,j) - i*VR(:,j+1).

  auto batch_size = batchCount(real_vectors);
  auto n = real_vectors.size(-1);
  auto matrix_stride = matrixStride(real_vectors);

  auto result_data = result.data_ptr<c10::complex<scalar_t>>();
  auto real_vectors_data = real_vectors.data_ptr<scalar_t>();
  auto values_data = complex_values.data_ptr<c10::complex<scalar_t>>();

  for (auto b = decltype(batch_size){0}; b < batch_size; b++) {
    scalar_t* vecs = &real_vectors_data[b * matrix_stride];
    c10::complex<scalar_t>* res = &result_data[b * matrix_stride];
    c10::complex<scalar_t>* vals = &values_data[b * n];
    for (auto j = decltype(n){0}; j < n; j++) {
      if (vals[j].imag() == 0.0) {  // eigenvalue is real, then v(j) = VR(:,j)
        for (auto i = decltype(n){0}; i < n; i++) {
          res[j * n + i] = c10::complex<scalar_t>(vecs[j * n + i], 0);
        }
      } else {
        for (auto i = decltype(n){0}; i < n; i++) {
          res[j * n + i] = c10::complex<scalar_t>(vecs[j * n + i],  vecs[(j+1) * n + i]);      // v(j)   = VR(:,j) + i*VR(:,j+1)
          res[(j+1) * n + i] = c10::complex<scalar_t>(vecs[j * n + i], -vecs[(j+1) * n + i]);  // v(j+1) = VR(:,j) - i*VR(:,j+1)
        }
        j++;
      }
    }
  }
}

static Tensor& linalg_eig_make_complex_eigenvectors(Tensor& complex_vectors, const Tensor& complex_values, const Tensor& real_vectors) {
  // These asserts make explicit the requirements on tensors for 'linalg_eig_make_complex_eigenvectors_impl'
  TORCH_INTERNAL_ASSERT_DEBUG_ONLY(complex_vectors.device() == at::kCPU);
  TORCH_INTERNAL_ASSERT_DEBUG_ONLY(complex_values.device() == at::kCPU);
  TORCH_INTERNAL_ASSERT_DEBUG_ONLY(real_vectors.device() == at::kCPU);

  TORCH_INTERNAL_ASSERT_DEBUG_ONLY(complex_vectors.is_complex());
  TORCH_INTERNAL_ASSERT_DEBUG_ONLY(complex_values.is_complex());
  TORCH_INTERNAL_ASSERT_DEBUG_ONLY(real_vectors.is_floating_point());

  TORCH_INTERNAL_ASSERT_DEBUG_ONLY(complex_vectors.transpose(-2, -1).is_contiguous());
  TORCH_INTERNAL_ASSERT_DEBUG_ONLY(complex_values.is_contiguous());
  TORCH_INTERNAL_ASSERT_DEBUG_ONLY(real_vectors.transpose(-2, -1).is_contiguous());

  AT_DISPATCH_FLOATING_TYPES(real_vectors.scalar_type(), "linalg_eig_make_complex_vector", [&]{
    linalg_eig_make_complex_eigenvectors_impl<scalar_t>(complex_vectors, complex_values, real_vectors);
  });
  return complex_vectors;
}

DEFINE_DISPATCH(linalg_eig_stub);

std::tuple<Tensor&, Tensor&> linalg_eig_out_info(const Tensor& input, Tensor& values, Tensor& vectors, Tensor& infos, bool compute_eigenvectors) {
  // MAGMA doesn't have GPU interface for GEEV routine, it requires inputs to be on CPU
  // therefore we create all intermediate tensors on CPU
  auto options = input.options().device(at::kCPU);

  // These internal asserts make explicit the assumptions in the implementation
  // Error check with the actual error messages are done on the higher level of the hierarchy of calls
  TORCH_INTERNAL_ASSERT_DEBUG_ONLY(input.dim() >= 2);
  TORCH_INTERNAL_ASSERT_DEBUG_ONLY(input.size(-2) == input.size(-1));

  // for real-valued 'input', eigenvalues can be real-valued or complex-valued
  TORCH_INTERNAL_ASSERT_DEBUG_ONLY((toComplexType(input.scalar_type()) == values.scalar_type()) || (input.scalar_type() == values.scalar_type()));
  TORCH_INTERNAL_ASSERT_DEBUG_ONLY(values.device() == at::kCPU);

  // for real-valued 'input', eigenvectors can be real-valued or complex-valued
  if (compute_eigenvectors) {
    TORCH_INTERNAL_ASSERT_DEBUG_ONLY((toComplexType(input.scalar_type()) == vectors.scalar_type()) || (input.scalar_type() == vectors.scalar_type()));
    TORCH_INTERNAL_ASSERT_DEBUG_ONLY(vectors.device() == at::kCPU);
  }

  TORCH_INTERNAL_ASSERT_DEBUG_ONLY(infos.scalar_type() == at::kInt);
  TORCH_INTERNAL_ASSERT_DEBUG_ONLY(infos.device() == at::kCPU);
  TORCH_INTERNAL_ASSERT_DEBUG_ONLY(infos.numel() == std::max<int64_t>(1, batchCount(input)));
  TORCH_INTERNAL_ASSERT_DEBUG_ONLY(infos.is_contiguous());

  // if 'vectors' has no elements we can modify it
  if (vectors.numel() == 0 && compute_eigenvectors) {
    vectors.resize_(input.sizes(), MemoryFormat::Contiguous);
    vectors.transpose_(-2, -1);  // make 'vectors' to have Fortran contiguous memory layout
  }

  // if 'values' has no elements we can modify it
  auto values_shape = IntArrayRef(input.sizes().data(), input.dim()-1);  // input.shape[:-1]
  if (values.numel() == 0) {
    values.resize_(values_shape, MemoryFormat::Contiguous);
  }

  // 'vectors' must be in batched column major order (Fortran contiguous)
  if (compute_eigenvectors) {
    TORCH_INTERNAL_ASSERT_DEBUG_ONLY(vectors.transpose(-2, -1).is_contiguous());
    TORCH_INTERNAL_ASSERT_DEBUG_ONLY(vectors.sizes().equals(input.sizes()));
  }

  // 'values' must be contiguous
  TORCH_INTERNAL_ASSERT_DEBUG_ONLY(values.is_contiguous());
  TORCH_INTERNAL_ASSERT_DEBUG_ONLY(values.sizes().equals(values_shape));

  // if 'input' is complex then use 'values' directly else create a temporary to hold the real and imaginary parts
  // and then use at::complex_out
  Tensor real_imag_values = values;

  // if 'input' is complex then use 'vectors' directly else maybe create a temporary to hold real vectors
  // and then use linalg_eig_make_complex_eigenvectors
  Tensor maybe_complex_vectors = vectors;
  if (!input.is_complex()) {
    // first n elements to hold the real portion of the output and the last n elements to hold the imaginary portion
    auto real_imag_shape = IntArrayRef(input.sizes().data(), input.dim()-2).vec();  // input.shape[:-2]
    real_imag_shape.push_back(input.size(-1) * 2);
    real_imag_values = at::empty(real_imag_shape, options, MemoryFormat::Contiguous);

    // linalg_eig_stub expects real-valued tensor to store eigenvectors
    // output of linalg_eig_stub need to be post-processed later to produce complex-valued eigenvectors
    // we do this post-processing only if 'vectors' is complex-valued
    // otherwise storage of 'vectors' is used directly
    if (vectors.is_complex() && compute_eigenvectors) {
      maybe_complex_vectors = at::empty(input.sizes(), options, MemoryFormat::Contiguous);
      maybe_complex_vectors.transpose_(-2, -1);  // make 'maybe_complex_vectors' to have Fortran contiguous memory layout
    }
  }

  // MAGMA uses a hybrid CPU-GPU algorithm that performs well only for large matrices
  // See: https://github.com/pytorch/pytorch/pull/52491#issuecomment-795685687
  // Here we call CPU path for matrices smaller than 2048x2048
  // that should be in general significantly faster than calling MAGMA
  if (input.size(-1) <= 2048) {
    linalg_eig_stub(at::kCPU, real_imag_values, maybe_complex_vectors, infos, input.to(kCPU), compute_eigenvectors);
  } else {
    linalg_eig_stub(input.device().type(), real_imag_values, maybe_complex_vectors, infos, input, compute_eigenvectors);
  }

  // if input is not complex we need to do some post-processing
  if (!input.is_complex()) {
    // extract real and imaginary parts of the output
    auto real_values = real_imag_values.slice(/*dim=*/-1, /*start=*/0, /*end*/input.size(-1));
    auto imag_values = real_imag_values.slice(/*dim=*/-1, /*start=*/input.size(-1));

    // if the imaginary part is zero we don't need to do anything
    bool is_zero_imag = at::all(imag_values == 0.0).item().toBool();
    if (is_zero_imag) {
      values.copy_(real_values);
      if (compute_eigenvectors) {
        vectors.copy_(maybe_complex_vectors);  // does nothing for !vectors.is_complex() because vectors.is_same(maybe_complex_vectors) == true
      }
      return std::tuple<Tensor&, Tensor&>(values, vectors);
    }

    if (values.is_complex()) {
      values = at::complex_out(values, real_values, imag_values);
    } else {
      TORCH_CHECK(false, "torch.linalg.eig: imaginary part of eigenvalues is non-zero, can't safely cast eigenvalues to non-complex dtype.")
    }
    if (compute_eigenvectors) {
      if (vectors.is_complex()) {
          vectors = linalg_eig_make_complex_eigenvectors(vectors, values, maybe_complex_vectors);
      } else {
        TORCH_CHECK(false, "torch.linalg.eig: imaginary part of eigenvectors is non-zero, can't safely cast eigenvectors to non-complex dtype.")
      }
    }
  }

  return std::tuple<Tensor&, Tensor&>(values, vectors);
}

std::tuple<Tensor&, Tensor&> linalg_eig_out(const Tensor& input, Tensor& values, Tensor& vectors) {
  squareCheckInputs(input);

  // unlike NumPy for real-valued inputs the output is always complex-valued
  checkLinalgCompatibleDtype("torch.linalg.eig", values.scalar_type(), toComplexType(input.scalar_type()), "eigenvalues");
  checkLinalgCompatibleDtype("torch.linalg.eig", vectors.scalar_type(), toComplexType(input.scalar_type()), "eigenvectors");
  checkSameDevice("torch.linalg.eig", values, input, "eigenvalues");
  checkSameDevice("torch.linalg.eig", vectors, input, "eigenvectors");

  // MAGMA doesn't have GPU interface for GEEV routine, it requires inputs to be on CPU
  auto options = input.options().device(at::kCPU);
  auto infos = at::zeros({std::max<int64_t>(1, batchCount(input))}, options.dtype(kInt));

  // if result is not empty and not in batched column major format we have to allocate a temporary tensor
  bool is_batched_column_major = false;
  if (vectors.dim() >= 2) {
    is_batched_column_major = vectors.transpose(-2, -1).is_contiguous();
  }

  bool values_expected_type = (values.scalar_type() == toComplexType(input.scalar_type()));
  bool vectors_expected_type = (vectors.scalar_type() == toComplexType(input.scalar_type()));

  auto expected_values_shape = IntArrayRef(input.sizes().data(), input.dim()-1);  // input.shape[:-1]
  bool values_equal_expected_shape = values.sizes().equals(expected_values_shape);
  bool vectors_equal_expected_shape = vectors.sizes().equals(input.sizes());

  // if result is not empty and not in batched column major format
  bool values_tmp_needed = (values.numel() != 0 && !values.is_contiguous());
  bool vectors_tmp_needed = (vectors.numel() != 0 && !is_batched_column_major);
  // or result does not have the expected shape
  values_tmp_needed |= (values.numel() != 0 && !values_equal_expected_shape);
  vectors_tmp_needed |= (vectors.numel() != 0 && !vectors_equal_expected_shape);
  // or result does not have the expected dtype
  values_tmp_needed |= !values_expected_type;
  vectors_tmp_needed |= !vectors_expected_type;
  // we will allocate a temporary tensor and do the copy

  // because MAGMA's GEEV takes CPU inputs and returns CPU outputs
  // "out" tensors that are on GPU device can't be used directly
  values_tmp_needed |= values.is_cuda();
  vectors_tmp_needed |= vectors.is_cuda();

  // determine the appropriate scalar_type for the temporary tensors
  ScalarType values_type = input.scalar_type();
  ScalarType vectors_type = input.scalar_type();
  if (!input.is_complex()) {
    // for real-valued input we can have either real- or complex-valued output
    ScalarType input_complex_dtype = toComplexType(input.scalar_type());
    values_type = values.is_complex() ? input_complex_dtype : values_type;
    vectors_type = vectors.is_complex() ? input_complex_dtype : vectors_type;
  }

  if (values_tmp_needed && vectors_tmp_needed) {
    Tensor values_tmp = at::empty({0}, options.dtype(values_type));
    Tensor vectors_tmp = at::empty({0}, options.dtype(vectors_type));
    std::tie(values_tmp, vectors_tmp) = linalg_eig_out_info(input, values_tmp, vectors_tmp, infos, true);
    at::native::resize_output(values, values_tmp.sizes());
    values.copy_(values_tmp);
    at::native::resize_output(vectors, vectors_tmp.sizes());
    vectors.copy_(vectors_tmp);
  } else if (!values_tmp_needed && vectors_tmp_needed) {
    // use 'values' storage directly
    Tensor vectors_tmp = at::empty({0}, options.dtype(vectors_type));
    std::tie(values, vectors_tmp) = linalg_eig_out_info(input, values, vectors_tmp, infos, true);
    at::native::resize_output(vectors, vectors_tmp.sizes());
    vectors.copy_(vectors_tmp);
  } else if (values_tmp_needed && !vectors_tmp_needed) {
    // use 'vectors' storage directly
    Tensor values_tmp = at::empty({0}, options.dtype(values_type));
    std::tie(values_tmp, vectors) = linalg_eig_out_info(input, values_tmp, vectors, infos, true);
    at::native::resize_output(values, values_tmp.sizes());
    values.copy_(values_tmp);
  } else {
    // use 'values' and 'vectors' storage directly
    std::tie(values, vectors) = linalg_eig_out_info(input, values, vectors, infos, true);
  }

  // Now check LAPACK/MAGMA error codes
  if (input.dim() > 2) {
    batchCheckErrors(infos, "torch.linalg.eig");
  } else {
    singleCheckErrors(infos.item().toInt(), "torch.linalg.eig");
  }

  return std::tuple<Tensor&, Tensor&>(values, vectors);
}

std::tuple<Tensor, Tensor> linalg_eig(const Tensor& input) {
  ScalarType complex_dtype = toComplexType(input.scalar_type());
  Tensor values = at::empty({0}, input.options().dtype(complex_dtype));
  Tensor vectors = at::empty({0}, input.options().dtype(complex_dtype));

  at::linalg_eig_outf(input, values, vectors);

  return std::tuple<Tensor, Tensor>(values, vectors);
}

Tensor& linalg_eigvals_out(const Tensor& input, Tensor& values) {
  squareCheckInputs(input);

  // unlike NumPy for real-valued inputs the output is always complex-valued
  checkLinalgCompatibleDtype("torch.linalg.eigvals", values.scalar_type(), toComplexType(input.scalar_type()), "eigenvalues");
  checkSameDevice("torch.linalg.eigvals", values, input, "eigenvalues");

  // MAGMA doesn't have GPU interface for GEEV routine, it requires inputs to be on CPU
  auto options = input.options().device(at::kCPU);
  auto infos = at::zeros({std::max<int64_t>(1, batchCount(input))}, options.dtype(kInt));

  bool values_expected_type = (values.scalar_type() == toComplexType(input.scalar_type()));

  auto expected_values_shape = IntArrayRef(input.sizes().data(), input.dim()-1);  // input.shape[:-1]
  bool values_equal_expected_shape = values.sizes().equals(expected_values_shape);

  // if result is not empty and not in batched column major format
  bool values_tmp_needed = (values.numel() != 0 && !values.is_contiguous());
  // or result does not have the expected shape
  values_tmp_needed |= (values.numel() != 0 && !values_equal_expected_shape);
  // or result does not have the expected dtype
  values_tmp_needed |= !values_expected_type;
  // we will allocate a temporary tensor and do the copy

  // because MAGMA's GEEV takes CPU inputs and returns CPU outputs
  // 'values' tensor that is on GPU device can't be used directly
  values_tmp_needed |= values.is_cuda();

  // determine the appropriate scalar_type for the temporary tensors
  ScalarType values_type = input.scalar_type();
  if (!input.is_complex()) {
    // for real-valued input we can have either real- or complex-valued output
    ScalarType input_complex_dtype = toComplexType(input.scalar_type());
    values_type = values.is_complex() ? input_complex_dtype : values_type;
  }

  Tensor vectors;
  if (values_tmp_needed) {
    Tensor values_tmp = at::empty({0}, options.dtype(values_type));
    std::tie(values_tmp, std::ignore) = linalg_eig_out_info(input, values_tmp, vectors, infos, /*compute_eigenvectors=*/false);
    at::native::resize_output(values, values_tmp.sizes());
    values.copy_(values_tmp);
  } else { // use 'values' storage directly
    std::tie(values, std::ignore) = linalg_eig_out_info(input, values, vectors, infos, /*compute_eigenvectors=*/false);
  }

  // Now check LAPACK/MAGMA error codes
  if (input.dim() > 2) {
    batchCheckErrors(infos, "torch.linalg.eigvals");
  } else {
    singleCheckErrors(infos.item().toInt(), "torch.linalg.eigvals");
  }

  return values;
}

Tensor linalg_eigvals(const Tensor& input) {
  ScalarType complex_dtype = toComplexType(input.scalar_type());
  Tensor values = at::empty({0}, input.options().dtype(complex_dtype));

  at::linalg_eigvals_outf(input, values);

  return values;
}

// ~~~~~~~~~~~~~~~~~~~~~~~~~~~~~~~~~~~~ eig ~~~~~~~~~~~~~~~~~~~~~~~~~~~~~~~~~~~~~~

DEFINE_DISPATCH(eig_stub);

std::tuple<Tensor&, Tensor&> eig_out(const Tensor& self, bool eigenvectors, Tensor& e, Tensor& v) {
  TORCH_CHECK(self.dim() == 2, "input should be 2 dimensional");
  TORCH_CHECK(self.size(0) == self.size(1), "input should be square");
  TORCH_CHECK(self.isfinite().all().item<bool>(), "input should not contain infs or NaNs");
  checkSameDevice("torch.eig", e, self, "eigenvalues");
  checkLinalgCompatibleDtype("torch.eig", e, self, "eigenvalues");
  if (eigenvectors) {
    checkSameDevice("torch.eig", v, self, "eigenvectors");
    checkLinalgCompatibleDtype("torch.eig", v, self, "eigenvectors");
  }
  int64_t n = self.size(-1);

  if (isComplexType(at::typeMetaToScalarType(self.dtype()))) {
      at::native::resize_output(e, {n});
  } else {
      at::native::resize_output(e, {n, 2});
  }
  if (eigenvectors) {
      at::native::resize_output(v, self.sizes());
  }

  // optimization: if self is empty, we can immediately return the empty
  // tensors, instead of getting empty tensors from eig_helper
  if (self.numel() == 0) {
      return std::tuple<Tensor&, Tensor&>(e, v);
  }

  Tensor vals_, vecs_;
  std::tie(vals_, vecs_) = eig_stub(self.device().type(), self, eigenvectors);
  e.copy_(vals_);
  if (eigenvectors) {
    v.copy_(vecs_);
  }
  return std::tuple<Tensor&, Tensor&>(e, v);
}

std::tuple<Tensor,Tensor> eig(const Tensor& self, bool eigenvectors) {
  Tensor e = at::empty({0}, self.options());
  Tensor v = at::empty({0}, self.options());
  at::eig_out(e, v, self, eigenvectors);
  return std::tuple<Tensor, Tensor>(e, v);
}

// ~~~~~~~~~~~~~~~~~~~~~~~~~~~~~~~~~~~~ svd ~~~~~~~~~~~~~~~~~~~~~~~~~~~~~~~~~~~~~~

template <typename scalar_t>
static void apply_svd(Tensor& self, Tensor& U, Tensor& S, Tensor& VT,
                      char jobz, std::vector<int64_t>& infos) {
#ifndef USE_LAPACK
  AT_ERROR("svd: LAPACK library not found in compilation");
#else
  using value_t = typename c10::scalar_value_type<scalar_t>::type;
  auto self_data = self.data_ptr<scalar_t>();
  auto U_data = U.data_ptr<scalar_t>();
  auto S_data = S.data_ptr<value_t>();
  auto VT_data = VT.data_ptr<scalar_t>();
  auto self_stride = matrixStride(self);
  auto U_stride = matrixStride(U);
  auto S_stride = S.size(-1);
  auto VT_stride = matrixStride(VT);
  auto batchsize = batchCount(self);

  int info;
  auto m = self.size(-2);
  auto n = self.size(-1);
  auto lda = std::max<int64_t>(1, m);
  auto ldvt = std::max<int64_t>(1, n);
  auto mn = std::min(m, n);
  Tensor iwork = at::empty({8 * mn}, at::kInt);
  auto iwork_data = iwork.data_ptr<int>();
  Tensor rwork;
  value_t* rwork_data = nullptr;
  if (isComplexType(at::typeMetaToScalarType(self.dtype()))) {
    auto lrwork  = computeLRWorkDim(jobz, m, n);
    // rwork is an array of floats or doubles depending on the type
    rwork = at::empty({std::max(int64_t(1), lrwork)}, at::typeMetaToScalarType(S.dtype()));
    rwork_data = rwork.data_ptr<value_t>();
  }

  // Run once, first to get the optimum work size.
  // Since we deal with batches of matrices with the same dimensions, doing this outside
  // the loop saves (batch_size - 1) workspace queries which would provide the same result
  // and (batch_size - 1) calls to allocate and deallocate workspace using at::empty()
  int lwork = -1;
  scalar_t wkopt;
  lapackSvd<scalar_t, value_t>(jobz, m, n, self_data, lda, S_data, U_data, lda, VT_data, ldvt, &wkopt, lwork, rwork_data, iwork_data, &info);
  lwork = std::max<int>(1, real_impl<scalar_t, value_t>(wkopt));
  Tensor work = at::empty({lwork}, self.options());
  auto work_data = work.data_ptr<scalar_t>();

  for (const auto i : c10::irange(batchsize)) {
    scalar_t* self_working_ptr = &self_data[i * self_stride];
    value_t* S_working_ptr = &S_data[i * S_stride];
    scalar_t* U_working_ptr = &U_data[i * U_stride];
    scalar_t* VT_working_ptr = &VT_data[i * VT_stride];

    // Compute S, U (optionally) and VT (optionally)
    lapackSvd<scalar_t, value_t>(jobz, m, n, self_working_ptr, lda,
                        S_working_ptr, U_working_ptr, lda, VT_working_ptr, ldvt, work_data, lwork, rwork_data, iwork_data, &info);
    infos[i] = info;
    if (info != 0) {
      return;
    }
  }
#endif
}

std::tuple<Tensor, Tensor, Tensor> _svd_helper_cpu(const Tensor& self, bool some, bool compute_uv) {
  std::vector<int64_t> infos(batchCount(self), 0);
  int64_t m = self.size(-2), n = self.size(-1);
  int64_t k = std::min(m, n);

  char jobz = compute_uv ? (some ? 'S' : 'A') : 'N';

  Tensor U_working_copy, S_working_copy, VT_working_copy;
  std::tie(U_working_copy, S_working_copy, VT_working_copy) = _create_U_S_VT(self, some, compute_uv);

  auto self_working_copy = cloneBatchedColumnMajor(self);

  AT_DISPATCH_FLOATING_AND_COMPLEX_TYPES(self.scalar_type(), "svd_cpu", [&]{
    apply_svd<scalar_t>(self_working_copy, U_working_copy, S_working_copy, VT_working_copy, jobz, infos);
  });

  if (self.dim() > 2) {
    batchCheckErrors(infos, "svd_cpu");
  } else {
    singleCheckErrors(infos[0], "svd_cpu");
  }

  if (!compute_uv) {
    VT_working_copy.zero_();
    U_working_copy.zero_();
  }

  if (some) {
    VT_working_copy = VT_working_copy.narrow(-2, 0, k);
  }

  // so far we have computed VT, but torch.svd returns V instead. Adjust accordingly.
  // Note that the 'apply_svd' routine returns VT = V^T (for real inputs) or VT = V^H (for complex inputs), not V.
  VT_working_copy = VT_working_copy.conj();
  VT_working_copy.transpose_(-2, -1);
  return std::make_tuple(U_working_copy, S_working_copy, VT_working_copy);
}

std::tuple<Tensor, Tensor, Tensor> svd(const Tensor& self, bool some, bool compute_uv) {
  TORCH_CHECK(self.dim() >= 2,
              "svd input should have at least 2 dimensions, but has ", self.dim(), " dimensions instead");
  return at::_svd_helper(self, some, compute_uv);
}

std::tuple<Tensor&, Tensor&, Tensor&> svd_out(const Tensor& self, bool some, bool compute_uv, Tensor& U, Tensor& S, Tensor& V) {
  checkSameDevice("svd", U, self, "U");
  checkSameDevice("svd", S, self, "S");
  checkSameDevice("svd", V, self, "V");
  checkLinalgCompatibleDtype("svd", U, self, "U");
  checkLinalgCompatibleDtype("svd", V, self, "V");
  // singular values are always real-valued here
  ScalarType real_dtype = toValueType(self.scalar_type());
  checkLinalgCompatibleDtype("svd", S.scalar_type(), real_dtype, "S");

  Tensor U_tmp, S_tmp, V_tmp;
  std::tie(U_tmp, S_tmp, V_tmp) = at::_svd_helper(self, some, compute_uv);

  at::native::resize_output(U, U_tmp.sizes());
  at::native::resize_output(S, S_tmp.sizes());
  at::native::resize_output(V, V_tmp.sizes());
  U.copy_(U_tmp);
  S.copy_(S_tmp);
  V.copy_(V_tmp);
  return std::tuple<Tensor&, Tensor&, Tensor&>(U, S, V);
}

// ~~~~~~~~~~~~~~~~~~~~~~~~~~~~~~~~~ linalg_svd ~~~~~~~~~~~~~~~~~~~~~~~~~~~~~~~~~~

/* torch.linalg.svd, implemented in terms of torch.svd. There are two main
   differences:

    1. the 2nd parameter is bool some=True, which if effectively the opposite
       of full_matrices=True

    2. svd returns V, while linalg.svd returns VT = V^T (for real inputs) or VT = V^H (for complex inputs).
       To accommodate the difference, we transpose() and conj() V upon return
*/

std::tuple<Tensor, Tensor, Tensor> linalg_svd(const Tensor& self, bool full_matrices, bool compute_uv) {
  TORCH_CHECK(self.dim() >= 2,
              "svd input should have at least 2 dimensions, but has ", self.dim(), " dimensions instead");

    bool some = !full_matrices;
    Tensor U, S, V;
    std::tie(U, S, V) = at::_svd_helper(self, some, compute_uv);
    if (compute_uv) {
        Tensor VT = V.conj().transpose(-2, -1);
        return std::make_tuple(U, S, VT);
    } else {
        Tensor empty_U = at::empty({0}, self.options());
        Tensor empty_VT = at::empty({0}, self.options());
        return std::make_tuple(empty_U, S, empty_VT);
    }
}

static void svd_resize_and_copy(const char *name, const Tensor& src, Tensor &dst) {
  TORCH_CHECK(src.device() == dst.device(), "svd output tensor ", name, " is on the wrong device: expected ", src.device(), " got ", dst.device());
  at::native::resize_output(dst, src.sizes());
  dst.copy_(src);
}

std::tuple<Tensor&, Tensor&, Tensor&> linalg_svd_out(const Tensor& self, bool full_matrices, bool compute_uv, Tensor& U, Tensor& S, Tensor& VT) {
  checkSameDevice("svd", U, self, "U");
  checkSameDevice("svd", S, self, "S");
  checkSameDevice("svd", VT, self, "VT");
  checkLinalgCompatibleDtype("linalg_svd", U, self, "U");
  checkLinalgCompatibleDtype("linalg_svd", VT, self, "VT");
  // singular values are always real-valued here
  ScalarType real_dtype = toValueType(self.scalar_type());
  checkLinalgCompatibleDtype("linalg_svd", S.scalar_type(), real_dtype, "S");
  Tensor U_tmp, S_tmp, VT_tmp;
  std::tie(U_tmp, S_tmp, VT_tmp) = at::linalg_svd(self, full_matrices, compute_uv);
  svd_resize_and_copy("U", U_tmp, U);
  svd_resize_and_copy("S", S_tmp, S);
  svd_resize_and_copy("V", VT_tmp, VT);
  return std::tuple<Tensor&, Tensor&, Tensor&>(U, S, VT);
}

// ~~~~~~~~~~~~~~~~~~~~~~~~~~~~~~~~~~~ lstsq ~~~~~~~~~~~~~~~~~~~~~~~~~~~~~~~~~~~~~

#ifdef USE_LAPACK
template <class scalar_t, class value_t, class func_t>
struct LapackLstsqHelper {
  using self_type = LapackLstsqHelper;

  // we use `driver_type` to decide how to initialize
  // relevant to specific drivers parameters
  LapackLstsqDriverType driver_type;
  func_t driver;

  bool is_complex;
  at::ScalarType scalar_type;
  IntArrayRef batch_shape;
  // the strides below store the offsets to different lstsq problems in a batch
  int64_t a_stride;
  int64_t b_stride;
  int64_t s_stride;

  // variables below correspond to LAPACK inputs.
  // for more information check the LAPACK documentation on
  // `?gels`, `?gelsy`, `?gelsd`, `?gelss`
  char trans;
  int m;
  int n;
  int nrhs;
  scalar_t* a_working_ptr = nullptr;
  int lda;
  scalar_t* b_working_ptr = nullptr;
  int ldb;
  Tensor work;
  scalar_t work_opt; // used to decide the opt `work` size with lwork=-1
  scalar_t* work_ptr = &work_opt;
  int lwork = -1; // default value to decide the opt size for workspace arrays
  int* infos_data = nullptr;
  int* infos_working_ptr = nullptr;
  Tensor jpvt;
  int* jpvt_ptr = nullptr;
  value_t rcond;
  int rank_opt;
  int64_t* rank_data = nullptr;
  int64_t* rank_working_ptr = nullptr;
  Tensor rwork;
  value_t rwork_opt; // used to decide the opt `rwork` size with lwork=-1
  value_t* rwork_ptr = &rwork_opt;
  value_t* s_data = nullptr;
  value_t* s_working_ptr = nullptr;
  Tensor iwork;
  int iwork_opt; // used to decide the opt `iwork` size with lwork=-1
  int* iwork_ptr = &iwork_opt;

  LapackLstsqHelper(LapackLstsqDriverType driver_type, func_t driver)
    : driver_type{driver_type}, driver{driver}
  {}

  self_type& set_trans(char trans) { this->trans = trans; return *this; }
  self_type& set_m(int m) { this->m = m; return *this; }
  self_type& set_n(int n) { this->n = n; return *this; }
  self_type& set_nrhs(int nrhs) { this->nrhs = nrhs; return *this; }
  self_type& set_a(const Tensor& a) {
    this->a_working_ptr = a.data_ptr<scalar_t>();
    this->scalar_type = a.scalar_type();
    this->is_complex = a.is_complex();
    // `a` is persistent, should be safe to store its properties in references.
    this->batch_shape = IntArrayRef(a.sizes().data(), a.dim() - 2);
    this->a_stride = matrixStride(a);
    return *this;
  }
  self_type& set_lda(int lda) { this->lda = lda; return *this; }
  self_type& set_b(const Tensor& b) {
    this->b_working_ptr = b.data_ptr<scalar_t>();
    this->b_stride = matrixStride(b);
    return *this;
  }
  self_type& set_ldb(int ldb) { this->ldb = ldb; return *this; }
  self_type& set_work() {
    lwork = std::max<int>(1, real_impl<scalar_t, value_t>(work_opt));
    work = at::empty({lwork}, scalar_type);
    work_ptr = work.data_ptr<scalar_t>();
    return *this;
  }
  self_type& set_jpvt() {
    // handle `jpvt` workspace array (relevant for `?gelsy` which uses
    // a QR factorization with column pivoting).
    if (LapackLstsqDriverType::Gelsy == driver_type) {
      jpvt = at::empty({std::max<int64_t>(1, n)}, at::kInt);
      jpvt_ptr = jpvt.data_ptr<int>();
    }
    return *this;
  }
  self_type& set_rcond(double cond) { this->rcond = static_cast<value_t>(cond); return *this; }
  self_type& set_rank(Tensor& rank) {
    // only `?gels` is not rank-revealing
    if (LapackLstsqDriverType::Gels != driver_type) {
      TORCH_INTERNAL_ASSERT(rank.sizes().equals(batch_shape));
      rank_data = rank.data_ptr<int64_t>();
      rank_working_ptr = rank_data;
    }
    return *this;
  }
  self_type& set_rwork() {
    // `rwork` only makes sense for complex flavors and
    // `?gelsy`, `?gelsd` and `?gelss` drivers
    if (!this->is_complex || LapackLstsqDriverType::Gels == driver_type) {
      return *this;
    }

    int64_t rwork_len;
    switch (this->driver_type) {
      case LapackLstsqDriverType::Gelsy:
        rwork_len = std::max<int64_t>(1, 2 * n);
        break;
      case LapackLstsqDriverType::Gelss:
        rwork_len = std::max<int64_t>(1, 5 * std::min(m, n));
        break;
      // case LapackLstsqDriverType::Gelsd:
      default:
        rwork_len = std::max<int64_t>(1, rwork_opt);
    }
    rwork = at::empty({rwork_len}, c10::toValueType(scalar_type));
    rwork_ptr = rwork.data_ptr<value_t>();
    return *this;
  }
  self_type& set_s(Tensor& singular_values) {
    // `?gelsd` and `?gelss` are SVD-based
    // so we can extract singular values from them.
    if (LapackLstsqDriverType::Gelsd == driver_type
      || LapackLstsqDriverType::Gelss == driver_type) {
      auto s_shape = batch_shape.vec();
      s_shape.push_back(std::min(m, n));
      TORCH_INTERNAL_ASSERT(singular_values.sizes().equals(s_shape));
      s_data = singular_values.data_ptr<value_t>();
      s_working_ptr = s_data;
      s_stride = singular_values.size(-1);
    }
    return *this;
  }
  self_type& set_iwork() {
    // handle `iwork` workspace array (relevant only for `?gelsd`)
    if (LapackLstsqDriverType::Gelsd == driver_type) {
      iwork = at::empty({std::max<int>(1, iwork_opt)}, at::kInt);
      iwork_ptr = iwork.data_ptr<int>();
    }
    return *this;
  }
  self_type& set_infos(Tensor& infos) {
    infos_data = infos.data_ptr<int>();
    infos_working_ptr = infos_data;
    return *this;
  }

  self_type& call_driver() {
    driver(trans, m, n, nrhs,
      a_working_ptr, lda,
      b_working_ptr, ldb,
      work_ptr, lwork,
      infos_working_ptr,
      jpvt_ptr,
      rcond,
      &rank_opt,
      rwork_ptr,
      s_working_ptr,
      iwork_ptr);
    // we want the output `rank` Tensor to be of type int64_t,
    // however LAPACK accepts int. That is why we use an integer
    // variable that then gets promoted and written into `rank`.
    // We use this approach over a tensor cast for better performance.
    if (rank_working_ptr) {
      *rank_working_ptr = static_cast<int64_t>(rank_opt);
    }
    return *this;
  }

  self_type& next() {
    // advance to the next problem in a batch.
    // Should only be used if a.shape[:-2] == b.shape[:-2]
    a_working_ptr += a_stride;
    b_working_ptr += b_stride;
    rank_working_ptr = rank_working_ptr ? rank_working_ptr + 1 : nullptr;
    s_working_ptr = s_working_ptr ? s_working_ptr + s_stride : nullptr;
    return *this;
  }

  self_type& next(scalar_t* a_working_ptr, scalar_t* b_working_ptr,
    int64_t a_linear_batch_idx) {
    // advance to the next problem in a batch.
    // Designed to be used with the `batch_iterator_with_broadcasting` method.
    this->a_working_ptr = a_working_ptr;
    this->b_working_ptr = b_working_ptr;
    rank_working_ptr = rank_working_ptr ? &rank_data[a_linear_batch_idx] : nullptr;
    s_working_ptr = s_working_ptr ? &s_data[a_linear_batch_idx * s_stride] : nullptr;
    infos_working_ptr = &infos_data[a_linear_batch_idx];
    return *this;
  }
};

// we use `enum class LapackLstsqDriverType` as keys in an unordered_map.
// Clang5 and Gcc5 do not support std::hash for enum classes, hence
// we provide our own hash function.
struct LapackLstsqDriverTypeHash {
  std::size_t operator()(const LapackLstsqDriverType& driver_type) const {
    return static_cast<std::size_t>(driver_type);
  }
};
#endif

Tensor& _lstsq_helper_cpu(
    Tensor& b, Tensor& rank, Tensor& singular_values, Tensor& infos, const Tensor& a, double cond, std::string driver_name) {
#ifndef USE_LAPACK
  TORCH_CHECK(false, "torch.linalg.lstsq: LAPACK library not found in compilation");
#else

  static auto driver_string_to_type = std::unordered_map<std::string, LapackLstsqDriverType>({
    {"gels", LapackLstsqDriverType::Gels},
    {"gelsy", LapackLstsqDriverType::Gelsy},
    {"gelsd", LapackLstsqDriverType::Gelsd},
    {"gelss", LapackLstsqDriverType::Gelss}
  });
  auto driver_type = driver_string_to_type[driver_name];

  AT_DISPATCH_FLOATING_AND_COMPLEX_TYPES(a.scalar_type(), "torch.linalg.lstsq_cpu", [&] {
    using value_t = typename c10::scalar_value_type<scalar_t>::type;

    auto driver = lapackLstsq<LapackLstsqDriverType::Gelsd, scalar_t, value_t>;
    static auto driver_type_to_func
      = std::unordered_map<LapackLstsqDriverType, decltype(driver), LapackLstsqDriverTypeHash>({
      {LapackLstsqDriverType::Gels, lapackLstsq<LapackLstsqDriverType::Gels, scalar_t, value_t>},
      {LapackLstsqDriverType::Gelsy, lapackLstsq<LapackLstsqDriverType::Gelsy, scalar_t, value_t>},
      {LapackLstsqDriverType::Gelsd, lapackLstsq<LapackLstsqDriverType::Gelsd, scalar_t, value_t>},
      {LapackLstsqDriverType::Gelss, lapackLstsq<LapackLstsqDriverType::Gelss, scalar_t, value_t>}
    });
    driver = driver_type_to_func[driver_type];

    auto m = a.size(-2);
    auto n = a.size(-1);
    auto nrhs = b.size(-1);
    auto driver_helper = LapackLstsqHelper<scalar_t, value_t, decltype(driver)>(driver_type, driver)
      .set_trans('N')
      .set_m(m)
      .set_n(n)
      .set_nrhs(nrhs)
      .set_a(a)
      .set_lda(std::max<int64_t>(1, m))
      .set_b(b)
      .set_ldb(std::max<int64_t>(1, std::max(m, n)))
      .set_jpvt()
      .set_rcond(cond)
      .set_rank(rank)
      .set_s(singular_values)
      .set_infos(infos)
      .call_driver() // initial call to deduce optimal sizes for workspace arrays
      .set_work()
      .set_rwork()
      .set_iwork();

    // If batch dims for `a` and `b` are equivalent, i.e.
    // a.shape[:-2] == b.shape[:-2], the call to `batch_iterator_with_broadcasting`
    // is equivalent to:
    // for (int64_t i = 0; i < batchCount(a); ++i) {
    //   driver_helper.call_driver().next();
    //   if (driver_helper.info) {
    //     break;
    //   }
    // }
    // which does correspond to a batch-wise iteration for methods that do not
    // broadcast with size expansion over batch dimensions.
    batch_iterator_with_broadcasting<scalar_t>(a, b,
      [&](scalar_t* a_working_ptr, scalar_t* b_working_ptr,
        int64_t a_linear_batch_idx) {
        driver_helper.next(a_working_ptr, b_working_ptr, a_linear_batch_idx)
          .call_driver();
      }
    );
  });
  return b;
#endif
}

/*
  Solves a least squares problem. That is minimizing the squared Frobenius norm of |B - A X|.

  Input args:
  * 'input' - Tensor containing batches of m-by-n matrix A.
  * 'other' - Tensor containing batches of max(m, n)-by-nrhs matrix B.
  * 'cond' - relative tolerance for determining rank of A.
  * 'driver' - the name of the LAPACK driver that is used to compute the solution.
  Output args (modified in-place):
  * 'solution' - Tensor to store the solution matrix X.
  * 'residuals' - Tensor to store values of the residual sum of squares for each column of the solution.
  * 'rank' - Tensor to store the rank of A.
  * 'singular_values' - Tensor to store the singular values of A.
  * 'infos' - Tensor to store error codes of linear algebra math library.

  For further details, please see the LAPACK documentation for GELS/GELSY/GELSS/GELSD routines.
*/
static void linalg_lstsq_out_info(
    Tensor& solution,
    Tensor& residuals,
    Tensor& rank,
    Tensor& singular_values,
    Tensor& infos,
    const Tensor& input,
    const Tensor& other,
    double rcond,
    std::string& driver) {
  // These internal asserts make explicit the assumptions in the implementation
  // Error check with the actual error messages are done on the higher level of
  // the hierarchy of calls
  TORCH_INTERNAL_ASSERT(input.dim() >= 2);
  TORCH_INTERNAL_ASSERT(other.dim() >= 1);

  auto dim_diff = input.dim() - other.dim();
  TORCH_INTERNAL_ASSERT(0 <= dim_diff && dim_diff <= 1);

  TORCH_INTERNAL_ASSERT(input.scalar_type() == other.scalar_type());
  TORCH_INTERNAL_ASSERT(input.device() == other.device());

  TORCH_INTERNAL_ASSERT(solution.scalar_type() == input.scalar_type());
  TORCH_INTERNAL_ASSERT(solution.device() == input.device());

  TORCH_INTERNAL_ASSERT(residuals.device() == input.device());

  TORCH_INTERNAL_ASSERT(rank.scalar_type() == at::kLong);
  TORCH_INTERNAL_ASSERT(rank.device() == input.device());

  auto real_dtype = toValueType(input.scalar_type());
  TORCH_INTERNAL_ASSERT(singular_values.scalar_type() == real_dtype);
  TORCH_INTERNAL_ASSERT(singular_values.device() == input.device());

  TORCH_INTERNAL_ASSERT(infos.scalar_type() == at::kInt);
  TORCH_INTERNAL_ASSERT(infos.device() == input.device());
  TORCH_INTERNAL_ASSERT(infos.numel() == std::max<int64_t>(1, batchCount(input)));
  TORCH_INTERNAL_ASSERT(infos.is_contiguous());

  bool vector_case = linalg_solve_is_vector_rhs(input, other);
  // we need to unsqueeze 'other' because 2-dimensional tensors are expected in the implementation
  Tensor other_2d = vector_case ? other.unsqueeze(-1) : other;

  TORCH_INTERNAL_ASSERT(input.size(-2) == other_2d.size(-2));

  std::vector<int64_t> expected_solution_shape = broadcast_batch_size(input, other_2d, input.dim() - 2);
  // the actual shape of the solution returned is (*, n,) or (*, n, nrhs)
  // but LAPACK requires extra dimensions to store raw residuals
  // so the expected shape is (*, max(m, n),) or (*, max(m, n), nrhs)
  auto m = input.size(-2);
  auto n = input.size(-1);
  auto nrhs = other.size(-1);
  expected_solution_shape.push_back(std::max(m, n));
  if (!vector_case) {
    expected_solution_shape.push_back(nrhs);
  }

  // if 'solution' has no elements we can modify it
  if (solution.numel() == 0) {
    if (vector_case) {
      solution.resize_(expected_solution_shape, MemoryFormat::Contiguous);
    } else {
      auto shape_transposed = expected_solution_shape;
      std::swap(shape_transposed.end()[-1], shape_transposed.end()[-2]);
      solution.resize_(shape_transposed, MemoryFormat::Contiguous);
      solution.transpose_(-2, -1);
    }
  }

  // if 'solution' is non-empty it must have the expected shape
  TORCH_INTERNAL_ASSERT(solution.sizes().equals(expected_solution_shape));

  // 'solution' must be in batched column major order (Fortran contiguous) for 2D inputs
  // or C contiguous for 1D input
  if (vector_case) {
    TORCH_INTERNAL_ASSERT(solution.is_contiguous());
  } else {
    TORCH_INTERNAL_ASSERT(solution.transpose(-2, -1).is_contiguous());
  }
<<<<<<< HEAD

  // for 1-dimensional 'other', we need to unsqueeze the 'solution' before passing to "apply_solve"
  if (vector_case) {
    solution = solution.unsqueeze_(-1);
  }

  // _linalg_lstsq_helper_ performs calculations in-place and 'solution' must be a copy of other_2d
  solution.narrow(-2, 0, other_2d.size(-2)).copy_(other_2d);

  // if 'rank' is empty we might resize it
  auto input_batch_shape = IntArrayRef(input.sizes().cbegin(), input.sizes().cend() - 2);
  if (rank.numel() == 0 && driver != "gels") { // gels driver doesn't set 'rank'
    rank.resize_(input_batch_shape, MemoryFormat::Contiguous);
  }

  // if 'rank' is non-empty it must have the expected shape and be contiguous
  if (driver != "gels") {
    TORCH_INTERNAL_ASSERT(rank.sizes().equals(input_batch_shape));
    TORCH_INTERNAL_ASSERT(rank.is_contiguous());
  }

  // if 'singular_values' is empty we might resize it
  auto singular_values_shape = input_batch_shape.vec();
  singular_values_shape.push_back(std::min(m, n));
  if (singular_values.numel() == 0 && (driver == "gelsd" || driver == "gelss")) {
    singular_values.resize_(singular_values_shape, MemoryFormat::Contiguous);
  }

  // if 'singular_values' is non-empty it must have the expected shape and be contiguous
  if (driver == "gelsd" || driver == "gelss") {
    TORCH_INTERNAL_ASSERT(singular_values.sizes().equals(singular_values_shape));
    TORCH_INTERNAL_ASSERT(singular_values.is_contiguous());
  }

  // 'input' is modified in-place so we need a column-major copy
  auto input_working_copy = copyBatchedColumnMajor(input);

=======

  // for 1-dimensional 'other', we need to unsqueeze the 'solution' before passing to "apply_solve"
  if (vector_case) {
    solution = solution.unsqueeze_(-1);
  }

  // _linalg_lstsq_helper_ performs calculations in-place and 'solution' must be a copy of other_2d
  solution.narrow(-2, 0, other_2d.size(-2)).copy_(other_2d);

  // if 'rank' is empty we might resize it
  auto input_batch_shape = IntArrayRef(input.sizes().cbegin(), input.sizes().cend() - 2);
  if (rank.numel() == 0 && driver != "gels") { // gels driver doesn't set 'rank'
    rank.resize_(input_batch_shape, MemoryFormat::Contiguous);
  }

  // if 'rank' is non-empty it must have the expected shape and be contiguous
  if (driver != "gels") {
    TORCH_INTERNAL_ASSERT(rank.sizes().equals(input_batch_shape));
    TORCH_INTERNAL_ASSERT(rank.is_contiguous());
  }

  // if 'singular_values' is empty we might resize it
  auto singular_values_shape = input_batch_shape.vec();
  singular_values_shape.push_back(std::min(m, n));
  if (singular_values.numel() == 0 && (driver == "gelsd" || driver == "gelss")) {
    singular_values.resize_(singular_values_shape, MemoryFormat::Contiguous);
  }

  // if 'singular_values' is non-empty it must have the expected shape and be contiguous
  if (driver == "gelsd" || driver == "gelss") {
    TORCH_INTERNAL_ASSERT(singular_values.sizes().equals(singular_values_shape));
    TORCH_INTERNAL_ASSERT(singular_values.is_contiguous());
  }

  // 'input' is modified in-place so we need a column-major copy
  auto input_working_copy = copyBatchedColumnMajor(input);

>>>>>>> c6177835
  // now the actual call that computes the result in-place (apply_lstsq)
  at::_lstsq_helper_(solution, rank, singular_values, infos, input_working_copy, rcond, driver);

  if (m > n && driver != "gelsy") {
    // LAPACK stores residuals data for postprocessing in rows n:(m-n)
    auto raw_residuals = solution.narrow(/*dim=*/-2, /*start=*/n, /*length*/m - n);
    if (raw_residuals.is_complex()) {
      raw_residuals.mul_(raw_residuals.conj());
      raw_residuals = at::real(raw_residuals);
    } else {
      raw_residuals.pow_(2);
    }
    at::sum_out(residuals, raw_residuals, /*dim=*/-2, /*keepdim=*/false, /*dtype*/real_dtype);
  }
  solution = solution.narrow(/*dim=*/-2, /*start=*/0, /*length*/n);
  if (m == 0) {
    solution.zero_();
  }

  // for 1-dimensional 'other', we need to squeeze the solution after "apply_lstsq"
  if (vector_case) {
    solution = solution.squeeze_(-1);
  }
}

static std::string get_default_lstsq_driver(c10::optional<std::string> driver, const Tensor& input) {
  // if `driver` is empty, we set driver_str to "gels" if working with CUDA tensors,
  // otherwise to "gelsy" driver.
  std::string driver_str;
  // check whether the user provided name is a valid driver name
  if (driver.has_value()) {
    driver_str = driver.value();
    // convert `driver_str` to lower case inplace.
    std::transform(driver_str.begin(), driver_str.end(), driver_str.begin(),
      [](unsigned char c) { return std::tolower(c); });
    static std::unordered_set<std::string> allowed_drivers = {
      "gels", "gelsy", "gelsd", "gelss"
    };
    if (input.device() == at::kCPU) {
      TORCH_CHECK(
        allowed_drivers.find(driver_str) != allowed_drivers.end(),
        "torch.linalg.lstsq: parameter `driver` should be one of "
        "(gels, gelsy, gelsd, gelss)"
      );
    } else { // else if (input.is_cuda())
      TORCH_CHECK(
        driver_str == "gels",
        "torch.linalg.lstsq: `driver` other than `gels` is not supported on CUDA"
      );
    }
  } else {
    // if driver name is not provided, set to default 'gelsy' if on CPU,
    // or to `gels` if on CUDA.
    driver_str = input.is_cuda() ? "gels" : "gelsy";
  }
  return driver_str;
}

std::tuple<Tensor&, Tensor&, Tensor&, Tensor&> linalg_lstsq_out(
    const Tensor& input,
    const Tensor& other,
    c10::optional<double> rcond,
    c10::optional<std::string> driver,
    Tensor& solution,
    Tensor& residuals,
    Tensor& rank,
    Tensor& singular_values) {
  TORCH_CHECK(input.dim() >= 2, "torch.linalg.lstsq: input must have at least 2 dimensions.");
  TORCH_CHECK(other.dim() >= 1, "torch.linalg.lstsq: other must have at least 1 dimension.");
  TORCH_CHECK(
      input.scalar_type() == other.scalar_type(),
      "torch.linalg.lstsq: Expected input and other to have the same dtype, but got input's dtype ",
      input.scalar_type(),
      " and other's dtype ",
      other.scalar_type());

  auto dim_diff = input.dim() - other.dim();
  TORCH_CHECK(
      0 <= dim_diff && dim_diff <= 1,
      "torch.linalg.lstsq: input.dim() must be greater or equal to other.dim() and (input.dim() - other.dim()) <= 1");
  Tensor other_2d = dim_diff ? other.unsqueeze(-1) : other;
  TORCH_CHECK(
      input.size(-2) == other_2d.size(-2),
      dim_diff ? "torch.linalg.lstsq: input.size(-2) should match other.size(-1)"
               : "torch.linalg.lstsq: input.size(-2) should match other.size(-2)");

  checkSameDevice("torch.linalg.lstsq", other, input, "other");
  checkSameDevice("torch.linalg.lstsq", solution, input, "solution");
  checkSameDevice("torch.linalg.lstsq", residuals, input, "residuals");
  checkSameDevice("torch.linalg.lstsq", rank, input, "rank");
  checkSameDevice("torch.linalg.lstsq", singular_values, input, "singular_values");

  // 'solution' is expected to have same dtype as input
  checkLinalgCompatibleDtype("torch.linalg.lstsq", solution, input, "solution");

  // 'residuals' is expected to have real float dtype
  ScalarType real_dtype = c10::toValueType(input.scalar_type());
  checkLinalgCompatibleDtype("torch.linalg.lstsq", residuals.scalar_type(), real_dtype, "solution");

  // 'rank' is expected to have integer dtype
  // actual LAPACK calls use int32_t type for rank, but we promote it to int64_t
  // to be consistent with torch.linalg.matrix_rank output dtype
  ScalarType rank_expected_type = ScalarType::Long;
  checkLinalgCompatibleDtype("torch.linalg.lstsq", rank.scalar_type(), rank_expected_type, "rank");
<<<<<<< HEAD

  // 'singular_values' is expected to have real float dtype
  checkLinalgCompatibleDtype("torch.linalg.lstsq", singular_values.scalar_type(), real_dtype, "singular_values");

  std::string driver_name = get_default_lstsq_driver(driver, input);

  // set default rcond value
  // TODO: Change this to match non-legacy NumPy behaviour
  double rcond_value = rcond.has_value() && (rcond.value() > 0)
    ? rcond.value()
    : _get_epsilon(c10::toValueType(input.scalar_type()));

  auto infos = at::zeros({std::max<int64_t>(1, batchCount(input))}, input.options().dtype(kInt));

=======

  // 'singular_values' is expected to have real float dtype
  checkLinalgCompatibleDtype("torch.linalg.lstsq", singular_values.scalar_type(), real_dtype, "singular_values");

  std::string driver_name = get_default_lstsq_driver(driver, input);

  // set default rcond value
  // TODO: Change this to match non-legacy NumPy behaviour
  double rcond_value = rcond.has_value() && (rcond.value() > 0)
    ? rcond.value()
    : _get_epsilon(c10::toValueType(input.scalar_type()));

  auto infos = at::zeros({std::max<int64_t>(1, batchCount(input))}, input.options().dtype(kInt));

>>>>>>> c6177835
  // now check whether the provided output tensors can be used directly

  // Two types of 'other' tensors are supported:
  // - 1-dimensional (1D) tensor or batch of 1D tensors (vector case)
  // - 2-dimensional (2D) tensor or batch of 2D tensors (matrix case)
  // original torch.lstsq supported only the matrix case, while NumPy works for both cases
  // for the batched input we need to be able to distinguish them
  // auto expected_batched_rhs_shape = IntArrayRef(input.sizes().data(), input.dim() - 1); // input.shape[:-1]
  // bool vector_case = other.dim() == 1 || (input.dim() - 1 == other.dim() && other.sizes().equals(expected_batched_rhs_shape));
  bool vector_case = linalg_solve_is_vector_rhs(input, other);

  // provided output tensor can be used directly if:
  // 1. the shape matches the expected shape
  // 2. the dtype matches the expected dtype
  // 3. the tensor is contiguous

  // Checks for the 'solution' tensor
  std::vector<int64_t> expected_solution_shape = broadcast_batch_size(input, other_2d, input.dim() - 2);
  // the actual shape of the shape of the solution returned in (*, n,) or (*, n, nrhs)
  // but LAPACK requires extra dimensions so the expected shape is (*, max(m, n),) or (*, max(m, n), nrhs)
  expected_solution_shape.push_back(std::max(input.size(-1), input.size(-2)));
  if (!vector_case && other.dim() > 2) {
    expected_solution_shape.push_back(other.size(-1));
  }

  bool solution_equal_expected_shape = solution.sizes().equals(expected_solution_shape);
  bool solution_input_same_type = (solution.scalar_type() == input.scalar_type());

  bool is_solution_batched_column_major = false;
  if (vector_case) {
    is_solution_batched_column_major = solution.is_contiguous();
  } else if (!vector_case && solution.dim() >= 2) {
    is_solution_batched_column_major = solution.transpose(-2, -1).is_contiguous();
  }

  // 'residuals' is not checked here because at::sum_out(residuals, ...) does that

  auto input_batch_shape = IntArrayRef(input.sizes().cbegin(), input.sizes().cend() - 2);

  // Checks for the 'rank' tensor
  // rank is a scalar value for each matrix in the batch so
  // rank's expected shape is equal to input.shape[0:input.ndim-2]
  bool rank_equal_expected_shape = true;
  bool rank_equal_expected_type = true;
  bool rank_is_contiguous = true;
  if (driver_name != "gels") { // gels driver doesn't set 'rank'
    rank_equal_expected_shape = rank.sizes().equals(input_batch_shape);
    rank_equal_expected_type = (rank.scalar_type() == at::kLong);
    rank_is_contiguous = rank.is_contiguous();
  }

  // Checks for the 'singular_values' tensor
  // singular values are computed only with "gelsd" and "gelss" drivers currently
  bool singular_values_equal_expected_shape = true;
  bool singular_values_equal_expected_type = true;
  bool singular_values_is_contiguous = true;
  if (driver_name == "gelsd" || driver_name == "gelss") {
    auto singular_values_shape = input_batch_shape.vec();
    singular_values_shape.push_back(std::min(input.size(-1), input.size(-2)));
    singular_values_equal_expected_shape = singular_values.sizes().equals(singular_values_shape);
    singular_values_equal_expected_type = (singular_values.scalar_type() == real_dtype);
    singular_values_is_contiguous = singular_values.is_contiguous();
  }

  // if solution is not empty and not in batched column major format
  bool copy_needed = (solution.numel() != 0 && !is_solution_batched_column_major);
  copy_needed |= !solution_input_same_type;  // or solution does not have the same dtype as input
  copy_needed |= (solution.numel() != 0 && !solution_equal_expected_shape); // or solution does not have the expected shape

  copy_needed |= !rank_equal_expected_type;
  copy_needed |= (rank.numel() != 0 && !rank_equal_expected_shape);
  copy_needed |= (rank.numel() != 0 && !rank_is_contiguous);

  copy_needed |= !singular_values_equal_expected_type;
  copy_needed |= (singular_values.numel() != 0 && !singular_values_equal_expected_shape);
  copy_needed |= (singular_values.numel() != 0 && !singular_values_is_contiguous);

  if (copy_needed) { // we have to allocate temporary tensors
    Tensor solution_tmp = at::empty({0}, input.options());
    Tensor residuals_tmp = at::empty({0}, input.options().dtype(real_dtype));
    Tensor rank_tmp = at::empty({0}, input.options().dtype(at::kLong));
    Tensor singular_values_tmp = at::empty({0}, input.options().dtype(real_dtype));

    linalg_lstsq_out_info(solution_tmp, residuals_tmp, rank_tmp, singular_values_tmp, infos, input, other, rcond_value, driver_name);

    at::native::resize_output(solution, solution_tmp.sizes());
    solution.copy_(solution_tmp);

    at::native::resize_output(residuals, residuals_tmp.sizes());
    residuals.copy_(residuals_tmp);

    at::native::resize_output(rank, rank_tmp.sizes());
    rank.copy_(rank_tmp);

    at::native::resize_output(singular_values, singular_values_tmp.sizes());
    singular_values.copy_(singular_values_tmp);
  } else {
    // else use the provided output storage directly
    linalg_lstsq_out_info(solution, residuals, rank, singular_values, infos, input, other, rcond_value, driver_name);
  }

  if (infos.numel() > 1) {
    batchCheckErrors(infos, "torch.linalg.lstsq");
  } else {
    singleCheckErrors(infos.item<int64_t>(), "torch.linalg.lstsq");
  }

  return std::tuple<Tensor&, Tensor&, Tensor&, Tensor&>(solution, residuals, rank, singular_values);
}

std::tuple<Tensor, Tensor, Tensor, Tensor> linalg_lstsq(
    const Tensor& input, const Tensor& other,
    c10::optional<double> rcond,
    c10::optional<std::string> driver) {
  Tensor solution = at::empty({0}, input.options());
  Tensor residuals = at::empty({0}, input.options().dtype(toValueType(input.scalar_type())));
  Tensor rank = at::empty({0}, input.options().dtype(at::kLong));
  Tensor singular_values = at::empty({0}, input.options().dtype(toValueType(input.scalar_type())));
  std::tie(solution, residuals, rank, singular_values) =
      at::linalg_lstsq_outf(input, other, rcond, driver, solution, residuals, rank, singular_values);
  return std::make_tuple(solution, residuals, rank, singular_values);
}

// ~~~~~~~~~~~~~~~~~~~~~~~~~~~~~~~~~ lu_solve ~~~~~~~~~~~~~~~~~~~~~~~~~~~~~~~~~~~~

template<typename scalar_t>
static void apply_lu_solve(Tensor& b, const Tensor& lu, const Tensor& pivots, std::vector<int64_t>& infos) {
#ifndef USE_LAPACK
  AT_ERROR("lu_solve: LAPACK library not found in compilation");
#else
  auto b_data = b.data_ptr<scalar_t>();
  auto lu_data = lu.data_ptr<scalar_t>();
  auto pivots_data = pivots.data_ptr<int>();
  auto b_stride = matrixStride(b);
  auto lu_stride = matrixStride(lu);
  auto pivots_stride = pivots.size(-1);
  auto batch_size = batchCount(b);

  auto n = lu.size(-2);
  auto nrhs = b.size(-1);

  int info;
  for (const auto i : c10::irange(batch_size)) {
    scalar_t* b_working_ptr = &b_data[i * b_stride];
    scalar_t* lu_working_ptr = &lu_data[i * lu_stride];
    int* pivots_working_ptr = &pivots_data[i * pivots_stride];
    lapackLuSolve<scalar_t>('N', n, nrhs, lu_working_ptr, n, pivots_working_ptr,
                            b_working_ptr, n, &info);
    infos[i] = info;
    if (info != 0) {
      return;
    }
  }
#endif
}

Tensor _lu_solve_helper_cpu(const Tensor& self, const Tensor& LU_data, const Tensor& LU_pivots) {
  auto self_working_copy = cloneBatchedColumnMajor(self);
  auto LU_data_working_copy = cloneBatchedColumnMajor(LU_data);
  auto LU_pivots_working_copy = LU_pivots.is_contiguous() ? LU_pivots : LU_pivots.contiguous();
  std::vector<int64_t> infos(batchCount(self), 0);

  if (self.numel() == 0 || LU_data.numel() == 0) {
    return at::zeros_like(self, LEGACY_CONTIGUOUS_MEMORY_FORMAT);
  }
  AT_DISPATCH_FLOATING_AND_COMPLEX_TYPES(self.scalar_type(), "lu_solve_cpu", [&]{
    apply_lu_solve<scalar_t>(self_working_copy, LU_data_working_copy, LU_pivots_working_copy, infos);
  });
  if (self.dim() > 2) {
    batchCheckErrors(infos, "lu_solve_cpu");
  } else {
    singleCheckErrors(infos[0], "lu_solve_cpu");
  }
  return self_working_copy;
}

// Supports arbitrary batch dimensions for self and LU_data (implicitly LU_pivots also)
Tensor lu_solve(const Tensor& self, const Tensor& LU_data, const Tensor& LU_pivots) {
  TORCH_CHECK(self.dim() >= 2,
              "b should have at least 2 dimensions, but has ", self.dim(), " dimensions instead");
  TORCH_CHECK(LU_data.dim() >= 2,
              "LU_data should have at least 2 dimensions, but has ", LU_data.dim(), " dimensions instead");
  TORCH_CHECK(LU_pivots.size(-1) == LU_data.size(-1),
              "Number of pivots per batch should be same as the dimension of the matrix");
  TORCH_CHECK(LU_pivots.dtype() == at::kInt,
              "LU_pivots should be a Tensor of scalar type Int");
  TORCH_CHECK(LU_pivots.device() == LU_data.device(),
              "Expected LU_pivots and LU_data to be on the same device, "
              "but found LU_pivots on ", LU_pivots.device(), " and LU_data on ",
              LU_data.device(), " instead");

  // We check whether the batch dimensions of LU_pivots match the batch dimensions of LU_data
  // e.g.: LU_pivots.sizes() = 4 x 3 x 2, LU_data.sizes() = 4 x 3 x 2 x 2 is a pair of correct inputs
  // e.g.: LU_pivots.sizes() = 4 x 3 x 2, LU_data.sizes() = 12 x 2 x 2 is a pair of incorrect inputs
  IntArrayRef pivots_sizes(LU_pivots.sizes().data(), LU_pivots.dim() - 1);
  IntArrayRef lu_sizes(LU_data.sizes().data(), LU_data.dim() - 2);
  TORCH_CHECK(pivots_sizes == lu_sizes,
              "batch dimensions of LU_pivots doesn't match batch dimensions of LU_data");

  Tensor self_broadcasted, LU_data_broadcasted;
  std::tie(self_broadcasted, LU_data_broadcasted) = _linalg_broadcast_batch_dims(self, LU_data, "lu_solve");

  // Now, we need to broadcast pivots too for the batch dimensions to match
  IntArrayRef new_pivots_sizes(LU_data_broadcasted.sizes().data(), LU_data_broadcasted.dim() - 1);
  Tensor LU_pivots_broadcasted = LU_pivots.expand(new_pivots_sizes);
  return at::_lu_solve_helper(self_broadcasted, LU_data_broadcasted, LU_pivots_broadcasted);
}

Tensor& lu_solve_out(const Tensor& self, const Tensor& LU_data, const Tensor& LU_pivots, Tensor& result) {
  checkSameDevice("lu_solve", result, self);
  checkLinalgCompatibleDtype("lu_solve", result, self);
  Tensor result_tmp = at::lu_solve(self, LU_data, LU_pivots);
  at::native::resize_output(result, result_tmp.sizes());
  result.copy_(result_tmp);
  return result;
}

}}  // namespace at::native<|MERGE_RESOLUTION|>--- conflicted
+++ resolved
@@ -3065,7 +3065,6 @@
   } else {
     TORCH_INTERNAL_ASSERT(solution.transpose(-2, -1).is_contiguous());
   }
-<<<<<<< HEAD
 
   // for 1-dimensional 'other', we need to unsqueeze the 'solution' before passing to "apply_solve"
   if (vector_case) {
@@ -3103,45 +3102,6 @@
   // 'input' is modified in-place so we need a column-major copy
   auto input_working_copy = copyBatchedColumnMajor(input);
 
-=======
-
-  // for 1-dimensional 'other', we need to unsqueeze the 'solution' before passing to "apply_solve"
-  if (vector_case) {
-    solution = solution.unsqueeze_(-1);
-  }
-
-  // _linalg_lstsq_helper_ performs calculations in-place and 'solution' must be a copy of other_2d
-  solution.narrow(-2, 0, other_2d.size(-2)).copy_(other_2d);
-
-  // if 'rank' is empty we might resize it
-  auto input_batch_shape = IntArrayRef(input.sizes().cbegin(), input.sizes().cend() - 2);
-  if (rank.numel() == 0 && driver != "gels") { // gels driver doesn't set 'rank'
-    rank.resize_(input_batch_shape, MemoryFormat::Contiguous);
-  }
-
-  // if 'rank' is non-empty it must have the expected shape and be contiguous
-  if (driver != "gels") {
-    TORCH_INTERNAL_ASSERT(rank.sizes().equals(input_batch_shape));
-    TORCH_INTERNAL_ASSERT(rank.is_contiguous());
-  }
-
-  // if 'singular_values' is empty we might resize it
-  auto singular_values_shape = input_batch_shape.vec();
-  singular_values_shape.push_back(std::min(m, n));
-  if (singular_values.numel() == 0 && (driver == "gelsd" || driver == "gelss")) {
-    singular_values.resize_(singular_values_shape, MemoryFormat::Contiguous);
-  }
-
-  // if 'singular_values' is non-empty it must have the expected shape and be contiguous
-  if (driver == "gelsd" || driver == "gelss") {
-    TORCH_INTERNAL_ASSERT(singular_values.sizes().equals(singular_values_shape));
-    TORCH_INTERNAL_ASSERT(singular_values.is_contiguous());
-  }
-
-  // 'input' is modified in-place so we need a column-major copy
-  auto input_working_copy = copyBatchedColumnMajor(input);
-
->>>>>>> c6177835
   // now the actual call that computes the result in-place (apply_lstsq)
   at::_lstsq_helper_(solution, rank, singular_values, infos, input_working_copy, rcond, driver);
 
@@ -3246,7 +3206,6 @@
   // to be consistent with torch.linalg.matrix_rank output dtype
   ScalarType rank_expected_type = ScalarType::Long;
   checkLinalgCompatibleDtype("torch.linalg.lstsq", rank.scalar_type(), rank_expected_type, "rank");
-<<<<<<< HEAD
 
   // 'singular_values' is expected to have real float dtype
   checkLinalgCompatibleDtype("torch.linalg.lstsq", singular_values.scalar_type(), real_dtype, "singular_values");
@@ -3261,22 +3220,6 @@
 
   auto infos = at::zeros({std::max<int64_t>(1, batchCount(input))}, input.options().dtype(kInt));
 
-=======
-
-  // 'singular_values' is expected to have real float dtype
-  checkLinalgCompatibleDtype("torch.linalg.lstsq", singular_values.scalar_type(), real_dtype, "singular_values");
-
-  std::string driver_name = get_default_lstsq_driver(driver, input);
-
-  // set default rcond value
-  // TODO: Change this to match non-legacy NumPy behaviour
-  double rcond_value = rcond.has_value() && (rcond.value() > 0)
-    ? rcond.value()
-    : _get_epsilon(c10::toValueType(input.scalar_type()));
-
-  auto infos = at::zeros({std::max<int64_t>(1, batchCount(input))}, input.options().dtype(kInt));
-
->>>>>>> c6177835
   // now check whether the provided output tensors can be used directly
 
   // Two types of 'other' tensors are supported:
