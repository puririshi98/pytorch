--- conflicted
+++ resolved
@@ -21,17 +21,12 @@
 }
 
 template <typename scalar_t, typename accscalar_t>
-<<<<<<< HEAD
 __global__ void
 #if __CUDA_ARCH__ == 620
    C10_LAUNCH_BOUNDS_1(1024)
 #endif
 avg_pool2d_out_cuda_frame(const int nthreads,
     const scalar_t* const bottom_data, const int num, const int channels,
-=======
-__global__ void avg_pool2d_out_cuda_frame(const int nthreads,
-    const scalar_t* const bottom_data, const int channels,
->>>>>>> b372be42
     const int height, const int width, const int pooled_height,
     const int pooled_width, const int kernel_h, const int kernel_w,
     const int stride_h, const int stride_w, const int pad_h, const int pad_w,
@@ -79,17 +74,12 @@
 }
 
 template <typename scalar_t, typename accscalar_t>
-<<<<<<< HEAD
 __global__ void
 #if __CUDA_ARCH__ == 620
    C10_LAUNCH_BOUNDS_1(1024)
 #endif
 avg_pool2d_out_cuda_frame_nhwc(const int nthreads,
     const scalar_t* const bottom_data, const int num, const int channels,
-=======
-__global__ void avg_pool2d_out_cuda_frame_nhwc(const int nthreads,
-    const scalar_t* const bottom_data, const int channels,
->>>>>>> b372be42
     const int height, const int width, const int pooled_height,
     const int pooled_width, const int kernel_h, const int kernel_w,
     const int stride_h, const int stride_w, const int pad_h, const int pad_w,
@@ -137,17 +127,12 @@
 }
 
 template <typename scalar_t, typename accscalar_t>
-<<<<<<< HEAD
 __global__ void
 #if __CUDA_ARCH__ == 620
    C10_LAUNCH_BOUNDS_1(1024)
 #endif
 avg_pool2d_backward_out_cuda_frame(const int nthreads, const scalar_t* const top_diff,
     const int num, const int channels, const int height,
-=======
-__global__ void avg_pool2d_backward_out_cuda_frame(const int nthreads, const scalar_t* const top_diff,
-    const int channels, const int height,
->>>>>>> b372be42
     const int width, const int pooled_height, const int pooled_width,
     const int kernel_h, const int kernel_w, const int stride_h,
     const int stride_w, const int pad_h, const int pad_w,
