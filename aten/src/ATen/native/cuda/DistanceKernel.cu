--- conflicted
+++ resolved
@@ -135,15 +135,11 @@
 }
 
 template <typename scalar_t, typename F>
-<<<<<<< HEAD
 __global__ static void
 #if __CUDA_ARCH__ == 620
   C10_LAUNCH_BOUNDS_1(1024)
 #endif
 cdist_backward_kernel_cuda_impl(scalar_t * buffer, const scalar_t * grad, const scalar_t * x1, const scalar_t * x2, const scalar_t * dist, int64_t gs,
-=======
-__global__ static void cdist_backward_kernel_cuda_impl(scalar_t * buffer, const scalar_t * grad, const scalar_t * x1, const scalar_t * x2, const scalar_t * dist,
->>>>>>> b372be42
                                                        const scalar_t p, const int64_t r1, const int64_t r2, const int64_t m, const int64_t count, const int64_t r_size, const int64_t l1_size, const int64_t l2_size) {
   const int y = (blockIdx.y * gridDim.z + blockIdx.z) * blockDim.y + threadIdx.y;
   const int init = blockIdx.x * blockDim.x + threadIdx.x;
@@ -212,17 +208,12 @@
 }
 
 template <typename scalar_t, typename F>
-<<<<<<< HEAD
 __global__ static void
 #if __CUDA_ARCH__ == 620
   C10_LAUNCH_BOUNDS_1(1024)
 #endif
 cdist_kernel_cuda_impl(scalar_t * result, const scalar_t * x1, const scalar_t * x2,
     const scalar_t p, const int64_t r1, const int64_t r2, const int64_t m, const int64_t r_size, const int64_t l1_size, const int64_t l2_size) {
-=======
-__global__ static void cdist_kernel_cuda_impl(scalar_t * result, const scalar_t * x1, const scalar_t * x2,
-    const scalar_t p, const int64_t r2, const int64_t m, const int64_t r_size, const int64_t l1_size, const int64_t l2_size) {
->>>>>>> b372be42
   const int64_t l = blockIdx.x / r_size;
   const int64_t k = blockIdx.x % r_size;
   const int64_t i = k / r2;
