#include <ATen/ATen.h>
#include <ATen/Dispatch.h>
#include <ATen/ExpandUtils.h>
#include <ATen/NativeFunctions.h>
#include <ATen/LegacyTHFunctionsCPU.h>
#include <ATen/MemoryOverlap.h>
#include <ATen/WrapDimUtils.h>

#include <ATen/CPUApplyUtils.h>
#include <ATen/Parallel.h>
#include <ATen/native/Math.h>
#include <ATen/native/UnaryOps.h>
#include <ATen/native/TensorIterator.h>
#include <ATen/NamedTensorUtils.h>
#include <ATen/native/ComplexHelper.h>

#include <algorithm>
#include <cmath>
#include <functional>
#include <numeric>
#include <vector>

#include <map>

namespace at {

namespace meta {

#define CREATE_UNARY_META_FUNC(func)                  \
  TORCH_META_FUNC(func) (const Tensor& self) {        \
    build_unary_float_op(maybe_get_output(), self);   \
  }

// Use this macro iff you need to dispatch and don't need
// extra error checking/have a different signature, etc.
CREATE_UNARY_META_FUNC(sin)
CREATE_UNARY_META_FUNC(sinc)

} // namespace meta

namespace native {
// NOTE: These are helper functions that reduce redundant code in implementing the most typical kind of unary operators.
// YOU ARE NOT OBLIGED TO USE THESE HELPERS---if you're writing something more specialized, please don't try to make
// them work for your case, but just write something new instead. Here we use helper functions instead of a flat fat
// macro that implements everything, because the former allows some simple preprocessing that are unique to some
// operators (more is foreseeable) and is more flexible and elegant than the latter.
#define CREATE_UNARY_TORCH_IMPL_FUNC(func)                                \
TORCH_IMPL_FUNC(func##_out) (const Tensor& self, const Tensor& result) {  \
  func##_stub(device_type(), *this);                                      \
}

template <typename Stub>
static inline Tensor& unary_op_impl_out(Tensor& result, const Tensor& self, Stub& stub) {
  auto iter = TensorIterator::unary_op(result, self);
  stub(iter.device_type(), iter);
  return result;
}

template <typename Stub, typename ...Args>
static inline Tensor& unary_op_impl_float_out(Tensor& result, const Tensor& self, Stub& stub, Args... args) {
  auto iter = TensorIterator::unary_float_op(result, self);
  stub(iter.device_type(), iter, args...);
  iter.cast_outputs();
  return result;
}

template <typename Stub, typename ...Args>
static inline Tensor unary_op_impl_float(const Tensor& self, Stub& stub, Args... args) {
  Tensor result;
  auto iter = TensorIterator::unary_float_op(result, self);
  stub(iter.device_type(), iter, args...);
  return iter.output();
}

// An alternate version of unary_op_impl_out that follows the same pattern
// for non-complex inputs, but returns a floating point tensor
// for complex inputs by default.
// Note: This is done by running the operation as usual and then copying the
// operation's result to the expected result type.
template <typename Stub>
static inline Tensor& unary_op_impl_with_complex_to_float_out(Tensor& result, const Tensor& self, Stub& stub, bool promotes_integer_to_float) {
    if (self.is_complex() && !result.is_complex()) {
      // Checks if the corresponding float type can be cast to the desired dtype
      const auto float_type = c10::toValueType(self.scalar_type());
      TORCH_CHECK(canCast(float_type, result.scalar_type()),
            "result type ", float_type, " can't be cast to the desired output type ",
            result.scalar_type());

      // Runs the function complex->complex, as TensorIterator expects
      Tensor complex_result = at::empty({0}, self.options());
      auto iter = TensorIterator::unary_op(complex_result, self);
      stub(iter.device_type(), iter);

      // Copies the complex result to the actual result and returns it
      result.resize_(complex_result.sizes());
      result.copy_(at::real(complex_result));
      return result;
    }

    if (promotes_integer_to_float) {
      return unary_op_impl_float_out(result, self, stub);
    }

    return unary_op_impl_out(result, self, stub);
}

// out_impl passed into unary_op_impl and unary_op_impl_  must go through at:: device dispatch
// otherwise it won't dispatch to out-of-source devices like XLA.
// For example it must be at::bitwise_not_out instead of bitwise_not_out(which is at::native!).
template <typename OutImpl>
static inline Tensor unary_op_impl(const Tensor& self, OutImpl& out_impl) {
  Tensor result = at::empty({0}, self.options());
  return out_impl(result, self);
}

// An alternate version of unary_op_impl that follows the same pattern
// for non-complex inputs, but returns a floating point tensor
// for complex inputs by default.
template <typename OutImpl>
static inline Tensor unary_op_impl_with_complex_to_float(const Tensor& self, OutImpl& out_impl) {
  if (self.is_complex()) {
    const auto float_type = c10::toValueType(self.scalar_type());
    Tensor result = at::empty({0}, self.options().dtype(float_type));
    return out_impl(result, self);
  }

  Tensor result = at::empty({0}, self.options());
  return out_impl(result, self);
}

template <typename OutImpl>
static inline Tensor& unary_op_impl_(Tensor& self, OutImpl& out_impl) {
  return out_impl(self, self);
}

Tensor& acos_out(const Tensor& self, Tensor& result) { return unary_op_impl_float_out(result, self, acos_stub); }
Tensor acos(const Tensor& self) { return unary_op_impl_float(self, acos_stub); }
Tensor& acos_(Tensor& self) { return unary_op_impl_(self, at::acos_out); }

// arccos, alias for acos
Tensor& arccos_out(const Tensor& self, Tensor& result) { return at::acos_out(result, self); }
Tensor arccos(const Tensor& self) { return self.acos(); }
Tensor& arccos_(Tensor& self) { return self.acos_(); }

static Tensor wrapped_scalar_tensor(const Scalar& scalar) {
  auto tensor = scalar_to_tensor(scalar);
  tensor.unsafeGetTensorImpl()->set_wrapped_number(true);
  return tensor;
}

Tensor& rad2deg_out(const Tensor& self, Tensor& result) {
  TORCH_CHECK(!self.is_complex(), "rad2deg is not supported for complex tensors.");
  constexpr double M_180_PI = 57.295779513082320876798154814105170332405472466564;
  return at::mul_out(result, self, wrapped_scalar_tensor(Scalar(M_180_PI)));
}
Tensor rad2deg(const Tensor& self) {
  // Note: int-> float promotion handled differently from other Unary ops,
  // as it does not use the usual TensorIterator + Kernel Dispatch pattern.
  auto options = self.options();
  if (c10::isIntegralType(self.scalar_type(), /*include_bool=*/true)) {
    options = options.dtype(c10::get_default_dtype());
  }
  auto result = at::empty_like(self, options);
  at::rad2deg_out(result, self);
  return result;
}
Tensor& rad2deg_(Tensor& self) { return unary_op_impl_(self, at::rad2deg_out); }

Tensor& deg2rad_out(const Tensor& self, Tensor& result) {
  TORCH_CHECK(!self.is_complex(), "deg2rad is not supported for complex tensors.");
  constexpr double M_PI_180 = 0.017453292519943295769236907684886127134428718885417;
  return at::mul_out(result, self, wrapped_scalar_tensor(Scalar(M_PI_180)));
}
Tensor deg2rad(const Tensor& self) {
  // Note: int-> float promotion handled differently from other Unary ops,
  // as it does not use the usual TensorIterator + Kernel Dispatch pattern.
  auto options = self.options();
  if (c10::isIntegralType(self.scalar_type(), /*include_bool=*/true)) {
    options = options.dtype(c10::get_default_dtype());
  }
  auto result = at::empty_like(self, options);
  at::deg2rad_out(result, self);
  return result;
}
Tensor& deg2rad_(Tensor& self) { return unary_op_impl_(self, at::deg2rad_out); }

Tensor& asin_out(const Tensor& self, Tensor& result) { return unary_op_impl_float_out(result, self, asin_stub); }
Tensor asin(const Tensor& self) { return unary_op_impl_float(self, asin_stub); }
Tensor& asin_(Tensor& self) { return unary_op_impl_(self, at::asin_out); }

// arcsin, alias of asin
Tensor& arcsin_out(const Tensor& self, Tensor& result) { return at::asin_out(result, self); }
Tensor arcsin(const Tensor& self) { return self.asin(); }
Tensor& arcsin_(Tensor& self) { return self.asin_(); }

Tensor& atan_out(const Tensor& self, Tensor& result) { return unary_op_impl_float_out(result, self, atan_stub); }
Tensor atan(const Tensor& self) { return unary_op_impl_float(self, atan_stub); }
Tensor& atan_(Tensor& self) { return unary_op_impl_(self, at::atan_out); }

// arctan, alias of atan
Tensor& arctan_out(const Tensor& self, Tensor& result) { return at::atan_out(result, self); }
Tensor arctan(const Tensor& self) { return self.atan(); }
Tensor& arctan_(Tensor& self) { return self.atan_(); }

// Note [Complex abs and angle]
// Complex inputs to abs and angle return float results by default.
// abs and angle, in both NumPy and C++, returns a float result when given a
// complex input. This makes sense mathematically since the absolute value
// and angle of a complex number has no imaginary part.
Tensor& abs_out(const Tensor& self, Tensor& result) {
  return unary_op_impl_with_complex_to_float_out(result, self, abs_stub, /*promotes_integer_to_float=*/false);
}
Tensor abs(const Tensor& self) {
  return unary_op_impl_with_complex_to_float(self, at::abs_out);
}
Tensor& abs_(Tensor& self) {
  TORCH_CHECK(!self.is_complex(), "In-place abs is not supported for complex tensors.");
  return unary_op_impl_(self, at::abs_out);
}

// Absolute, alias for abs
Tensor& absolute_out(const Tensor& self, Tensor& result) {
  return at::abs_out(result, self);
}
Tensor absolute(const Tensor& self) {
  return self.abs();
}
Tensor& absolute_(Tensor& self) {
  return self.abs_();
}

Tensor& angle_out(const Tensor& self, Tensor& result) {
  return unary_op_impl_with_complex_to_float_out(result, self, angle_stub, /*promotes_integer_to_float=*/true);
}
Tensor angle(const Tensor& self) {
  if (self.is_complex()) {
    const auto float_type = c10::toValueType(self.scalar_type());
    Tensor result = at::empty({0}, self.options().dtype(float_type));
    return at::angle_out(result, self);
  }

  return unary_op_impl_float(self, angle_stub);
}

Tensor real(const Tensor& self) {
  if (self.is_complex()) {
    // real is never affected by conjugate bit, safe to use physical version
    auto real_tensor = at::view_as_real_physical(self);
    return at::select(real_tensor, real_tensor.dim() - 1, 0);
  } else {
    TORCH_CHECK(false, "real is not implemented for tensors with non-complex dtypes.");
  }
}

Tensor imag(const Tensor& self) {
  if (self.is_complex()) {
    auto real_tensor = at::view_as_real(self);
    return at::select(real_tensor, real_tensor.dim() - 1, 1);
  } else {
    TORCH_CHECK(false, "imag is not implemented for tensors with non-complex dtypes.");
  }
}

<<<<<<< HEAD
Tensor resolve_conj(const Tensor& self) {
  if (!self.is_conj()) { return self; }
  auto result = at::empty_like(self, self.options());
  return result.copy_(self);
=======
Tensor& conj_out(const Tensor& self, Tensor& result) {
  return unary_op_impl_out(result, self, conj_stub);
>>>>>>> 8ea2086d
}

Tensor conj(const Tensor& self) {
  if (!self.is_complex()) {
    return self;
  }
  Tensor self_;
  auto impl = c10::make_intrusive<TensorImpl>(
      Storage(self.storage()), self.key_set(), self.dtype());
  impl->set_storage_offset(self.storage_offset());
  impl->set_sizes_and_strides(self.sizes(), self.strides());
  impl->set_conj(!self.is_conj());
  self_ = Tensor(std::move(impl));
  namedinference::propagate_names(self_, self);
  return self_;
}

Tensor& conj_physical_out(Tensor& result, const Tensor& self) {
  return unary_op_impl_out(result, self, conj_stub);
}

Tensor& conj_physical_(Tensor& self) {
  return unary_op_impl_(self, conj_physical_out);
}

Tensor& bitwise_not_out(const Tensor& self, Tensor& result) { return unary_op_impl_out(result, self, bitwise_not_stub); }
Tensor bitwise_not(const Tensor& self) { return unary_op_impl(self, at::bitwise_not_out); }
Tensor& bitwise_not_(Tensor& self) { return unary_op_impl_(self, at::bitwise_not_out); }

Tensor& ceil_out(const Tensor& self, Tensor& result) {
  // Note: this is consistent with NumPy
  TORCH_CHECK(!self.is_complex(),
    "ceil is not supported for complex inputs");

  return unary_op_impl_out(result, self, ceil_stub);
}
Tensor ceil(const Tensor& self) { return unary_op_impl(self, at::ceil_out); }
Tensor& ceil_(Tensor& self) { return unary_op_impl_(self, at::ceil_out); }

Tensor& exp_out(const Tensor& self, Tensor& result) { return unary_op_impl_float_out(result, self, exp_stub); }
Tensor exp(const Tensor& self) { return unary_op_impl_float(self, exp_stub); }
Tensor& exp_(Tensor& self) { return unary_op_impl_(self, at::exp_out); }

Tensor& exp2_out(const Tensor& self, Tensor& result) { return unary_op_impl_float_out(result, self, exp2_stub); }
Tensor exp2(const Tensor& self) { return unary_op_impl_float(self, exp2_stub); }
Tensor& exp2_(Tensor& self) { return unary_op_impl_(self, at::exp2_out); }

Tensor& expm1_out(const Tensor& self, Tensor& result) { return unary_op_impl_float_out(result, self, expm1_stub); }
Tensor expm1(const Tensor& self) { return unary_op_impl_float(self, expm1_stub); }
Tensor& expm1_(Tensor& self) { return unary_op_impl_(self, at::expm1_out); }

Tensor& erf_out(const Tensor& self, Tensor& result) { return unary_op_impl_float_out(result, self, erf_stub); }
Tensor erf(const Tensor& self) { return unary_op_impl_float(self, erf_stub); }
Tensor& erf_(Tensor& self) { return unary_op_impl_(self, at::erf_out); }

Tensor& erfc_out(const Tensor& self, Tensor& result) { return unary_op_impl_float_out(result, self, erfc_stub); }
Tensor erfc(const Tensor& self) { return unary_op_impl_float(self, erfc_stub); }
Tensor& erfc_(Tensor& self) { return unary_op_impl_(self, at::erfc_out); }

Tensor& erfinv_out(Tensor& result, const Tensor& self) { return unary_op_impl_float_out(result, self, erfinv_stub); }
Tensor erfinv(const Tensor& self) { return unary_op_impl_float(self, erfinv_stub); }
Tensor& erfinv_(Tensor& self) { return unary_op_impl_(self, at::erfinv_out); }

Tensor& special_erf_out(const Tensor& self, Tensor& result) { return at::erf_out(result, self); }
Tensor special_erf(const Tensor& self) { return self.erf(); }

Tensor& special_erfc_out(const Tensor& self, Tensor& result) { return at::erfc_out(result, self); }
Tensor special_erfc(const Tensor& self) { return self.erfc(); }

Tensor& special_erfinv_out(const Tensor& self, Tensor& result) { return at::erfinv_out(result, self); }
Tensor special_erfinv(const Tensor& self) { return self.erfinv(); }

Tensor& frac_out(const Tensor& self, Tensor& result) { return unary_op_impl_out(result, self, frac_stub); }
Tensor frac(const Tensor& self) { return unary_op_impl(self, at::frac_out); }
Tensor& frac_(Tensor& self) { return unary_op_impl_(self, at::frac_out); }

Tensor& floor_out(const Tensor& self, Tensor& result) {
  // Note: this is consistent with NumPy
  TORCH_CHECK(!self.is_complex(),
    "floor is not supported for complex inputs");

  return unary_op_impl_out(result, self, floor_stub);
}
Tensor floor(const Tensor& self) { return unary_op_impl(self, at::floor_out); }
Tensor& floor_(Tensor& self) { return unary_op_impl_(self, at::floor_out); }

Tensor& i0_out(Tensor& result, const Tensor& self) { return unary_op_impl_out(result, self, i0_stub); }
Tensor i0(const Tensor& self) { return unary_op_impl(self, at::i0_out); }
Tensor& i0_(Tensor& self) { return unary_op_impl_(self, at::i0_out); }

Tensor& log_out(const Tensor& self, Tensor& result) { return unary_op_impl_float_out(result, self, log_stub); }
Tensor log(const Tensor& self) { return unary_op_impl_float(self, log_stub); }
Tensor& log_(Tensor& self) { return unary_op_impl_(self, at::log_out); }

Tensor& log10_out(const Tensor& self, Tensor& result) { return unary_op_impl_float_out(result, self, log10_stub); }
Tensor log10(const Tensor& self) { return unary_op_impl_float(self, log10_stub); }
Tensor& log10_(Tensor& self) { return unary_op_impl_(self, at::log10_out); }

Tensor& log1p_out(const Tensor& self, Tensor& result) { return unary_op_impl_float_out(result, self, log1p_stub); }
Tensor log1p(const Tensor& self) { return unary_op_impl_float(self, log1p_stub); }
Tensor& log1p_(Tensor& self) { return unary_op_impl_(self, at::log1p_out); }

Tensor& log2_out(const Tensor& self, Tensor& result) { return unary_op_impl_float_out(result, self, log2_stub); }
Tensor log2(const Tensor& self) { return unary_op_impl_float(self, log2_stub); }
Tensor& log2_(Tensor& self) { return unary_op_impl_(self, at::log2_out); }

Tensor& round_out(const Tensor& self, Tensor& result) { return unary_op_impl_out(result, self, round_stub); }
Tensor round(const Tensor& self) { return unary_op_impl(self, at::round_out); }
Tensor& round_(Tensor& self) { return unary_op_impl_(self, at::round_out); }

Tensor& digamma_out(const Tensor& self, Tensor& result) { return unary_op_impl_float_out(result, self, digamma_stub); }
Tensor digamma(const Tensor& self) { return unary_op_impl_float(self, digamma_stub); }
Tensor& digamma_(Tensor& self) { return unary_op_impl_(self, digamma_out); }

Tensor& reciprocal_out(const Tensor& self, Tensor& result) { return unary_op_impl_float_out(result, self, reciprocal_stub); }
Tensor reciprocal(const Tensor& self) { return unary_op_impl_float(self, reciprocal_stub); }
Tensor& reciprocal_(Tensor& self) { return unary_op_impl_(self, at::reciprocal_out); }

Tensor& rsqrt_out(const Tensor& self, Tensor& result) {
  return unary_op_impl_float_out(result, self, rsqrt_stub);
}
Tensor rsqrt(const Tensor& self) {
  return unary_op_impl_float(self, rsqrt_stub);
}
Tensor& rsqrt_(Tensor& self) { return unary_op_impl_(self, at::rsqrt_out); }

Tensor& sign_out(const Tensor& self, Tensor& result) {
  TORCH_CHECK(!self.is_complex(),
              "Unlike NumPy, torch.sign is not intended to support complex numbers. Please use torch.sgn instead.");
  return unary_op_impl_out(result, self, sign_stub);
}
Tensor sign(const Tensor& self) { return unary_op_impl(self, at::sign_out); }
Tensor& sign_(Tensor& self) { return unary_op_impl_(self, at::sign_out); }

Tensor& sgn_out(const Tensor& self, Tensor& result) {
  if (self.is_complex()) {
    return unary_op_impl_out(result, self, sgn_stub);
  } else {
    return unary_op_impl_out(result, self, sign_stub);
  }
}

Tensor sgn(const Tensor& self) { return unary_op_impl(self, at::sgn_out); }
Tensor& sgn_(Tensor& self) { return unary_op_impl_(self, at::sgn_out); }

CREATE_UNARY_TORCH_IMPL_FUNC(sin)

Tensor& cos_out(const Tensor& self, Tensor& result) { return unary_op_impl_float_out(result, self, cos_stub); }
Tensor cos(const Tensor& self) { return unary_op_impl_float(self, cos_stub); }
Tensor& cos_(Tensor& self) { return unary_op_impl_(self, at::cos_out); }

CREATE_UNARY_TORCH_IMPL_FUNC(sinc)

Tensor& sinh_out(const Tensor& self, Tensor& result) { return unary_op_impl_float_out(result, self, sinh_stub); }
Tensor sinh(const Tensor& self) { return unary_op_impl_float(self, sinh_stub); }
Tensor& sinh_(Tensor& self) { return unary_op_impl_(self, at::sinh_out); }

Tensor& cosh_out(const Tensor& self, Tensor& result) { return unary_op_impl_float_out(result, self, cosh_stub); }
Tensor cosh(const Tensor& self) { return unary_op_impl_float(self, cosh_stub); }
Tensor& cosh_(Tensor& self) { return unary_op_impl_(self, at::cosh_out); }

Tensor& acosh_out(const Tensor& self, Tensor& result) { return unary_op_impl_float_out(result, self, acosh_stub); }
Tensor acosh(const Tensor& self) { return unary_op_impl_float(self, acosh_stub); }
Tensor& acosh_(Tensor& self) { return unary_op_impl_(self, at::acosh_out); }

// arccosh, alias for acosh
Tensor& arccosh_out(const Tensor& self, Tensor& result) { return at::acosh_out(result, self); }
Tensor arccosh(const Tensor& self) { return at::acosh(self); }
Tensor& arccosh_(Tensor& self) { return at::acosh_(self); }

Tensor& asinh_out(const Tensor& self, Tensor& result) { return unary_op_impl_float_out(result, self, asinh_stub); }
Tensor asinh(const Tensor& self) { return unary_op_impl_float(self, asinh_stub); }
Tensor& asinh_(Tensor& self) { return unary_op_impl_(self, at::asinh_out); }

// arcsinh, alias for asinh
Tensor& arcsinh_out(const Tensor& self, Tensor& result) { return at::asinh_out(result, self); }
Tensor arcsinh(const Tensor& self) { return self.asinh(); }
Tensor& arcsinh_(Tensor& self) { return self.asinh_(); }

Tensor& atanh_out(const Tensor& self, Tensor& result) { return unary_op_impl_float_out(result, self, atanh_stub); }
Tensor atanh(const Tensor& self) { return unary_op_impl_float(self, atanh_stub); }
Tensor& atanh_(Tensor& self) { return unary_op_impl_(self, at::atanh_out); }

// arctanh, alias for atanh
Tensor& arctanh_out(const Tensor& self, Tensor& result) { return at::atanh_out(result, self); }
Tensor arctanh(const Tensor& self) { return self.atanh(); }
Tensor& arctanh_(Tensor& self) { return self.atanh_(); }

Tensor& sqrt_out(const Tensor& self, Tensor& result) { return unary_op_impl_float_out(result, self, sqrt_stub); }
Tensor sqrt(const Tensor& self) { return unary_op_impl_float(self, sqrt_stub); }
Tensor& sqrt_(Tensor& self) { return unary_op_impl_(self, at::sqrt_out); }

Tensor& square_out(const Tensor& self, Tensor& result) { return at::pow_out(result, self, 2); }
Tensor square(const Tensor& self) { return at::pow(self, 2); }
Tensor& square_(Tensor& self) { return self.pow_(2); }

Tensor& sigmoid_out(const Tensor& self, Tensor& result) { return unary_op_impl_float_out(result, self, sigmoid_stub);  }
Tensor sigmoid(const Tensor& self) { return unary_op_impl_float(self, sigmoid_stub);  }
Tensor& sigmoid_(Tensor& self) { return unary_op_impl_(self, at::sigmoid_out);  }

Tensor& logit_out(const Tensor& self,
    c10::optional<double> eps,
    Tensor& result) {
  return unary_op_impl_float_out(
      result, self, logit_stub, Scalar(eps ? eps.value() : -1.0));
}
Tensor logit(const Tensor& self, c10::optional<double> eps) {
  return unary_op_impl_float(
      self, logit_stub, Scalar(eps ? eps.value() : -1.0));
}
Tensor& logit_(Tensor& self, c10::optional<double> eps) {
  return at::logit_out(self, self, eps);
}

Tensor& nan_to_num_out(const Tensor& self,
    c10::optional<double> nan,
    c10::optional<double> pos_inf,
    c10::optional<double> neg_inf,
    Tensor& result) {
  TORCH_CHECK(
      self.scalar_type() == result.scalar_type(),
      "nan_to_num: dtype of out: ",
      result.scalar_type(),
      " should be same as input: ",
      self.scalar_type());

  if (c10::isIntegralType(self.scalar_type(), /*include_bool=*/true)) {
    result.resize_as_(self);
    result.copy_(self);
    return result;
  }

  auto iter = TensorIterator::unary_op(result, self);
  nan_to_num_stub(iter.device_type(), iter, nan, pos_inf, neg_inf);
  return result;
}

Tensor nan_to_num(
    const Tensor& self,
    c10::optional<double> nan,
    c10::optional<double> pos_inf,
    c10::optional<double> neg_inf) {
  auto result = at::empty_like(self);
  return at::nan_to_num_out(result, self, nan, pos_inf, neg_inf);
}

Tensor& nan_to_num_(
    Tensor& self,
    c10::optional<double> nan,
    c10::optional<double> pos_inf,
    c10::optional<double> neg_inf) {
  return at::nan_to_num_out(self, self, nan, pos_inf, neg_inf);
}

Tensor& tanh_out(const Tensor& self, Tensor& result) { return unary_op_impl_float_out(result, self, tanh_stub); }
Tensor tanh(const Tensor& self) { return unary_op_impl_float(self, tanh_stub); }
Tensor& tanh_(Tensor& self) { return unary_op_impl_(self, at::tanh_out); }

Tensor& tan_out(const Tensor& self, Tensor& result) { return unary_op_impl_float_out(result, self, tan_stub);  }
Tensor tan(const Tensor& self) { return unary_op_impl_float(self, tan_stub);  }
Tensor& tan_(Tensor& self) { return unary_op_impl_(self, at::tan_out);  }

Tensor& trunc_out(const Tensor& self, Tensor& result) {
  // Note: this is consistent with NumPy
  TORCH_CHECK(!self.is_complex(),
    "trunc is not supported for complex inputs");

  return unary_op_impl_out(result, self, trunc_stub);
}
Tensor trunc(const Tensor& self) { return unary_op_impl(self, at::trunc_out); }
Tensor& trunc_(Tensor& self) { return unary_op_impl_(self, at::trunc_out); }

// Alias for trunc
Tensor& fix_out(const Tensor& self, Tensor& result) { return at::trunc_out(result, self); }
Tensor fix(const Tensor& self) { return self.trunc(); }
Tensor& fix_(Tensor& self) { return self.trunc_(); }

Tensor& neg_out(const Tensor& self, Tensor& result) {
  TORCH_CHECK(self.scalar_type() != kBool,
              "Negation, the `-` operator, on a bool tensor is not supported. "
              "If you are trying to invert a mask, use the `~` or `logical_not()` operator instead.");
  return unary_op_impl_out(result, self, neg_stub);
}
Tensor neg(const Tensor& self) { return unary_op_impl(self, at::neg_out); }
Tensor& neg_(Tensor& self) { return unary_op_impl_(self, at::neg_out); }

Tensor& negative_out(const Tensor& self, Tensor& result) { return at::neg_out(result, self); }
Tensor negative(const Tensor& self) { return self.neg(); }
Tensor& negative_(Tensor& self) { return self.neg_(); }

Tensor logical_not(const Tensor& self) {
  Tensor result = at::empty({0}, self.options().dtype(kBool));
  return at::logical_not_out(result, self);
}

Tensor& logical_not_(Tensor& self) {
  return at::logical_not_out(self, self);
}

Tensor& logical_not_out(const Tensor& self, Tensor& result) {
  TensorIterator iter = TensorIteratorConfig()
    .check_all_same_dtype(false)
    .add_output(result)
    .add_input(self)
    .build();
  logical_not_stub(iter.device_type(), iter);
  return result;
}

Tensor& signbit_out(const Tensor& self, Tensor& result) {
  TORCH_CHECK(!self.is_complex(), "signbit is not implemented for complex tensors.");
  TORCH_CHECK(result.scalar_type() == at::kBool, "signbit does not support non-boolean outputs.");
  result.resize_(self.sizes());

  if (self.dtype() == at::kBool) {
    return result.fill_(false);
  } else {
    TensorIterator iter = TensorIteratorConfig()
      .check_all_same_dtype(false)
      .add_output(result)
      .add_input(self)
      .build();
    signbit_stub(iter.device_type(), iter);
  }
  return result;
}

Tensor signbit(const Tensor& self) {
  Tensor result = at::empty({0}, self.options().dtype(kBool));
  return at::signbit_out(result, self);
}

Tensor& clamp_out(const Tensor& self, const optional<Scalar>& min, const optional<Scalar>& max, Tensor& result) {
  if (min && max) {
    TORCH_CHECK(self.layout() == Layout::Strided,
                "clamp only supports strided layout, got: ", self.layout());
    auto iter = TensorIterator::unary_op(result, self);
    clamp_stub(iter.device_type(), iter, *min, *max);
  } else if (max) {
    at::clamp_max_out(result, self, *max);
  } else if (min) {
    at::clamp_min_out(result, self, *min);
  } else {
    TORCH_CHECK(false, "At least one of 'min' or 'max' must not be None");
  }
  return result;
}

Tensor clamp(const Tensor& self, const optional<Scalar>& min, const optional<Scalar>& max) {
  Tensor result = at::empty({0}, self.options());
  return at::clamp_out(result, self, min, max);
}

Tensor& clamp_(Tensor& self, const optional<Scalar>& min, const optional<Scalar>& max) {
  return at::clamp_out(self, self, min, max);
}

Tensor& clamp_max_out(const Tensor& self, const Scalar& max, Tensor& result) {
  TORCH_CHECK(self.layout() == Layout::Strided,
              "clamp_max only supports strided layout, got: ", self.layout());
  auto iter = TensorIterator::unary_op(result, self);
  clamp_max_stub(iter.device_type(), iter, max);
  return result;
}

Tensor clamp_max(const Tensor& self, const Scalar& max) {
  Tensor result = at::empty({0}, self.options());
  return at::clamp_max_out(result, self, max);
}

Tensor& clamp_max_(Tensor& self, const Scalar& max) {
  return at::clamp_max_out(self, self, max);
}

Tensor& clamp_min_out(const Tensor& self, const Scalar& min, Tensor& result) {
  TORCH_CHECK(self.layout() == Layout::Strided,
              "clamp_min only supports strided layout, got: ", self.layout());
  auto iter = TensorIterator::unary_op(result, self);
  clamp_min_stub(iter.device_type(), iter, min);
  return result;
}

Tensor clamp_min(const Tensor& self, const Scalar& min) {
  Tensor result = at::empty({0}, self.options());
  return at::clamp_min_out(result, self, min);
}

Tensor& clamp_min_(Tensor& self, const Scalar& min) {
  return at::clamp_min_out(self, self, min);
}

// Implements the "clip" alias for clamp
Tensor& clip_out(const Tensor& self, const optional<Scalar>& min, const optional<Scalar>& max, Tensor& result) {
  return at::clamp_out(result, self, min, max);
}

Tensor clip(const Tensor& self, const optional<Scalar>& min, const optional<Scalar>& max) {
  return at::clamp(self, min, max);
}

Tensor& clip_(Tensor& self, const optional<Scalar>& min, const optional<Scalar>& max) {
  return at::clamp_(self, min, max);
}

Tensor polygamma(int64_t n, const Tensor& self) {
  Tensor result = at::empty({0}, self.options());
  at::polygamma_out(result, n, self);
  return result;
}
Tensor& polygamma_(Tensor& self, int64_t n) {
  return at::polygamma_out(self, n, self);
}
Tensor& polygamma_out(Tensor& result, int64_t n, const Tensor& self) {
  TORCH_CHECK(n >= 0, "polygamma(n, x) does not support negative n.");
  auto iter = TensorIterator::unary_op(result, self);
  polygamma_stub(iter.device_type(), iter, n);
  return result;
}

static inline void mvlgamma_check(const Tensor& self, int64_t p) {
  TORCH_CHECK(at::isFloatingType(self.scalar_type()),
              "mvlgamma is not implemented for ", self.scalar_type());
  TORCH_CHECK((self > 0.5f * (p - 1)).all().item<bool>(),
              "All elements must be greater than (p-1)/2");
  TORCH_CHECK(p >= 1, "p has to be greater than or equal to 1");
}

Tensor mvlgamma(const Tensor& self, int64_t p) {
  mvlgamma_check(self, p);
  Tensor args = native::arange(
      -p / 2. + 0.5,
      0.5,
      0.5,
      optTypeMetaToScalarType(self.options().dtype_opt()),
      self.options().layout_opt(),
      self.options().device_opt(),
      self.options().pinned_memory_opt());
  args = args.add(self.unsqueeze(-1));
  return args.lgamma_().sum(-1).add_(p * (p - 1) * std::log(c10::pi<double>) / 4.);
}

Tensor& mvlgamma_(Tensor& self, int64_t p) {
  mvlgamma_check(self, p);
  auto dtype_opt = self.options().dtype_opt();
  Tensor args = native::arange(
      -p / 2. + 0.5,
      0.5,
      0.5,
      optTypeMetaToScalarType(self.options().dtype_opt()),
      self.options().layout_opt(),
      self.options().device_opt(),
      self.options().pinned_memory_opt());
  args = args.add(self.unsqueeze(-1));
  return self.copy_(args.lgamma_().sum(-1).add_(p * (p - 1) * std::log(c10::pi<double>) / 4.));
}

Tensor& lgamma_out(Tensor& result, const Tensor& self) { return unary_op_impl_float_out(result, self, lgamma_stub); }
Tensor lgamma(const Tensor& self) { return unary_op_impl_float(self, lgamma_stub); }
Tensor& lgamma_(Tensor& self) { return unary_op_impl_(self, at::lgamma_out); }

std::tuple<Tensor, Tensor> frexp(const Tensor& self) {
  Tensor mantissa = at::empty_like(self);
  Tensor exponent = at::empty_like(self, self.options().dtype(at::kInt));

  at::frexp_out(mantissa, exponent, self);
  return std::tuple<Tensor, Tensor>(mantissa, exponent);
}

std::tuple<Tensor&, Tensor&> frexp_out(const Tensor& self,
                                       Tensor& mantissa, Tensor& exponent) {
  // torch.frexp is implemented for floating-point dtypes for now,
  // should add support for integral dtypes in the future.
  TORCH_CHECK(at::isFloatingType(self.scalar_type()),
              "torch.frexp() only supports floating-point dtypes");

  TORCH_CHECK(mantissa.dtype() == self.dtype(),
              "torch.frexp() expects mantissa to have dtype ", self.dtype(),
              " but got ", mantissa.dtype());
  TORCH_CHECK(exponent.dtype() == at::kInt,
              "torch.frexp() expects exponent to have int dtype "
              "but got ", exponent.dtype());

  auto iter = TensorIteratorConfig()
    .add_output(mantissa)
    .add_output(exponent)
    .add_input(self)
    .check_all_same_dtype(false)
    .set_check_mem_overlap(true)
    .build();
  frexp_stub(iter.device_type(), iter);

  return std::tuple<Tensor&, Tensor&>(mantissa, exponent);
}

// alias for lgamma, implements special.gammanln equivalent to
// scipy.special.gammaln
Tensor special_gammaln(const Tensor& self) { return self.lgamma(); }
Tensor& special_gammaln_out(const Tensor& self, Tensor& result) { return at::lgamma_out(result, self); }

Tensor special_entr(const Tensor& self) { return unary_op_impl_float(self, entr_stub); }
Tensor& special_entr_out(const Tensor& self, Tensor& result) { return unary_op_impl_float_out(result, self, entr_stub);}

DEFINE_DISPATCH(abs_stub);
DEFINE_DISPATCH(angle_stub);
DEFINE_DISPATCH(real_stub);
DEFINE_DISPATCH(imag_stub);
// NB: conj_stub IGNORES the conjugate bit on input tensors
DEFINE_DISPATCH(conj_stub);
DEFINE_DISPATCH(acos_stub);
DEFINE_DISPATCH(acosh_stub);
DEFINE_DISPATCH(asinh_stub);
DEFINE_DISPATCH(atanh_stub);
DEFINE_DISPATCH(asin_stub);
DEFINE_DISPATCH(atan_stub);
DEFINE_DISPATCH(bitwise_not_stub);
DEFINE_DISPATCH(ceil_stub);
DEFINE_DISPATCH(clamp_stub);
DEFINE_DISPATCH(clamp_max_stub);
DEFINE_DISPATCH(clamp_min_stub);
DEFINE_DISPATCH(cos_stub);
DEFINE_DISPATCH(cosh_stub);
DEFINE_DISPATCH(digamma_stub);
DEFINE_DISPATCH(entr_stub);
DEFINE_DISPATCH(erf_stub);
DEFINE_DISPATCH(erfc_stub);
DEFINE_DISPATCH(erfinv_stub);
DEFINE_DISPATCH(exp_stub);
DEFINE_DISPATCH(exp2_stub);
DEFINE_DISPATCH(expm1_stub);
DEFINE_DISPATCH(floor_stub);
DEFINE_DISPATCH(frac_stub);
DEFINE_DISPATCH(frexp_stub);
DEFINE_DISPATCH(i0_stub);
DEFINE_DISPATCH(log_stub);
DEFINE_DISPATCH(log10_stub);
DEFINE_DISPATCH(log1p_stub);
DEFINE_DISPATCH(log2_stub);
DEFINE_DISPATCH(logical_not_stub);
DEFINE_DISPATCH(neg_stub);
DEFINE_DISPATCH(nan_to_num_stub);
DEFINE_DISPATCH(polygamma_stub);
DEFINE_DISPATCH(reciprocal_stub);
DEFINE_DISPATCH(round_stub);
DEFINE_DISPATCH(rsqrt_stub);
DEFINE_DISPATCH(sigmoid_stub);
DEFINE_DISPATCH(logit_stub);
DEFINE_DISPATCH(sign_stub);
DEFINE_DISPATCH(signbit_stub);
DEFINE_DISPATCH(sgn_stub);
DEFINE_DISPATCH(sin_stub);
DEFINE_DISPATCH(sinc_stub);
DEFINE_DISPATCH(sinh_stub);
DEFINE_DISPATCH(sqrt_stub);
DEFINE_DISPATCH(tan_stub);
DEFINE_DISPATCH(tanh_stub);
DEFINE_DISPATCH(trigamma_stub);
DEFINE_DISPATCH(trunc_stub);
DEFINE_DISPATCH(lgamma_stub);
} // namespace native
} // namespace at<|MERGE_RESOLUTION|>--- conflicted
+++ resolved
@@ -261,15 +261,10 @@
   }
 }
 
-<<<<<<< HEAD
 Tensor resolve_conj(const Tensor& self) {
   if (!self.is_conj()) { return self; }
   auto result = at::empty_like(self, self.options());
   return result.copy_(self);
-=======
-Tensor& conj_out(const Tensor& self, Tensor& result) {
-  return unary_op_impl_out(result, self, conj_stub);
->>>>>>> 8ea2086d
 }
 
 Tensor conj(const Tensor& self) {
